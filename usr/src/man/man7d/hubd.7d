--- conflicted
+++ resolved
@@ -304,11 +304,7 @@
 .sp
 .ne 2
 .na
-<<<<<<< HEAD
-\fBunable to attach USB 3.x hub <vendor> <device>. A maximum of 5 hubs
-=======
 \fBUnable to attach USB 3.x hub <vendor> <device>. A maximum of 5 hubs
->>>>>>> dd99db61
 may be cascaded.\fR
 .ad
 .sp .6
