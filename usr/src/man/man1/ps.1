--- conflicted
+++ resolved
@@ -1104,13 +1104,8 @@
 \fB\fBdmodel\fR\fR
 .ad
 .RS 11n
-<<<<<<< HEAD
-The data model of the process, printed in the same manner as
-via \fBpflags\fR(1).
-=======
 The data model of the process, printed in the same manner as via
 \fBpflags\fR(1). The currently supported data models are _ILP32 and _LP64.
->>>>>>> 7c45eec5
 .RE
 
 .sp
