'\" te
.\"  Copyright (c) 2008, Sun Microsystems, Inc. All Rights Reserved
.\"  Copyright 2015, Joyent, Inc. All Rights Reserved
.\" The contents of this file are subject to the terms of the Common Development and Distribution License (the "License"). You may not use this file except in compliance with the License.
.\" You can obtain a copy of the license at usr/src/OPENSOLARIS.LICENSE or http://www.opensolaris.org/os/licensing. See the License for the specific language governing permissions and limitations under the License.
.\" When distributing Covered Code, include this CDDL HEADER in each file and include the License file at usr/src/OPENSOLARIS.LICENSE. If applicable, add the following below this CDDL HEADER, with the fields enclosed by brackets "[]" replaced with your own identifying information: Portions Copyright [yyyy] [name of copyright owner]
.TH AUDITCONFIG 1M "Jan 28, 2015"
.SH NAME
auditconfig \- configure auditing
.SH SYNOPSIS
.LP
.nf
\fBauditconfig\fR \fIoption\fR...
.fi

.SH DESCRIPTION
.LP
\fBauditconfig\fR provides a command line interface to get and set kernel audit
parameters.
.sp
.LP
This functionality is available only if the Solaris Auditing feature has been
enabled. See \fBbsmconv\fR(1M) for more information.
.sp
.LP
The setting of the \fBperzone\fR policy determines the scope of the audit
setting controlled by \fBauditconfig\fR. If \fBperzone\fR is set, then the
values reflect the local zone except as noted. Otherwise, the settings are for
the entire system. Any restriction based on the \fBperzone\fR setting is noted
for each option to which it applies.
.sp
.LP
A non-global zone administrator can set all audit policy options except
\fBperzone\fR and \fBahlt\fR. \fBperzone\fR and \fBahlt\fR apply only to the
global zone; setting these policies requires the privileges of a global zone
administrator. \fBperzone\fR and \fBahlt\fR are described under the
\fB-setpolicy\fR option, below.
.SH OPTIONS
.ne 2
.na
\fB\fB-aconf\fR\fR
.ad
.sp .6
.RS 4n
Set the non-attributable audit mask from the \fBaudit_control\fR(4) file. For
example:
.sp
.in +2
.nf
# auditconfig -aconf
Configured non-attributable events.
.fi
.in -2
.sp

.RE

.sp
.ne 2
.na
\fB\fB-audit\fR \fIevent\fR \fIsorf\fR \fIretval\fR \fIstring\fR\fR
.ad
.sp .6
.RS 4n
This command constructs an audit record for audit event \fIevent\fR using the
process's audit characteristics containing a text token \fIstring\fR. The
return token is constructed from the \fIsorf\fR (success/failure flag) and the
\fIretval\fR (return value). The event is type \fBchar*\fR, the \fIsorf\fR is
0/1 for success/failure, \fIretval\fR is an errno value, \fIstring\fR is type
\fB*char\fR. This command is useful for constructing an audit record with a
shell script. An example of this option:
.sp
.in +2
.nf
# auditconfig -audit AUE_ftpd 0 0 "test string"
#

audit record from audit trail:
    header,76,2,ftp access,,Fri Dec 08 08:44:02 2000, + 669 msec
    subject,abc,root,other,root,other,104449,102336,235 197121 elbow
    text,test string
    return,success,0
.fi
.in -2
.sp

.RE

.sp
.ne 2
.na
\fB\fB-chkaconf\fR\fR
.ad
.sp .6
.RS 4n
Checks the configuration of the non-attributable events set in the kernel
against the entries in \fBaudit_control\fR(4). If the runtime class mask of a
kernel audit event does not match the configured class mask, a mismatch is
reported.
.RE

.sp
.ne 2
.na
\fB\fB-chkconf\fR\fR
.ad
.sp .6
.RS 4n
Check the configuration of kernel audit event to class mappings. If the runtime
class mask of a kernel audit event does not match the configured class mask, a
mismatch is reported.
.RE

.sp
.ne 2
.na
\fB\fB-conf\fR\fR
.ad
.sp .6
.RS 4n
Configure kernel audit event to class mappings. Runtime class mappings are
changed to match those in the audit event to class database file.
.RE

.sp
.ne 2
.na
\fB\fB-getasid\fR\fR
.ad
.sp .6
.RS 4n
Prints the audit session ID of the current process. For example:
.sp
.in +2
.nf
# auditconfig -getasid
audit session id = 102336
.fi
.in -2
.sp

.RE

.sp
.ne 2
.na
\fB\fB-getaudit\fR\fR
.ad
.sp .6
.RS 4n
Returns the audit characteristics of the current process.
.sp
.in +2
.nf
# auditconfig -getaudit
audit id = abc(666)
process preselection mask = lo(0x1000,0x1000)
terminal id (maj,min,host) = 235,197121,elbow(172.146.89.77)
audit session id = 102336
.fi
.in -2
.sp

.RE

.sp
.ne 2
.na
\fB\fB-getauid\fR\fR
.ad
.sp .6
.RS 4n
Prints the audit ID of the current process. For example:
.sp
.in +2
.nf
# auditconfig -getauid
audit id = abc(666)
.fi
.in -2
.sp

.RE

.sp
.ne 2
.na
\fB\fB-getcar\fR\fR
.ad
.sp .6
.RS 4n
Prints current active root location (anchored from root [or local zone root] at
system boot). For example:
.sp
.in +2
.nf
# auditconfig -getcar
current active root = /
.fi
.in -2
.sp

.RE

.sp
.ne 2
.na
\fB\fB-getclass\fR \fIevent\fR\fR
.ad
.sp .6
.RS 4n
Display the preselection mask associated with the specified kernel audit event.
\fIevent\fR is the kernel event number or event name.
.RE

.sp
.ne 2
.na
\fB\fB-getcond\fR\fR
.ad
.sp .6
.RS 4n
Display the kernel audit condition. The condition displayed is the literal
string \fBauditing\fR meaning auditing is enabled and turned on (the kernel
audit module is constructing and queuing audit records); \fBnoaudit\fR, meaning
auditing is enabled but turned off (the kernel audit module is not constructing
and queuing audit records); \fBdisabled\fR, meaning that the audit module has
not been enabled; or \fBnospace\fR, meaning there is no space for saving audit
records. See \fBauditon\fR(2) and \fBauditd\fR(1M) for further information.
.RE

.sp
.ne 2
.na
\fB\fB-getcwd\fR\fR
.ad
.sp .6
.RS 4n
Prints current working directory (anchored from zone root at system boot). For
example:
.sp
.in +2
.nf
# cd /usr/tmp
# auditconfig -getcwd
current working directory = /var/tmp
.fi
.in -2
.sp
.RE

.sp
.ne 2
.na
\fB\fB-getestate\fR \fIevent\fR\fR
.ad
.sp .6
.RS 4n
For the specified event (string or event number), print out classes \fIevent\fR
has been assigned. For example:
.sp
.in +2
.nf
# auditconfig -getestate 20
audit class mask for event AUE_REBOOT(20) = 0x800
# auditconfig -getestate AUE_RENAME
audit class mask for event AUE_RENAME(42) = 0x30
.fi
.in -2
.sp
.RE

.sp
.ne 2
.na
\fB\fB-getflags\fR\fR
.ad
.sp .6
.RS 4n
Display the current active and configured user default audit flags. For
example:
.sp
.in +2
.nf
# auditconfig -getflags
active user default audit flags = no(0x0,0x0)
configured user default audit flags = ex,lo(0x40001000,0x40001000)
.fi
.in -2
.RE

.sp
.ne 2
.na
\fB\fB-getkaudit\fR\fR
.ad
.sp .6
.RS 4n
Get audit characteristics of the current zone. For example:
.sp
.in +2
.nf
# auditconfig -getkaudit
audit id = unknown(-2)
process preselection mask = lo,na(0x1400,0x1400)
terminal id (maj,min,host) = 0,0,(0.0.0.0)
audit session id = 0
.fi
.in -2
.sp

If the audit policy \fBperzone\fR is not set, the terminal id is that of the
global zone. Otherwise, it is the terminal id of the local zone.
.RE

.sp
.ne 2
.na
\fB\fB-getkmask\fR\fR
.ad
.sp .6
.RS 4n
Get non-attributable pre-selection mask for the current zone. For example:
.sp
.in +2
.nf
# auditconfig -getkmask
audit flags for non-attributable events = lo,na(0x1400,0x1400)
.fi
.in -2
.sp

If the audit policy \fBperzone\fR is not set, the kernel mask is that of the
global zone. Otherwise, it is that of the local zone.
.RE

.sp
.ne 2
.na
\fB\fB-getnaflags\fR\fR
.ad
.sp .6
.RS 4n
Display the current active and configured non-attributable audit flags. For
example:
.sp
.in +2
.nf
# auditconfig -getnaflags
active non-attributable audit flags = no(0x0,0x0)
configured non-attributable audit flags = lo(0x1000,0x1000)
.fi
.in -2
.RE

.sp
.ne 2
.na
\fB\fB-getpinfo\fR \fIpid\fR\fR
.ad
.sp .6
.RS 4n
Display the audit ID, preselection mask, terminal ID, and audit session ID for
the specified process.
.RE

.sp
.ne 2
.na
<<<<<<< HEAD
\fB\fB-getplugin\fR\fR
.ad
.sp .6
.RS 4n
Display the currently installed plugins and their attributes. For example:
=======
\fB\fB-getplugin\fR [\fIplugin\fR]\fR
.ad
.sp .6
.RS 4n
Display the currently installed plugins and their attributes. If \fIplugin\fR is
specified, \fB-getplugin\fR only shows information for that \fIplugin\fR. For
example:
>>>>>>> 999cb8a9
.sp
.in +2
.nf
# auditconfig -getplugin
Plugin: audit_binfile (active)
        Attributes: p_dir=/var/audit;p_fsize=0;p_minfree=0;

Plugin: audit_syslog (inactive)
        Attributes: p_flags=;

Plugin: audit_remote (inactive)
        Attributes: p_hosts=;p_retries=3;p_timeout=5;
.fi
.in -2
.RE

.sp
.ne 2
.na
\fB\fB-getpolicy\fR\fR
.ad
.sp .6
.RS 4n
Display the kernel audit policy. The \fBahlt\fR and \fBperzone\fR policies
reflect the settings from the global zone. If \fBperzone\fR is set, all other
policies reflect the local zone's settings. If \fBperzone\fR is not set, the
policies are machine-wide.
.RE

.sp
.ne 2
.na
\fB\fB-getqbufsz\fR\fR
.ad
.sp .6
.RS 4n
Get audit queue write buffer size. For example:
.sp
.in +2
.nf
# auditconfig -getqbufsz
        audit queue buffer size (bytes) = 1024
.fi
.in -2
.sp

.RE

.sp
.ne 2
.na
\fB\fB-getqctrl\fR\fR
.ad
.sp .6
.RS 4n
Get audit queue write buffer size, audit queue \fBhiwater\fR mark, audit queue
\fBlowater\fR mark, audit queue \fBprod\fR interval (ticks).
.sp
.in +2
.nf
# auditconfig -getqctrl
audit queue hiwater mark (records) = 100
audit queue lowater mark (records) = 10
audit queue buffer size (bytes) = 1024
audit queue delay (ticks) = 20
.fi
.in -2
.sp

.RE

.sp
.ne 2
.na
\fB\fB-getqdelay\fR\fR
.ad
.sp .6
.RS 4n
Get interval at which audit queue is prodded to start output. For example:
.sp
.in +2
.nf
# auditconfig -getqdelay
audit queue delay (ticks) = 20
.fi
.in -2
.sp

.RE

.sp
.ne 2
.na
\fB\fB-getqhiwater\fR\fR
.ad
.sp .6
.RS 4n
Get high water point in undelivered audit records when audit generation will
block. For example:
.sp
.in +2
.nf
# ./auditconfig -getqhiwater
audit queue hiwater mark (records) = 100
.fi
.in -2
.sp

.RE

.sp
.ne 2
.na
\fB\fB-getqlowater\fR\fR
.ad
.sp .6
.RS 4n
Get low water point in undelivered audit records where blocked processes will
resume. For example:
.sp
.in +2
.nf
# auditconfig -getqlowater
audit queue lowater mark (records) = 10
.fi
.in -2
.sp

.RE

.sp
.ne 2
.na
\fB\fB-getstat\fR\fR
.ad
.sp .6
.RS 4n
Print current audit statistics information. For example:
.sp
.in +2
.nf
# auditconfig -getstat
gen nona kern  aud  ctl  enq wrtn wblk rblk drop  tot  mem
910    1  725  184    0  910  910    0  231    0   88   48
.fi
.in -2
.sp

See \fBauditstat\fR(1M) for a description of the headings in \fB-getstat\fR
output.
.RE

.sp
.ne 2
.na
\fB\fB-gettid\fR\fR
.ad
.sp .6
.RS 4n
Print audit terminal ID for current process. For example:
.sp
.in +2
.nf
# auditconfig -gettid
terminal id (maj,min,host) = 235,197121,elbow(172.146.89.77)
.fi
.in -2
.sp

.RE

.sp
.ne 2
.na
\fB\fB-lsevent\fR\fR
.ad
.sp .6
.RS 4n
Display the currently configured (runtime) kernel and user level audit event
information.
.RE

.sp
.ne 2
.na
\fB\fB-lspolicy\fR\fR
.ad
.sp .6
.RS 4n
Display the kernel audit policies with a description of each policy.
.RE

.sp
.ne 2
.na
\fB\fB-setasid\fR \fIsession-ID\fR [\fIcmd\fR]\fR
.ad
.sp .6
.RS 4n
Execute shell or \fIcmd\fR with specified \fIsession-ID\fR. For example:
.sp
.in +2
.nf
# ./auditconfig -setasid 2000 /bin/ksh
#
# ./auditconfig -getpinfo 104485
audit id = abc(666)
process preselection mask = lo(0x1000,0x1000)
terminal id (maj,min,host) = 235,197121,elbow(172.146.89.77)
audit session id = 2000
.fi
.in -2
.sp

.RE

.sp
.ne 2
.na
\fB\fB-setaudit\fR \fIaudit-ID\fR \fIpreselect_flags\fR \fIterm-ID\fR
\fIsession-ID\fR [\fIcmd\fR]\fR
.ad
.sp .6
.RS 4n
Execute shell or \fIcmd\fR with the specified audit characteristics.
.RE

.sp
.ne 2
.na
\fB\fB-setauid\fR \fIaudit-ID\fR [\fIcmd\fR]\fR
.ad
.sp .6
.RS 4n
Execute shell or \fIcmd\fR with the specified \fIaudit-ID\fR.
.RE

.sp
.ne 2
.na
\fB\fB-setclass\fR \fIevent audit_flag\fR[\fI,audit_flag .\|.\|.\fR]\fR
.ad
.sp .6
.RS 4n
Map the kernel event \fIevent\fR to the classes specified by \fIaudit_flags\fR.
\fIevent\fR is an event number or name. An \fIaudit_flag\fR is a two character
string representing an audit class. See \fBaudit_control\fR(4) for further
information. If \fBperzone\fR is not set, this option is valid only in the
global zone.
.RE

.sp
.ne 2
.na
<<<<<<< HEAD
\fB\fB-setflags\fR\fR
=======
\fB\fB-setflags\fR \fIaudit_flags\fR\fR
>>>>>>> 999cb8a9
.ad
.sp .6
.RS 4n
Sets the user default audit flags. For example, to set execute and login
auditing for all users:
.sp
.in +2
.nf
# auditconfig -setflags ex,lo
user default audit flags = ex,lo(0x40001000,0x40001000)
.fi
.in -2
.RE

.sp
.ne 2
.na
\fB\fB-setkaudit\fR \fIIP-address_type\fR \fIIP_address\fR\fR
.ad
.sp .6
.RS 4n
Set IP address of machine to specified values. \fIIP-address_type\fR is
\fBipv6\fR or \fBipv4\fR.
.sp
If \fBperzone\fR is not set, this option is valid only in the global zone.
.RE

.sp
.ne 2
.na
\fB\fB-setkmask\fR \fIaudit_flags\fR\fR
.ad
.sp .6
.RS 4n
Set non-attributes selection flags of machine.
.sp
If \fBperzone\fR is not set, this option is valid only in the global zone.
.RE

.sp
.ne 2
.na
<<<<<<< HEAD
\fB\fB-setnaflags\fR\fR
=======
\fB\fB-setnaflags\fR \fIaudit_flags\fR\fR
>>>>>>> 999cb8a9
.ad
.sp .6
.RS 4n
Sets the non-attributable audit flags. For example:
.sp
.in +2
.nf
# auditconfig -setnaflags lo
non-attributable audit flags = lo(0x1000,0x1000)
.fi
.in -2
.RE

.sp
.ne 2
.na
\fB\fB-setplugin\fR \fIname active\fR|\fIinactive\fR [\fIattributes\fR [\fIqsize\fR]]\fR
.ad
.sp .6
.RS 4n
Configures a plugin's attributes. For example:
.sp
.in +2
.nf
# auditconfig -setplugin audit_syslog active
.fi
.in -2
.RE

.sp
.ne 2
.na
\fB\fB-setpmask\fR \fIpid flags\fR\fR
.ad
.sp .6
.RS 4n
Set the preselection mask of the specified process. \fBflags\fR is the ASCII
representation of the flags similar to that in \fBaudit_control\fR(4).
.sp
If \fBperzone\fR is not set, this option is valid only in the global zone.
.RE

.sp
.ne 2
.na
\fB\fB-setpolicy\fR
[\fI+\fR|\fI-\fR]\fIpolicy_flag\fR[\fI,policy_flag ...\fR]\fR
.ad
.sp .6
.RS 4n
Set the kernel audit policy. A policy \fIpolicy_flag\fR is literal strings that
denotes an audit policy. A prefix of \fB+\fR adds the policies specified to the
current audit policies. A prefix of \fB-\fR removes the policies specified from
the current audit policies. No policies can be set from a local zone unless the
\fBperzone\fR policy is first set from the global zone. The following are the
valid policy flag strings (\fBauditconfig\fR \fB-lspolicy\fR also lists the
current valid audit policy flag strings):
.sp
.ne 2
.na
\fB\fBall\fR\fR
.ad
.RS 16n
Include all policies that apply to the current zone.
.RE

.sp
.ne 2
.na
\fB\fBahlt\fR\fR
.ad
.RS 16n
Panic is called and the system dumps core if an asynchronous audit event occurs
that cannot be delivered because the audit queue has reached the high-water
mark or because there are insufficient resources to construct an audit record.
By default, records are dropped and a count is kept of the number of dropped
records.
.RE

.sp
.ne 2
.na
\fB\fBarge\fR\fR
.ad
.RS 16n
Include the \fBexecv\fR(2) system call environment arguments to the audit
record. This information is not included by default.
.RE

.sp
.ne 2
.na
\fB\fBargv\fR\fR
.ad
.RS 16n
Include the \fBexecv\fR(2) system call parameter arguments to the audit record.
This information is not included by default.
.RE

.sp
.ne 2
.na
\fB\fBcnt\fR\fR
.ad
.RS 16n
Do not suspend processes when audit resources are exhausted. Instead, drop
audit records and keep a count of the number of records dropped. By default,
process are suspended until audit resources become available.
.RE

.sp
.ne 2
.na
\fB\fBgroup\fR\fR
.ad
.RS 16n
Include the supplementary group token in audit records. By default, the group
token is not included.
.RE

.sp
.ne 2
.na
\fB\fBnone\fR\fR
.ad
.RS 16n
Include no policies. If used in other than the global zone, the \fBahlt\fR and
\fBperzone\fR policies are not changed.
.RE

.sp
.ne 2
.na
\fB\fBpath\fR\fR
.ad
.RS 16n
Add secondary path tokens to audit record. These are typically the pathnames of
dynamically linked shared libraries or command interpreters for shell scripts.
By default, they are not included.
.RE

.sp
.ne 2
.na
\fB\fBperzone\fR\fR
.ad
.RS 16n
Maintain separate configuration, queues, and logs for each zone and execute a
separate version of \fBauditd\fR(1M) for each zone.
.RE

.sp
.ne 2
.na
\fB\fBpublic\fR\fR
.ad
.RS 16n
Audit public files. By default, read-type operations are not audited for
certain files which meet \fBpublic\fR characteristics: owned by root, readable
by all, and not writable by all.
.RE

.sp
.ne 2
.na
\fB\fBtrail\fR\fR
.ad
.RS 16n
Include the trailer token in every audit record. By default, the trailer token
is not included.
.RE

.sp
.ne 2
.na
\fB\fBseq\fR\fR
.ad
.RS 16n
Include the sequence token as part of every audit record. By default, the
sequence token is not included. The sequence token attaches a sequence number
to every audit record.
.RE

.sp
.ne 2
.na
\fB\fBwindata_down\fR\fR
.ad
.RS 16n
Include in an audit record any downgraded data moved between windows. This
policy is available only if the system is configured with Trusted Extensions.
By default, this information is not included.
.RE

.sp
.ne 2
.na
\fB\fBwindata_up\fR\fR
.ad
.RS 16n
Include in an audit record any upgraded data moved between windows. This policy
is available only if the system is configured with Trusted Extensions. By
default, this information is not included.
.RE

.sp
.ne 2
.na
\fB\fBzonename\fR\fR
.ad
.RS 16n
Include the \fBzonename\fR token as part of every audit record. By default, the
\fBzonename\fR token is not included. The \fBzonename\fR token gives the name
of the zone from which the audit record was generated.
.RE

.RE

.sp
.ne 2
.na
\fB\fB-setqbufsz\fR \fIbuffer_size\fR\fR
.ad
.sp .6
.RS 4n
Set the audit queue write buffer size (bytes).
.RE

.sp
.ne 2
.na
\fB\fB-setqctrl\fR \fIhiwater\fR \fIlowater\fR \fIbufsz\fR \fIinterval\fR\fR
.ad
.sp .6
.RS 4n
Set the audit queue write buffer size (bytes), hiwater audit record count,
lowater audit record count, and wakeup interval (ticks). Valid within a local
zone only if \fBperzone\fR is set.
.RE

.sp
.ne 2
.na
\fB\fB-setqdelay\fR \fIinterval\fR\fR
.ad
.sp .6
.RS 4n
Set the audit queue wakeup interval (ticks). This determines the interval at
which the kernel pokes the audit queue, to write audit records to the audit
trail. Valid within a local zone only if \fBperzone\fR is set.
.RE

.sp
.ne 2
.na
\fB\fB-setqhiwater\fR \fIhiwater\fR\fR
.ad
.sp .6
.RS 4n
Set the number of undelivered audit records in the audit queue at which audit
record generation blocks. Valid within a local zone only if \fBperzone\fR is
set.
.RE

.sp
.ne 2
.na
\fB\fB-setqlowater\fR \fIlowater\fR\fR
.ad
.sp .6
.RS 4n
Set the number of undelivered audit records in the audit queue at which blocked
auditing processes unblock. Valid within a local zone only if \fBperzone\fR is
set.
.RE

.sp
.ne 2
.na
\fB\fB-setsmask\fR \fIasid flags\fR\fR
.ad
.sp .6
.RS 4n
Set the preselection mask of all processes with the specified audit session ID.
Valid within a local zone only if \fBperzone\fR is set.
.RE

.sp
.ne 2
.na
\fB\fB-setstat\fR\fR
.ad
.sp .6
.RS 4n
Reset audit statistics counters. Valid within a local zone only if
\fBperzone\fR is set.
.RE

.sp
.ne 2
.na
\fB\fB-setumask\fR \fIauid flags\fR\fR
.ad
.sp .6
.RS 4n
Set the preselection mask of all processes with the specified audit ID. Valid
within a local zone only if \fBperzone\fR is set.
.RE

.SH EXAMPLES
.LP
\fBExample 1 \fRUsing \fBauditconfig\fR
.sp
.LP
The following is an example of an \fBauditconfig\fR program:

.sp
.in +2
.nf
#
# map kernel audit event number 10 to the "fr" audit class
#
% auditconfig -setclass 10 fr

#
# turn on inclusion of exec arguments in exec audit records
#
% auditconfig -setpolicy +argv
.fi
.in -2
.sp

.SH EXIT STATUS
.ne 2
.na
\fB\fB0\fR\fR
.ad
.RS 5n
Successful completion.
.RE

.sp
.ne 2
.na
\fB\fB1\fR\fR
.ad
.RS 5n
An error occurred.
.RE

.SH FILES
.ne 2
.na
\fB\fB/etc/security/audit_event\fR\fR
.ad
.RS 29n
Stores event definitions used in the audit system.
.RE

.sp
.ne 2
.na
\fB\fB/etc/security/audit_class\fR\fR
.ad
.RS 29n
Stores class definitions used in the audit system.
.RE

.SH ATTRIBUTES
.LP
See \fBattributes\fR(5) for descriptions of the following attributes:
.sp

.sp
.TS
box;
c | c
l | l .
ATTRIBUTE TYPE	ATTRIBUTE VALUE
_
Interface Stability	Committed
.TE

.SH SEE ALSO
.LP
\fBaudit\fR(1M), \fBauditd\fR(1M), \fBauditstat\fR(1M), \fBbsmconv\fR(1M),
\fBpraudit\fR(1M), \fBauditon\fR(2), \fBexecv\fR(2), \fBaudit_class\fR(4),
\fBaudit_control\fR(4), \fBaudit_event\fR(4), \fBattributes\fR(5),
\fBaudit_binfile\fR(5)
.sp
.LP
See the section on Solaris Auditing in \fISystem Administration Guide: Security
Services\fR.
.SH NOTES
.LP
If plugin output is selected using \fBaudit_control\fR(4), the behavior of the
system with respect to the \fB-setpolicy\fR \fB+cnt\fR and the
\fB-setqhiwater\fR options is modified slightly. If \fB-setpolicy\fR \fB+cnt\fR
is set, data will continue to be sent to the selected plugin, even though
output to the binary audit log is stopped, pending the freeing of disk space.
If \fB-setpolicy\fR \fB-cnt\fR is used, the blocking behavior is as described
under OPTIONS, above. The value set for the queue high water mark is used
within \fBauditd\fR as the default value for its queue limits unless overridden
by means of the \fBqsize\fR attribute as described in \fBaudit_control\fR(4).
.sp
.LP
The \fBauditconfig\fR options that modify or display process-based information
are not affected by the \fBperzone\fR policy. Those that modify system audit
data such as the terminal id and audit queue parameters are valid only in the
global zone, unless the \fBperzone\fR policy is set. The display of a system
audit reflects the local zone if \fBperzone\fR is set. Otherwise, it reflects
the settings of the global zone.
.sp
.LP
The \fB-setcond\fR option has been removed. Use \fBaudit\fR(1M) to enable or
disable auditing.
.sp
.LP
The \fB-getfsize\fR and \fB-setfsize\fR options have been removed. Use
\fBaudit_binfile\fR(5) \fBp_fsize\fR to set the audit file size.<|MERGE_RESOLUTION|>--- conflicted
+++ resolved
@@ -367,13 +367,6 @@
 .sp
 .ne 2
 .na
-<<<<<<< HEAD
-\fB\fB-getplugin\fR\fR
-.ad
-.sp .6
-.RS 4n
-Display the currently installed plugins and their attributes. For example:
-=======
 \fB\fB-getplugin\fR [\fIplugin\fR]\fR
 .ad
 .sp .6
@@ -381,7 +374,6 @@
 Display the currently installed plugins and their attributes. If \fIplugin\fR is
 specified, \fB-getplugin\fR only shows information for that \fIplugin\fR. For
 example:
->>>>>>> 999cb8a9
 .sp
 .in +2
 .nf
@@ -636,11 +628,7 @@
 .sp
 .ne 2
 .na
-<<<<<<< HEAD
-\fB\fB-setflags\fR\fR
-=======
 \fB\fB-setflags\fR \fIaudit_flags\fR\fR
->>>>>>> 999cb8a9
 .ad
 .sp .6
 .RS 4n
@@ -683,11 +671,7 @@
 .sp
 .ne 2
 .na
-<<<<<<< HEAD
-\fB\fB-setnaflags\fR\fR
-=======
 \fB\fB-setnaflags\fR \fIaudit_flags\fR\fR
->>>>>>> 999cb8a9
 .ad
 .sp .6
 .RS 4n
