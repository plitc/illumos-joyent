--- conflicted
+++ resolved
@@ -167,15 +167,10 @@
 XREF=		$(ONBLD_TOOLS)/bin/xref
 FIND=		/usr/bin/find
 PERL=		/usr/bin/perl
-<<<<<<< HEAD
 PERL_VERSION=	5.12
 PERL_PKGVERS=	-512
-=======
-PERL_VERSION=	5.10.0
-PERL_PKGVERS=	-510
 PERL_ARCH =		i86pc-solaris-64int
 $(SPARC_BLD)PERL_ARCH =	sun4-solaris-64int
->>>>>>> 48125817
 PYTHON_26=	/usr/bin/python2.6
 PYTHON=		$(PYTHON_26)
 SORT=		/usr/bin/sort
