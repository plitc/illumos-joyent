--- conflicted
+++ resolved
@@ -23,13 +23,8 @@
  * Copyright (c) 2010, Oracle and/or its affiliates. All rights reserved.
  */
 /*
-<<<<<<< HEAD
  * Copyright 2018 Joyent, Inc.
- * Copyright (c) 2016 by Delphix. All rights reserved.
-=======
- * Copyright (c) 2017, Joyent, Inc.  All rights reserved.
  * Copyright (c) 2016, 2017 by Delphix. All rights reserved.
->>>>>>> 8dfe5547
  */
 
 /*
