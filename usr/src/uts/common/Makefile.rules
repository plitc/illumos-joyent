#
# CDDL HEADER START
#
# The contents of this file are subject to the terms of the
# Common Development and Distribution License (the "License").
# You may not use this file except in compliance with the License.
#
# You can obtain a copy of the license at usr/src/OPENSOLARIS.LICENSE
# or http://www.opensolaris.org/os/licensing.
# See the License for the specific language governing permissions
# and limitations under the License.
#
# When distributing Covered Code, include this CDDL HEADER in each
# file and include the License file at usr/src/OPENSOLARIS.LICENSE.
# If applicable, add the following below this CDDL HEADER, with the
# fields enclosed by brackets "[]" replaced with your own identifying
# information: Portions Copyright [yyyy] [name of copyright owner]
#
# CDDL HEADER END
#

#
# Copyright (c) 1991, 2010, Oracle and/or its affiliates. All rights reserved.
# Copyright 2013 Garrett D'Amore <garrett@damore.org>
# Copyright 2014 Nexenta Systems, Inc.  All rights reserved.
# Copyright 2015 Joyent, Inc.
#

#
# uts/common/Makefile.rules
#
#	This Makefile defines all the file build rules for the directory
# uts/common and its children. These are the source files which may
# be considered common to all SunOS systems.
#
#	The following two-level ordering must be maintained in this file.
#	  Lines are sorted first in order of decreasing specificity based on
#	  the first directory component.  That is, sun4u rules come before
#	  sparc rules come before common rules.
#
#	  Lines whose initial directory components are equal are sorted
#	  alphabetically by the remaining components.

#
#	Section 1a: C objects build rules
#
$(OBJS_DIR)/%.o:		$(COMMONBASE)/crypto/aes/%.c
	$(COMPILE.c) -o $@ $<
	$(CTFCONVERT_O)

$(OBJS_DIR)/%.o:		$(COMMONBASE)/crypto/arcfour/%.c
	$(COMPILE.c) -o $@ $<
	$(CTFCONVERT_O)

$(OBJS_DIR)/%.o:		$(COMMONBASE)/crypto/blowfish/%.c
	$(COMPILE.c) -o $@ $<
	$(CTFCONVERT_O)

$(OBJS_DIR)/%.o:		$(COMMONBASE)/crypto/ecc/%.c
	$(COMPILE.c) -o $@ $<
	$(CTFCONVERT_O)

$(OBJS_DIR)/%.o:		$(COMMONBASE)/crypto/modes/%.c
	$(COMPILE.c) -o $@ $<
	$(CTFCONVERT_O)

$(OBJS_DIR)/%.o:		$(COMMONBASE)/crypto/padding/%.c
	$(COMPILE.c) -o $@ $<
	$(CTFCONVERT_O)

$(OBJS_DIR)/%.o:		$(COMMONBASE)/crypto/rng/%.c
	$(COMPILE.c) -o $@ $<
	$(CTFCONVERT_O)

$(OBJS_DIR)/%.o:		$(COMMONBASE)/crypto/rsa/%.c
	$(COMPILE.c) -o $@ $<
	$(CTFCONVERT_O)

$(OBJS_DIR)/%.o:		$(COMMONBASE)/bignum/%.c
	$(COMPILE.c) -o $@ $<
	$(CTFCONVERT_O)

$(OBJS_DIR)/%.o:		$(UTSBASE)/common/bignum/%.c
	$(COMPILE.c) -o $@ $<
	$(CTFCONVERT_O)

$(OBJS_DIR)/%.o:		$(COMMONBASE)/mpi/%.c
	$(COMPILE.c) -o $@ $<
	$(CTFCONVERT_O)

$(OBJS_DIR)/%.o: 		$(COMMONBASE)/acl/%.c
	$(COMPILE.c) -o $@ $<
	$(CTFCONVERT_O)

$(OBJS_DIR)/%.o:		$(COMMONBASE)/avl/%.c
	$(COMPILE.c) -o $@ $<
	$(CTFCONVERT_O)

$(OBJS_DIR)/%.o:		$(COMMONBASE)/inet/%.c
	$(COMPILE.c) -o $@ $<
	$(CTFCONVERT_O)

$(OBJS_DIR)/%.o:		$(COMMONBASE)/ucode/%.c
	$(COMPILE.c) -o $@ $<
	$(CTFCONVERT_O)

$(OBJS_DIR)/%.o:		$(UTSBASE)/common/brand/sn1/%.c
	$(COMPILE.c) -o $@ $<
	$(CTFCONVERT_O)

$(OBJS_DIR)/%.o:		$(UTSBASE)/common/brand/sngl/%.c
	$(COMPILE.c) -o $@ $<
	$(CTFCONVERT_O)

$(OBJS_DIR)/%.o:		$(UTSBASE)/common/brand/solaris10/%.c
	$(COMPILE.c) -o $@ $<
	$(CTFCONVERT_O)

$(OBJS_DIR)/%.o:		$(UTSBASE)/common/c2/%.c
	$(COMPILE.c) -o $@ $<
	$(CTFCONVERT_O)

$(OBJS_DIR)/%.o:		$(UTSBASE)/common/conf/%.c
	$(COMPILE.c) -o $@ $<
	$(CTFCONVERT_O)

$(OBJS_DIR)/%.o:		$(UTSBASE)/common/contract/%.c
	$(COMPILE.c) -o $@ $<
	$(CTFCONVERT_O)

$(OBJS_DIR)/%.o:		$(UTSBASE)/common/cpr/%.c
	$(COMPILE.c) -o $@ $<
	$(CTFCONVERT_O)

$(OBJS_DIR)/%.o:		$(UTSBASE)/common/ctf/%.c
	$(COMPILE.c) -o $@ $<
	$(CTFCONVERT_O)

$(OBJS_DIR)/%.o:		$(COMMONBASE)/ctf/%.c
	$(COMPILE.c) -o $@ $<
	$(CTFCONVERT_O)

$(OBJS_DIR)/%.o:		$(COMMONBASE)/crypto/des/%.c
	$(COMPILE.c) -o $@ $<
	$(CTFCONVERT_O)

$(OBJS_DIR)/%.o:		$(COMMONBASE)/smbios/%.c
	$(COMPILE.c) -o $@ $<
	$(CTFCONVERT_O)

$(OBJS_DIR)/%.o:		$(UTSBASE)/common/des/%.c
	$(COMPILE.c) -o $@ $<
	$(CTFCONVERT_O)

$(OBJS_DIR)/%.o:		$(UTSBASE)/common/crypto/api/%.c
	$(COMPILE.c) -o $@ $<
	$(CTFCONVERT_O)

$(OBJS_DIR)/%.o:		$(UTSBASE)/common/crypto/core/%.c
	$(COMPILE.c) -o $@ $<
	$(CTFCONVERT_O)

$(OBJS_DIR)/%.o:		$(UTSBASE)/common/crypto/io/%.c
	$(COMPILE.c) -o $@ $<
	$(CTFCONVERT_O)

$(OBJS_DIR)/%.o:		$(UTSBASE)/common/crypto/spi/%.c
	$(COMPILE.c) -o $@ $<
	$(CTFCONVERT_O)

$(OBJS_DIR)/%.o:		$(COMMONBASE)/pci/%.c
	$(COMPILE.c) -o $@ $<
	$(CTFCONVERT_O)

$(OBJS_DIR)/%.o:		$(COMMONBASE)/devid/%.c
	$(COMPILE.c) -o $@ $<
	$(CTFCONVERT_O)

$(OBJS_DIR)/%.o:		$(UTSBASE)/common/disp/%.c
	$(COMPILE.c) -o $@ $<
	$(CTFCONVERT_O)

$(OBJS_DIR)/%.o:		$(UTSBASE)/common/dtrace/%.c
	$(COMPILE.c) -o $@ $<
	$(CTFCONVERT_O)

$(OBJS_DIR)/%.o:		$(COMMONBASE)/exacct/%.c
	$(COMPILE.c) -o $@ $<
	$(CTFCONVERT_O)

$(OBJS_DIR)/%.o:		$(UTSBASE)/common/exec/aout/%.c
	$(COMPILE.c) -o $@ $<
	$(CTFCONVERT_O)

$(OBJS_DIR)/%.o:		$(UTSBASE)/common/exec/elf/%.c
	$(COMPILE.c) -o $@ $<
	$(CTFCONVERT_O)

$(OBJS_DIR)/%.o:		$(UTSBASE)/common/exec/intp/%.c
	$(COMPILE.c) -o $@ $<
	$(CTFCONVERT_O)

$(OBJS_DIR)/%.o:		$(UTSBASE)/common/exec/shbin/%.c
	$(COMPILE.c) -o $@ $<
	$(CTFCONVERT_O)

$(OBJS_DIR)/%.o:		$(UTSBASE)/common/exec/java/%.c
	$(COMPILE.c) -o $@ $<
	$(CTFCONVERT_O)

$(OBJS_DIR)/%.o:		$(UTSBASE)/common/fs/%.c
	$(COMPILE.c) -o $@ $<
	$(CTFCONVERT_O)

$(OBJS_DIR)/%.o:		$(UTSBASE)/common/fs/autofs/%.c
	$(COMPILE.c) -o $@ $<
	$(CTFCONVERT_O)

$(OBJS_DIR)/%.o:		$(UTSBASE)/common/fs/bootfs/%.c
	$(COMPILE.c) -o $@ $<
	$(CTFCONVERT_O)

$(OBJS_DIR)/%.o:		$(UTSBASE)/common/fs/cachefs/%.c
	$(COMPILE.c) -o $@ $<
	$(CTFCONVERT_O)

$(OBJS_DIR)/%.o:		$(UTSBASE)/common/fs/dcfs/%.c
	$(COMPILE.c) -o $@ $<
	$(CTFCONVERT_O)

$(OBJS_DIR)/%.o:		$(UTSBASE)/common/fs/devfs/%.c
	$(COMPILE.c) -o $@ $<
	$(CTFCONVERT_O)

$(OBJS_DIR)/%.o:		$(UTSBASE)/common/fs/ctfs/%.c
	$(COMPILE.c) -o $@ $<
	$(CTFCONVERT_O)

$(OBJS_DIR)/%.o:		$(UTSBASE)/common/fs/doorfs/%.c
	$(COMPILE.c) -o $@ $<
	$(CTFCONVERT_O)

$(OBJS_DIR)/%.o:		$(UTSBASE)/common/fs/dev/%.c
	$(COMPILE.c) -o $@ $<
	$(CTFCONVERT_O)

$(OBJS_DIR)/%.o:		$(UTSBASE)/common/fs/fd/%.c
	$(COMPILE.c) -o $@ $<
	$(CTFCONVERT_O)

$(OBJS_DIR)/%.o:		$(UTSBASE)/common/fs/fifofs/%.c
	$(COMPILE.c) -o $@ $<
	$(CTFCONVERT_O)

$(OBJS_DIR)/%.o:		$(UTSBASE)/common/fs/hsfs/%.c
	$(COMPILE.c) -o $@ $<
	$(CTFCONVERT_O)

$(OBJS_DIR)/%.o:		$(UTSBASE)/common/fs/hyprlofs/%.c
	$(COMPILE.c) -o $@ $<
	$(CTFCONVERT_O)

$(OBJS_DIR)/%.o:		$(UTSBASE)/common/fs/lofs/%.c
	$(COMPILE.c) -o $@ $<
	$(CTFCONVERT_O)

$(OBJS_DIR)/%.o:		$(UTSBASE)/common/fs/lxproc/%.c
	$(COMPILE.c) -o $@ $<
	$(CTFCONVERT_O)

$(OBJS_DIR)/%.o:		$(UTSBASE)/common/fs/mntfs/%.c
	$(COMPILE.c) -o $@ $<
	$(CTFCONVERT_O)

$(OBJS_DIR)/%.o:		$(UTSBASE)/common/fs/namefs/%.c
	$(COMPILE.c) -o $@ $<
	$(CTFCONVERT_O)

$(OBJS_DIR)/%.o:		$(UTSBASE)/common/fs/nfs/%.c
	$(COMPILE.c) -o $@ $<
	$(CTFCONVERT_O)

$(OBJS_DIR)/%.o:		$(COMMONBASE)/smbsrv/%.c
	$(COMPILE.c) -o $@ $<
	$(CTFCONVERT_O)

$(OBJS_DIR)/%.o:		$(UTSBASE)/common/fs/smbsrv/%.c
	$(COMPILE.c) -o $@ $<
	$(CTFCONVERT_O)

$(OBJS_DIR)/%.o:		$(UTSBASE)/common/fs/objfs/%.c
	$(COMPILE.c) -o $@ $<
	$(CTFCONVERT_O)

$(OBJS_DIR)/%.o:		$(UTSBASE)/common/fs/pcfs/%.c
	$(COMPILE.c) -o $@ $<
	$(CTFCONVERT_O)

$(OBJS_DIR)/%.o:		$(UTSBASE)/common/fs/portfs/%.c
	$(COMPILE.c) -o $@ $<
	$(CTFCONVERT_O)

$(OBJS_DIR)/%.o:		$(UTSBASE)/common/fs/proc/%.c
	$(COMPILE.c) -o $@ $<
	$(CTFCONVERT_O)

$(OBJS_DIR)/%.o:		$(UTSBASE)/common/fs/sharefs/%.c
	$(COMPILE.c) -o $@ $<
	$(CTFCONVERT_O)

$(OBJS_DIR)/%.o:		$(COMMONBASE)/smbclnt/%.c
	$(COMPILE.c) -o $@ $<
	$(CTFCONVERT_O)

$(OBJS_DIR)/%.o:		$(UTSBASE)/common/fs/smbclnt/netsmb/%.c
	$(COMPILE.c) -o $@ $<
	$(CTFCONVERT_O)

$(OBJS_DIR)/%.o:		$(UTSBASE)/common/fs/smbclnt/smbfs/%.c
	$(COMPILE.c) -o $@ $<
	$(CTFCONVERT_O)

$(OBJS_DIR)/%.o:		$(UTSBASE)/common/fs/sockfs/%.c
	$(COMPILE.c) -o $@ $<
	$(CTFCONVERT_O)

$(OBJS_DIR)/%.o:		$(UTSBASE)/common/fs/specfs/%.c
	$(COMPILE.c) -o $@ $<
	$(CTFCONVERT_O)

$(OBJS_DIR)/%.o:		$(UTSBASE)/common/fs/swapfs/%.c
	$(COMPILE.c) -o $@ $<
	$(CTFCONVERT_O)

$(OBJS_DIR)/%.o:		$(UTSBASE)/common/fs/tmpfs/%.c
	$(COMPILE.c) -o $@ $<
	$(CTFCONVERT_O)

$(OBJS_DIR)/%.o:		$(UTSBASE)/common/fs/udfs/%.c
	$(COMPILE.c) -o $@ $<
	$(CTFCONVERT_O)

$(OBJS_DIR)/%.o:		$(UTSBASE)/common/fs/ufs/%.c
	$(COMPILE.c) -o $@ $<
	$(CTFCONVERT_O)

$(OBJS_DIR)/%.o:		$(UTSBASE)/common/io/vscan/%.c
	$(COMPILE.c) -o $@ $<
	$(CTFCONVERT_O)

$(OBJS_DIR)/%.o:		$(UTSBASE)/common/fs/zfs/%.c
	$(COMPILE.c) -o $@ $<
	$(CTFCONVERT_O)

$(OBJS_DIR)/%.o:		$(UTSBASE)/common/fs/zut/%.c
	$(COMPILE.c) -o $@ $<
	$(CTFCONVERT_O)

$(OBJS_DIR)/%.o:		$(COMMONBASE)/xattr/%.c
	$(COMPILE.c) -o $@ $<
	$(CTFCONVERT_O)

$(OBJS_DIR)/%.o:		$(COMMONBASE)/zfs/%.c
	$(COMPILE.c) -o $@ $<
	$(CTFCONVERT_O)

$(OBJS_DIR)/%.o:	$(UTSBASE)/common/io/scsi/adapters/pmcs/%.c
	$(COMPILE.c) -o $@ $<
	$(CTFCONVERT_O)

$(OBJS_DIR)/%.o:	$(UTSBASE)/common/io/scsi/adapters/pmcs/%.bin
	$(COMPILE.b) -o $@ $<
	$(CTFCONVERT_O)

$(OBJS_DIR)/%.o:		$(COMMONBASE)/fsreparse/%.c
	$(COMPILE.c) -o $@ $<
	$(CTFCONVERT_O)

KMECHKRB5_BASE=$(UTSBASE)/common/gssapi/mechs/krb5

KGSSDFLAGS=-I $(UTSBASE)/common/gssapi/include 

# Note, KRB5_DEFS can be assigned various preprocessor flags,
# typically -D defines on the make invocation.  The standard compiler
# flags will not be overwritten.
KGSSDFLAGS += $(KRB5_DEFS)

$(OBJS_DIR)/%.o:		$(UTSBASE)/common/gssapi/%.c
	$(COMPILE.c) $(KGSSDFLAGS) -o $@ $<
	$(CTFCONVERT_O)

$(OBJS_DIR)/%.o:		$(UTSBASE)/common/gssapi/mechs/dummy/%.c
	$(COMPILE.c) $(KGSSDFLAGS) -o $@ $<
	$(CTFCONVERT_O)

$(OBJS_DIR)/%.o:		$(KMECHKRB5_BASE)/%.c
	$(COMPILE.c) $(KGSSDFLAGS) -o $@ $<
	$(CTFCONVERT_O)

$(OBJS_DIR)/%.o:		$(KMECHKRB5_BASE)/crypto/%.c
	$(COMPILE.c) $(KGSSDFLAGS) -o $@ $<
	$(CTFCONVERT_O)

$(OBJS_DIR)/%.o:		$(KMECHKRB5_BASE)/crypto/des/%.c
	$(COMPILE.c) $(KGSSDFLAGS) -o $@ $<
	$(CTFCONVERT_O)

$(OBJS_DIR)/%.o:		$(KMECHKRB5_BASE)/crypto/arcfour/%.c
	$(COMPILE.c) $(KGSSDFLAGS) -o $@ $<
	$(CTFCONVERT_O)

$(OBJS_DIR)/%.o:		$(KMECHKRB5_BASE)/crypto/dk/%.c
	$(COMPILE.c) $(KGSSDFLAGS) -o $@ $<
	$(CTFCONVERT_O)

$(OBJS_DIR)/%.o:		$(KMECHKRB5_BASE)/crypto/enc_provider/%.c
	$(COMPILE.c) $(KGSSDFLAGS) -o $@ $<
	$(CTFCONVERT_O)

$(OBJS_DIR)/%.o:		$(KMECHKRB5_BASE)/crypto/hash_provider/%.c
	$(COMPILE.c) $(KGSSDFLAGS) -o $@ $<
	$(CTFCONVERT_O)

$(OBJS_DIR)/%.o:		$(KMECHKRB5_BASE)/crypto/keyhash_provider/%.c
	$(COMPILE.c) $(KGSSDFLAGS) -o $@ $<
	$(CTFCONVERT_O)

$(OBJS_DIR)/%.o:		$(KMECHKRB5_BASE)/crypto/raw/%.c
	$(COMPILE.c) $(KGSSDFLAGS) -o $@ $<
	$(CTFCONVERT_O)

$(OBJS_DIR)/%.o:		$(KMECHKRB5_BASE)/crypto/old/%.c
	$(COMPILE.c) $(KGSSDFLAGS) -o $@ $<
	$(CTFCONVERT_O)

$(OBJS_DIR)/%.o:		$(KMECHKRB5_BASE)/krb5/krb/%.c
	$(COMPILE.c) $(KGSSDFLAGS) -o $@ $<
	$(CTFCONVERT_O)

$(OBJS_DIR)/%.o:		$(KMECHKRB5_BASE)/krb5/os/%.c
	$(COMPILE.c) $(KGSSDFLAGS) -o $@ $<
	$(CTFCONVERT_O)

$(OBJS_DIR)/ser_sctx.o := CPPFLAGS += -DPROVIDE_KERNEL_IMPORT=1

$(OBJS_DIR)/%.o:		$(KMECHKRB5_BASE)/mech/%.c
	$(COMPILE.c) $(KGSSDFLAGS) -o $@ $<
	$(CTFCONVERT_O)

$(OBJS_DIR)/%.o:		$(KMECHKRB5_BASE)/profile/%.c
	$(COMPILE.c) $(KGSSDFLAGS) -o $@ $<
	$(CTFCONVERT_O)

$(OBJS_DIR)/%.o:		$(UTSBASE)/common/avs/ncall/%.c
	$(COMPILE.c) -o $@ $<
	$(CTFCONVERT_O)

$(OBJS_DIR)/%.o:		$(UTSBASE)/common/avs/ns/dsw/%.c
	$(COMPILE.c) -o $@ $<
	$(CTFCONVERT_O)

$(OBJS_DIR)/%.o:		$(UTSBASE)/common/avs/ns/nsctl/%.c
	$(COMPILE.c) -o $@ $<
	$(CTFCONVERT_O)

$(OBJS_DIR)/%.o:		$(UTSBASE)/common/avs/ns/rdc/%.c
	$(COMPILE.c) -o $@ $<
	$(CTFCONVERT_O)

$(OBJS_DIR)/%.o:		$(UTSBASE)/common/avs/ns/sdbc/%.c
	$(COMPILE.c) -o $@ $<
	$(CTFCONVERT_O)

$(OBJS_DIR)/%.o:		$(UTSBASE)/common/avs/ns/solaris/%.c
	$(COMPILE.c) -o $@ $<
	$(CTFCONVERT_O)

$(OBJS_DIR)/%.o:		$(UTSBASE)/common/avs/ns/sv/%.c
	$(COMPILE.c) -o $@ $<
	$(CTFCONVERT_O)

$(OBJS_DIR)/%.o:		$(UTSBASE)/common/avs/ns/unistat/%.c
	$(COMPILE.c) -o $@ $<
	$(CTFCONVERT_O)

$(OBJS_DIR)/%.o:		$(UTSBASE)/common/idmap/%.c
	$(COMPILE.c) -o $@ $<
	$(CTFCONVERT_O)

$(OBJS_DIR)/%.o:		$(UTSBASE)/common/inet/%.c
	$(COMPILE.c) -o $@ $<
	$(CTFCONVERT_O)

$(OBJS_DIR)/%.o:		$(UTSBASE)/common/inet/arp/%.c
	$(COMPILE.c) -o $@ $<
	$(CTFCONVERT_O)

$(OBJS_DIR)/%.o:		$(UTSBASE)/common/inet/ip/%.c
	$(COMPILE.c) -o $@ $<
	$(CTFCONVERT_O)

$(OBJS_DIR)/%.o:		$(UTSBASE)/common/inet/ipnet/%.c
	$(COMPILE.c) -o $@ $<
	$(CTFCONVERT_O)

$(OBJS_DIR)/%.o:                $(UTSBASE)/common/inet/iptun/%.c
	$(COMPILE.c) -o $@ $<
	$(CTFCONVERT_O)

$(OBJS_DIR)/%.o:		$(UTSBASE)/common/inet/kssl/%.c
	$(COMPILE.c) -o $@ $<
	$(CTFCONVERT_O)

$(OBJS_DIR)/%.o:		$(UTSBASE)/common/inet/sctp/%.c
	$(COMPILE.c) -o $@ $<
	$(CTFCONVERT_O)

$(OBJS_DIR)/%.o:		$(UTSBASE)/common/inet/tcp/%.c
	$(COMPILE.c) -o $@ $<
	$(CTFCONVERT_O)

$(OBJS_DIR)/%.o:		$(UTSBASE)/common/inet/ilb/%.c
	$(COMPILE.c) -o $@ $<
	$(CTFCONVERT_O)

$(OBJS_DIR)/%.o:		$(UTSBASE)/common/inet/ipf/%.c
	$(COMPILE.c) -o $@ $<
	$(CTFCONVERT_O)

$(OBJS_DIR)/%.o:		$(UTSBASE)/common/inet/ipd/%.c
	$(COMPILE.c) -o $@ $<
	$(CTFCONVERT_O)

$(OBJS_DIR)/%.o:		$(COMMONBASE)/net/patricia/%.c
	$(COMPILE.c) -o $@ $<
	$(CTFCONVERT_O)

$(OBJS_DIR)/%.o:		$(UTSBASE)/common/inet/udp/%.c
	$(COMPILE.c) -o $@ $<
	$(CTFCONVERT_O)

$(OBJS_DIR)/%.o:		$(UTSBASE)/common/inet/nca/%.c
	$(COMPILE.c) -o $@ $<
	$(CTFCONVERT_O)

$(OBJS_DIR)/%.o:		$(UTSBASE)/common/inet/sockmods/%.c
	$(COMPILE.c) -o $@ $<
	$(CTFCONVERT_O)

$(OBJS_DIR)/%.o:		$(UTSBASE)/common/inet/dlpistub/%.c
	$(COMPILE.c) -o $@ $<
	$(CTFCONVERT_O)

$(OBJS_DIR)/%.o:		$(UTSBASE)/common/io/%.c
	$(COMPILE.c) -o $@ $<
	$(CTFCONVERT_O)

$(OBJS_DIR)/%.o:		$(UTSBASE)/common/io/1394/%.c
	$(COMPILE.c) -o $@ $<
	$(CTFCONVERT_O)

$(OBJS_DIR)/%.o:		$(UTSBASE)/common/io/1394/adapters/%.c
	$(COMPILE.c) -o $@ $<
	$(CTFCONVERT_O)

$(OBJS_DIR)/%.o:		$(UTSBASE)/common/io/1394/targets/av1394/%.c
	$(COMPILE.c) -o $@ $<
	$(CTFCONVERT_O)

$(OBJS_DIR)/%.o:		$(UTSBASE)/common/io/1394/targets/dcam1394/%.c
	$(COMPILE.c) -o $@ $<
	$(CTFCONVERT_O)

$(OBJS_DIR)/%.o:		$(UTSBASE)/common/io/1394/targets/scsa1394/%.c
	$(COMPILE.c) -o $@ $<
	$(CTFCONVERT_O)

$(OBJS_DIR)/%.o:		$(UTSBASE)/common/io/sbp2/%.c
	$(COMPILE.c) -o $@ $<
	$(CTFCONVERT_O)

$(OBJS_DIR)/%.o:		$(UTSBASE)/common/io/aac/%.c
	$(COMPILE.c) -o $@ $<
	$(CTFCONVERT_O)

$(OBJS_DIR)/%.o:		$(UTSBASE)/common/io/afe/%.c
	$(COMPILE.c) -o $@ $<
	$(CTFCONVERT_O)

$(OBJS_DIR)/%.o:		$(UTSBASE)/common/io/atge/%.c
	$(COMPILE.c) -o $@ $<
	$(CTFCONVERT_O)

$(OBJS_DIR)/%.o:                $(UTSBASE)/common/io/arn/%.c
	$(COMPILE.c) -o $@ $<
	$(CTFCONVERT_O)

$(OBJS_DIR)/%.o:               $(UTSBASE)/common/io/ath/%.c
	$(COMPILE.c) -o $@ $<
	$(CTFCONVERT_O)

$(OBJS_DIR)/%.o:               $(UTSBASE)/common/io/atu/%.c
	$(COMPILE.c) -o $@ $<
	$(CTFCONVERT_O)

$(OBJS_DIR)/%.o:		$(UTSBASE)/common/io/audio/impl/%.c
	$(COMPILE.c) -o $@ $<
	$(CTFCONVERT_O)

$(OBJS_DIR)/%.o:		$(UTSBASE)/common/io/audio/ac97/%.c
	$(COMPILE.c) -o $@ $<
	$(CTFCONVERT_O)

$(OBJS_DIR)/%.o:		$(UTSBASE)/common/io/audio/drv/audioens/%.c
	$(COMPILE.c) -o $@ $<
	$(CTFCONVERT_O)

$(OBJS_DIR)/%.o:		$(UTSBASE)/common/io/audio/drv/audioemu10k/%.c
	$(COMPILE.c) -o $@ $<
	$(CTFCONVERT_O)

$(OBJS_DIR)/%.o:		$(UTSBASE)/common/io/audio/drv/audio1575/%.c
	$(COMPILE.c) -o $@ $<
	$(CTFCONVERT_O)

$(OBJS_DIR)/%.o:		$(UTSBASE)/common/io/audio/drv/audio810/%.c
	$(COMPILE.c) -o $@ $<
	$(CTFCONVERT_O)

$(OBJS_DIR)/%.o:		$(UTSBASE)/common/io/audio/drv/audiocmi/%.c
	$(COMPILE.c) -o $@ $<
	$(CTFCONVERT_O)

$(OBJS_DIR)/%.o:		$(UTSBASE)/common/io/audio/drv/audiocmihd/%.c
	$(COMPILE.c) -o $@ $<
	$(CTFCONVERT_O)

$(OBJS_DIR)/%.o:		$(UTSBASE)/common/io/audio/drv/audiohd/%.c
	$(COMPILE.c) -o $@ $<
	$(CTFCONVERT_O)

$(OBJS_DIR)/%.o:		$(UTSBASE)/common/io/audio/drv/audioixp/%.c
	$(COMPILE.c) -o $@ $<
	$(CTFCONVERT_O)

$(OBJS_DIR)/%.o:		$(UTSBASE)/common/io/audio/drv/audiols/%.c
	$(COMPILE.c) -o $@ $<
	$(CTFCONVERT_O)

$(OBJS_DIR)/%.o:		$(UTSBASE)/common/io/audio/drv/audiopci/%.c
	$(COMPILE.c) -o $@ $<
	$(CTFCONVERT_O)

$(OBJS_DIR)/%.o:		$(UTSBASE)/common/io/audio/drv/audiop16x/%.c
	$(COMPILE.c) -o $@ $<
	$(CTFCONVERT_O)

$(OBJS_DIR)/%.o:		$(UTSBASE)/common/io/audio/drv/audiosolo/%.c
	$(COMPILE.c) -o $@ $<
	$(CTFCONVERT_O)

$(OBJS_DIR)/%.o:		$(UTSBASE)/common/io/audio/drv/audiots/%.c
	$(COMPILE.c) -o $@ $<
	$(CTFCONVERT_O)

$(OBJS_DIR)/%.o:		$(UTSBASE)/common/io/audio/drv/audiovia823x/%.c
	$(COMPILE.c) -o $@ $<
	$(CTFCONVERT_O)

$(OBJS_DIR)/%.o:		$(UTSBASE)/common/io/audio/drv/audiovia97/%.c
	$(COMPILE.c) -o $@ $<
	$(CTFCONVERT_O)

$(OBJS_DIR)/%.o:		$(UTSBASE)/common/io/bfe/%.c
	$(COMPILE.c) -o $@ $<
	$(CTFCONVERT_O)

$(OBJS_DIR)/%.o:		$(UTSBASE)/common/io/bge/%.c
	$(COMPILE.c) -o $@ $<
	$(CTFCONVERT_O)

$(OBJS_DIR)/%.o:		$(UTSBASE)/common/io/blkdev/%.c
	$(COMPILE.c) -o $@ $<
	$(CTFCONVERT_O)

$(OBJS_DIR)/%.o:		$(UTSBASE)/common/io/bnxe/%.c
	$(COMPILE.c) -o $@ $<
	$(CTFCONVERT_O)

$(OBJS_DIR)/%.o:		$(UTSBASE)/common/io/bnxe/577xx/common/%.c
	$(COMPILE.c) -o $@ $<
	$(CTFCONVERT_O)

$(OBJS_DIR)/%.o:		$(UTSBASE)/common/io/bnxe/577xx/drivers/common/ecore/%.c
	$(COMPILE.c) -o $@ $<
	$(CTFCONVERT_O)

$(OBJS_DIR)/%.o:		$(UTSBASE)/common/io/bnxe/577xx/drivers/common/lm/device/%.c
	$(COMPILE.c) -o $@ $<
	$(CTFCONVERT_O)

$(OBJS_DIR)/%.o:		$(UTSBASE)/common/io/bnxe/577xx/drivers/common/lm/fw/%.c
	$(COMPILE.c) -o $@ $<
	$(CTFCONVERT_O)

$(OBJS_DIR)/%.o:		$(UTSBASE)/common/io/bnxe/577xx/drivers/common/lm/l4/%.c
	$(COMPILE.c) -o $@ $<
	$(CTFCONVERT_O)

$(OBJS_DIR)/%.o:		$(UTSBASE)/common/io/bnxe/577xx/drivers/common/lm/l5/%.c
	$(COMPILE.c) -o $@ $<
	$(CTFCONVERT_O)

$(OBJS_DIR)/%.o:		$(UTSBASE)/common/io/bnxe/577xx/drivers/common/lm/device/%.c
	$(COMPILE.c) -o $@ $<
	$(CTFCONVERT_O)

$(OBJS_DIR)/%.o:		$(UTSBASE)/common/io/bpf/%.c
	$(COMPILE.c) -o $@ $<
	$(CTFCONVERT_O)

$(OBJS_DIR)/%.o:		$(UTSBASE)/common/io/cardbus/%.c
	$(COMPILE.c) -o $@ $<
	$(CTFCONVERT_O)

$(OBJS_DIR)/%.o:		$(UTSBASE)/common/io/comstar/stmf/%.c
	$(COMPILE.c) -o $@ $<
	$(CTFCONVERT_O)

$(OBJS_DIR)/%.o:		$(UTSBASE)/common/io/comstar/port/fct/%.c
	$(COMPILE.c) -o $@ $<
	$(CTFCONVERT_O)

$(OBJS_DIR)/%.o:		$(UTSBASE)/common/io/comstar/port/qlt/%.c
	$(COMPILE.c) -o $@ $<
	$(CTFCONVERT_O)

$(OBJS_DIR)/%.o:		$(UTSBASE)/common/io/comstar/port/srpt/%.c
	$(COMPILE.c) -o $@ $<
	$(CTFCONVERT_O)

$(OBJS_DIR)/%.o:		$(UTSBASE)/common/io/comstar/port/fcoet/%.c
	$(COMPILE.c) -o $@ $<
	$(CTFCONVERT_O)

$(OBJS_DIR)/%.o:		$(COMMONBASE)/iscsit/%.c
	$(COMPILE.c) -o $@ $<
	$(CTFCONVERT_O)

$(OBJS_DIR)/%.o:		$(UTSBASE)/common/io/comstar/port/iscsit/%.c
	$(COMPILE.c) -o $@ $<
	$(CTFCONVERT_O)

$(OBJS_DIR)/%.o:		$(UTSBASE)/common/io/comstar/port/pppt/%.c
	$(COMPILE.c) -o $@ $<
	$(CTFCONVERT_O)

$(OBJS_DIR)/%.o:		$(UTSBASE)/common/io/comstar/lu/stmf_sbd/%.c
	$(COMPILE.c) -o $@ $<
	$(CTFCONVERT_O)

$(OBJS_DIR)/%.o:		$(UTSBASE)/common/io/cpqary3/%.c
	$(COMPILE.c) -o $@ $<
	$(CTFCONVERT_O)

$(OBJS_DIR)/%.o:		$(UTSBASE)/common/io/dld/%.c
	$(COMPILE.c) -o $@ $<
	$(CTFCONVERT_O)

$(OBJS_DIR)/%.o:		$(UTSBASE)/common/io/dls/%.c
	$(COMPILE.c) -o $@ $<
	$(CTFCONVERT_O)

$(OBJS_DIR)/%.o:		$(UTSBASE)/common/io/dmfe/%.c
	$(COMPILE.c) -o $@ $<
	$(CTFCONVERT_O)

$(OBJS_DIR)/%.o:		$(UTSBASE)/common/io/drm/%.c
	$(COMPILE.c) -o $@ $<
	$(CTFCONVERT_O)

$(OBJS_DIR)/%.o:		$(UTSBASE)/common/io/dr_sas/%.c
	$(COMPILE.c) -o $@ $<
	$(CTFCONVERT_O)

$(OBJS_DIR)/%.o:		$(UTSBASE)/common/io/efe/%.c
	$(COMPILE.c) -o $@ $<
	$(CTFCONVERT_O)

$(OBJS_DIR)/%.o:		$(UTSBASE)/common/io/elxl/%.c
	$(COMPILE.c) -o $@ $<
	$(CTFCONVERT_O)

$(OBJS_DIR)/%.o:		$(UTSBASE)/common/io/fcoe/%.c
	$(COMPILE.c) -o $@ $<
	$(CTFCONVERT_O)

$(OBJS_DIR)/%.o:		$(UTSBASE)/common/io/hme/%.c
	$(COMPILE.c) -o $@ $<
	$(CTFCONVERT_O)

$(OBJS_DIR)/%.o:		$(UTSBASE)/common/io/pciex/%.c
	$(COMPILE.c) -o $@ $<
	$(CTFCONVERT_O)

$(OBJS_DIR)/%.o:		$(UTSBASE)/common/io/hotplug/hpcsvc/%.c
	$(COMPILE.c) -o $@ $<
	$(CTFCONVERT_O)

$(OBJS_DIR)/%.o:		$(UTSBASE)/common/io/pciex/hotplug/%.c
	$(COMPILE.c) -o $@ $<
	$(CTFCONVERT_O)

$(OBJS_DIR)/%.o:		$(UTSBASE)/common/io/hotplug/pcihp/%.c
	$(COMPILE.c) -o $@ $<
	$(CTFCONVERT_O)

$(OBJS_DIR)/%.o:		$(UTSBASE)/common/io/ib/clients/rds/%.c
	$(COMPILE.c) -o $@ $<
	$(CTFCONVERT_O)

$(OBJS_DIR)/%.o:		$(UTSBASE)/common/io/ib/clients/rdsv3/%.c
	$(COMPILE.c) -o $@ $<
	$(CTFCONVERT_O)

$(OBJS_DIR)/%.o:		$(UTSBASE)/common/io/ib/clients/iser/%.c
	$(COMPILE.c) -o $@ $<
	$(CTFCONVERT_O)

$(OBJS_DIR)/%.o:		$(UTSBASE)/common/io/ib/clients/ibd/%.c
	$(COMPILE.c) -o $@ $<
	$(CTFCONVERT_O)

$(OBJS_DIR)/%.o:		$(UTSBASE)/common/io/ib/clients/eoib/%.c
	$(COMPILE.c) -o $@ $<
	$(CTFCONVERT_O)

$(OBJS_DIR)/%.o:		$(UTSBASE)/common/io/ib/clients/of/sol_ofs/%.c
	$(COMPILE.c) -o $@ $<
	$(CTFCONVERT_O)

$(OBJS_DIR)/%.o:		$(UTSBASE)/common/io/ib/clients/of/sol_ucma/%.c
	$(COMPILE.c) -o $@ $<
	$(CTFCONVERT_O)

$(OBJS_DIR)/%.o:		$(UTSBASE)/common/io/ib/clients/of/sol_umad/%.c
	$(COMPILE.c) -o $@ $<
	$(CTFCONVERT_O)

$(OBJS_DIR)/%.o:		$(UTSBASE)/common/io/ib/clients/of/sol_uverbs/%.c
	$(COMPILE.c) -o $@ $<
	$(CTFCONVERT_O)

$(OBJS_DIR)/%.o:		$(UTSBASE)/common/io/ib/clients/sdp/%.c
	$(COMPILE.c) -o $@ $<
	$(CTFCONVERT_O)

$(OBJS_DIR)/%.o:		$(UTSBASE)/common/io/ib/mgt/ibcm/%.c
	$(COMPILE.c) -o $@ $<
	$(CTFCONVERT_O)

$(OBJS_DIR)/%.o:		$(UTSBASE)/common/io/ib/mgt/ibdm/%.c
	$(COMPILE.c) -o $@ $<
	$(CTFCONVERT_O)

$(OBJS_DIR)/%.o:		$(UTSBASE)/common/io/ib/mgt/ibdma/%.c
	$(COMPILE.c) -o $@ $<
	$(CTFCONVERT_O)

$(OBJS_DIR)/%.o:		$(UTSBASE)/common/io/ib/mgt/ibmf/%.c
	$(COMPILE.c) -o $@ $<
	$(CTFCONVERT_O)

$(OBJS_DIR)/%.o:		$(UTSBASE)/common/io/ib/ibnex/%.c
	$(COMPILE.c) -o $@ $<
	$(CTFCONVERT_O)

$(OBJS_DIR)/%.o:		$(UTSBASE)/common/io/ib/ibtl/%.c
	$(COMPILE.c) -o $@ $<
	$(CTFCONVERT_O)

$(OBJS_DIR)/%.o:		$(UTSBASE)/common/io/ib/adapters/tavor/%.c
	$(COMPILE.c) -o $@ $<
	$(CTFCONVERT_O)

$(OBJS_DIR)/%.o:		$(UTSBASE)/common/io/ib/adapters/hermon/%.c
	$(COMPILE.c) -o $@ $<
	$(CTFCONVERT_O)

$(OBJS_DIR)/%.o:		$(UTSBASE)/common/io/ib/clients/daplt/%.c
	$(COMPILE.c) -o $@ $<
	$(CTFCONVERT_O)

$(OBJS_DIR)/%.o:		$(COMMONBASE)/iscsi/%.c
	$(COMPILE.c) -o $@ $<
	$(CTFCONVERT_O)

$(OBJS_DIR)/%.o:		$(UTSBASE)/common/io/idm/%.c
	$(COMPILE.c) -o $@ $<
	$(CTFCONVERT_O)

$(OBJS_DIR)/%.o:                $(UTSBASE)/common/io/ipw/%.c
	$(COMPILE.c) -o $@ $<
	$(CTFCONVERT_O)

$(OBJS_DIR)/%.o:		$(UTSBASE)/common/io/iwh/%.c
	$(COMPILE.c) -o $@ $<
	$(CTFCONVERT_O)

$(OBJS_DIR)/%.o:                $(UTSBASE)/common/io/iwi/%.c
	$(COMPILE.c) -o $@ $<
	$(CTFCONVERT_O)

$(OBJS_DIR)/%.o:                $(UTSBASE)/common/io/iwk/%.c
	$(COMPILE.c) -o $@ $<
	$(CTFCONVERT_O)

$(OBJS_DIR)/%.o:                $(UTSBASE)/common/io/iwp/%.c
	$(COMPILE.c) -o $@ $<
	$(CTFCONVERT_O)

$(OBJS_DIR)/%.o:		$(UTSBASE)/common/io/kb8042/%.c
	$(COMPILE.c) -o $@ $<
	$(CTFCONVERT_O)

$(OBJS_DIR)/%.o:		$(UTSBASE)/common/io/kbtrans/%.c
	$(COMPILE.c) -o $@ $<
	$(CTFCONVERT_O)

$(OBJS_DIR)/%.o:		$(UTSBASE)/common/io/ksocket/%.c
	$(COMPILE.c) -o $@ $<
	$(CTFCONVERT_O)

$(OBJS_DIR)/%.o:		$(UTSBASE)/common/io/aggr/%.c
	$(COMPILE.c) -o $@ $<
	$(CTFCONVERT_O)

$(OBJS_DIR)/%.o:		$(UTSBASE)/common/io/lp/%.c
	$(COMPILE.c) -o $@ $<
	$(CTFCONVERT_O)

$(OBJS_DIR)/%.o:		$(UTSBASE)/common/io/lvm/hotspares/%.c
	$(COMPILE.c) -o $@ $<
	$(CTFCONVERT_O)

$(OBJS_DIR)/%.o:		$(UTSBASE)/common/io/lvm/md/%.c
	$(COMPILE.c) -o $@ $<
	$(CTFCONVERT_O)

$(OBJS_DIR)/%.o:		$(UTSBASE)/common/io/lvm/mirror/%.c
	$(COMPILE.c) -o $@ $<
	$(CTFCONVERT_O)

$(OBJS_DIR)/%.o:		$(UTSBASE)/common/io/lvm/notify/%.c
	$(COMPILE.c) -o $@ $<
	$(CTFCONVERT_O)

$(OBJS_DIR)/%.o:		$(UTSBASE)/common/io/lvm/raid/%.c
	$(COMPILE.c) -o $@ $<
	$(CTFCONVERT_O)

$(OBJS_DIR)/%.o:		$(UTSBASE)/common/io/lvm/softpart/%.c
	$(COMPILE.c) -o $@ $<
	$(CTFCONVERT_O)

$(OBJS_DIR)/%.o:		$(UTSBASE)/common/io/lvm/stripe/%.c
	$(COMPILE.c) -o $@ $<
	$(CTFCONVERT_O)

$(OBJS_DIR)/%.o:		$(UTSBASE)/common/io/lvm/trans/%.c
	$(COMPILE.c) -o $@ $<
	$(CTFCONVERT_O)

$(OBJS_DIR)/%.o:		$(UTSBASE)/common/io/mac/%.c
	$(COMPILE.c) -o $@ $<
	$(CTFCONVERT_O)

$(OBJS_DIR)/%.o:		$(UTSBASE)/common/io/mac/plugins/%.c
	$(COMPILE.c) -o $@ $<
	$(CTFCONVERT_O)

$(OBJS_DIR)/%.o:		$(UTSBASE)/common/io/mega_sas/%.c
	$(COMPILE.c) -o $@ $<
	$(CTFCONVERT_O)

$(OBJS_DIR)/%.o:		$(UTSBASE)/common/io/mii/%.c
	$(COMPILE.c) -o $@ $<
	$(CTFCONVERT_O)

$(OBJS_DIR)/%.o:		$(UTSBASE)/common/io/mr_sas/%.c
	$(COMPILE.c) -o $@ $<
	$(CTFCONVERT_O)

$(OBJS_DIR)/%.o:		$(UTSBASE)/common/io/scsi/adapters/mpt_sas/%.c
	$(COMPILE.c) -o $@ $<
	$(CTFCONVERT_O)

$(OBJS_DIR)/%.o:		$(UTSBASE)/common/io/mxfe/%.c
	$(COMPILE.c) -o $@ $<
	$(CTFCONVERT_O)

$(OBJS_DIR)/%.o:		$(UTSBASE)/common/io/mwl/%.c
	$(COMPILE.c) -o $@ $<
	$(CTFCONVERT_O)

$(OBJS_DIR)/%.o:		$(UTSBASE)/common/io/mwl/mwl_fw/%.c
	$(COMPILE.c) -o $@ $<
	$(CTFCONVERT_O)

$(OBJS_DIR)/%.o:		$(UTSBASE)/common/io/net80211/%.c
	$(COMPILE.c) -o $@ $<
	$(CTFCONVERT_O)

$(OBJS_DIR)/%.o:		$(UTSBASE)/common/io/nfp/%.c
	$(COMPILE.c) -o $@ $<
	$(CTFCONVERT_O)

$(OBJS_DIR)/%.o:		$(UTSBASE)/common/io/nge/%.c
	$(COMPILE.c) -o $@ $<
	$(CTFCONVERT_O)

$(OBJS_DIR)/%.o:		$(UTSBASE)/common/io/nxge/%.c
	$(COMPILE.c) -o $@ $<
	$(CTFCONVERT_O)

$(OBJS_DIR)/%.o:		$(UTSBASE)/common/io/nxge/npi/%.c
	$(COMPILE.c) -o $@ $<
	$(CTFCONVERT_O)

$(OBJS_DIR)/%.o:		$(UTSBASE)/common/io/nxge/%.s
	$(COMPILE.s) -o $@ $<

$(OBJS_DIR)/%.o:		$(UTSBASE)/common/io/overlay/%.c
	$(COMPILE.c) -o $@ $<
	$(CTFCONVERT_O)

$(OBJS_DIR)/%.o:		$(UTSBASE)/common/io/overlay/plugins/%.c
	$(COMPILE.c) -o $@ $<
	$(CTFCONVERT_O)

$(OBJS_DIR)/%.o:		$(UTSBASE)/common/io/pci-ide/%.c
	$(COMPILE.c) -o $@ $<
	$(CTFCONVERT_O)

$(OBJS_DIR)/%.o:		$(UTSBASE)/common/io/pcn/%.c
	$(COMPILE.c) -o $@ $<
	$(CTFCONVERT_O)

$(OBJS_DIR)/%.o:		$(UTSBASE)/common/io/ppp/sppp/%.c
	$(COMPILE.c) -o $@ $<
	$(CTFCONVERT_O)

$(OBJS_DIR)/%.o:		$(UTSBASE)/common/io/ppp/spppasyn/%.c
	$(COMPILE.c) -o $@ $<
	$(CTFCONVERT_O)

$(OBJS_DIR)/%.o:		$(UTSBASE)/common/io/ppp/sppptun/%.c
	$(COMPILE.c) -o $@ $<
	$(CTFCONVERT_O)

$(OBJS_DIR)/%.o:		$(UTSBASE)/common/io/ral/%.c
	$(COMPILE.c) -o $@ $<
	$(CTFCONVERT_O)

$(OBJS_DIR)/%.o:		$(UTSBASE)/common/io/rge/%.c
	$(COMPILE.c) -o $@ $<
	$(CTFCONVERT_O)

$(OBJS_DIR)/%.o:		$(UTSBASE)/common/io/rtls/%.c
	$(COMPILE.c) -o $@ $<
	$(CTFCONVERT_O)

$(OBJS_DIR)/%.o:		$(UTSBASE)/common/io/rsm/%.c
	$(COMPILE.c) -o $@ $<
	$(CTFCONVERT_O)

$(OBJS_DIR)/%.o:		$(UTSBASE)/common/io/rtw/%.c
	$(COMPILE.c) -o $@ $<
	$(CTFCONVERT_O)

$(OBJS_DIR)/%.o:		$(UTSBASE)/common/io/rum/%.c
	$(COMPILE.c) -o $@ $<
	$(CTFCONVERT_O)

$(OBJS_DIR)/%.o:		$(UTSBASE)/common/io/rwd/%.c
	$(COMPILE.c) -o $@ $<
	$(CTFCONVERT_O)

$(OBJS_DIR)/%.o:		$(UTSBASE)/common/io/rwn/%.c
	$(COMPILE.c) -o $@ $<
	$(CTFCONVERT_O)

$(OBJS_DIR)/%.o:		$(UTSBASE)/common/io/sata/adapters/ahci/%.c
	$(COMPILE.c) -o $@ $<
	$(CTFCONVERT_O)

$(OBJS_DIR)/%.o:		$(UTSBASE)/common/io/sata/adapters/nv_sata/%.c
	$(COMPILE.c) -o $@ $<
	$(CTFCONVERT_O)

$(OBJS_DIR)/%.o:		$(UTSBASE)/common/io/sata/adapters/si3124/%.c
	$(COMPILE.c) -o $@ $<
	$(CTFCONVERT_O)

$(OBJS_DIR)/%.o:		$(UTSBASE)/common/io/sata/impl/%.c
	$(COMPILE.c) -o $@ $<
	$(CTFCONVERT_O)

$(OBJS_DIR)/%.o:		$(UTSBASE)/common/io/scsi/conf/%.c
	$(COMPILE.c) -o $@ $<
	$(CTFCONVERT_O)

$(OBJS_DIR)/%.o:		$(UTSBASE)/common/io/scsi/impl/%.c
	$(COMPILE.c) -o $@ $<
	$(CTFCONVERT_O)

$(OBJS_DIR)/%.o:		$(UTSBASE)/common/io/scsi/targets/%.c
	$(COMPILE.c) -o $@ $<
	$(CTFCONVERT_O)

$(OBJS_DIR)/%.o:		$(UTSBASE)/common/io/scsi/adapters/%.c
	$(COMPILE.c) -o $@ $<
	$(CTFCONVERT_O)

$(OBJS_DIR)/%.o:		$(UTSBASE)/common/io/scsi/adapters/blk2scsa/%.c
	$(COMPILE.c) -o $@ $<
	$(CTFCONVERT_O)

$(OBJS_DIR)/%.o:		$(UTSBASE)/common/io/scsi/adapters/scsi_vhci/%.c
	$(COMPILE.c) -o $@ $<
	$(CTFCONVERT_O)

$(OBJS_DIR)/%.o:		$(UTSBASE)/common/io/scsi/adapters/scsi_vhci/fops/%.c
	$(COMPILE.c) -o $@ $<
	$(CTFCONVERT_O)

$(OBJS_DIR)/%.o:		$(UTSBASE)/common/io/fibre-channel/ulp/%.c
	$(COMPILE.c) -o $@ $<
	$(CTFCONVERT_O)

$(OBJS_DIR)/%.o:		$(UTSBASE)/common/io/fibre-channel/impl/%.c
	$(COMPILE.c) -o $@ $<
	$(CTFCONVERT_O)

$(OBJS_DIR)/%.o:		$(UTSBASE)/common/io/fibre-channel/fca/qlc/%.c
	$(COMPILE.c) -o $@ $<
	$(CTFCONVERT_O)

$(OBJS_DIR)/%.o:		$(UTSBASE)/common/io/fibre-channel/fca/qlge/%.c
	$(COMPILE.c) -o $@ $<
	$(CTFCONVERT_O)

$(OBJS_DIR)/%.o:		$(UTSBASE)/common/io/fibre-channel/fca/emlxs/%.c
	$(COMPILE.c) -o $@ $<
	$(CTFCONVERT_O)

$(OBJS_DIR)/%.o:		$(UTSBASE)/common/io/fibre-channel/fca/oce/%.c
	$(COMPILE.c) -o $@ $<
	$(CTFCONVERT_O)

$(OBJS_DIR)/%.o:		$(UTSBASE)/common/io/fibre-channel/fca/fcoei/%.c
	$(COMPILE.c) -o $@ $<
	$(CTFCONVERT_O)

$(OBJS_DIR)/%.o:		$(UTSBASE)/common/io/sdcard/adapters/sdhost/%.c
	$(COMPILE.c) -o $@ $<
	$(CTFCONVERT_O)

$(OBJS_DIR)/%.o:		$(UTSBASE)/common/io/sdcard/impl/%.c
	$(COMPILE.c) -o $@ $<
	$(CTFCONVERT_O)

$(OBJS_DIR)/%.o:		$(UTSBASE)/common/io/sdcard/targets/sdcard/%.c
	$(COMPILE.c) -o $@ $<
	$(CTFCONVERT_O)

$(OBJS_DIR)/%.o:		$(UTSBASE)/common/io/gsqueue/%.c
	$(COMPILE.c) -o $@ $<
	$(CTFCONVERT_O)

$(OBJS_DIR)/%.o:		$(UTSBASE)/common/io/sfe/%.c
	$(COMPILE.c) -o $@ $<
	$(CTFCONVERT_O)

$(OBJS_DIR)/%.o:		$(UTSBASE)/common/io/simnet/%.c
	$(COMPILE.c) -o $@ $<
	$(CTFCONVERT_O)

$(OBJS_DIR)/%.o:		$(UTSBASE)/common/io/softmac/%.c
	$(COMPILE.c) -o $@ $<
	$(CTFCONVERT_O)

$(OBJS_DIR)/%.o:		$(UTSBASE)/common/io/vnd/%.c
	$(COMPILE.c) -o $@ $<
	$(CTFCONVERT_O)

$(OBJS_DIR)/%.o:		$(UTSBASE)/common/io/uath/%.c
	$(COMPILE.c) -o $@ $<
	$(CTFCONVERT_O)

$(OBJS_DIR)/%.o:		$(UTSBASE)/common/io/uath/uath_fw/%.c
	$(COMPILE.c) -o $@ $<
	$(CTFCONVERT_O)

$(OBJS_DIR)/%.o:                $(UTSBASE)/common/io/ural/%.c
	$(COMPILE.c) -o $@ $<
	$(CTFCONVERT_O)

$(OBJS_DIR)/%.o:                $(UTSBASE)/common/io/urtw/%.c
	$(COMPILE.c) -o $@ $<
	$(CTFCONVERT_O)

$(OBJS_DIR)/%.o:		$(UTSBASE)/common/io/usb/clients/audio/usb_ac/%.c
	$(COMPILE.c) -o $@ $<
	$(CTFCONVERT_O)

$(OBJS_DIR)/%.o:		$(UTSBASE)/common/io/usb/clients/audio/usb_as/%.c
	$(COMPILE.c) -o $@ $<
	$(CTFCONVERT_O)

$(OBJS_DIR)/%.o:		$(UTSBASE)/common/io/usb/clients/audio/usb_ah/%.c
	$(COMPILE.c) -o $@ $<
	$(CTFCONVERT_O)

$(OBJS_DIR)/%.o:		$(UTSBASE)/common/io/usb/clients/usbskel/%.c
	$(COMPILE.c) -o $@ $<
	$(CTFCONVERT_O)

$(OBJS_DIR)/%.o:		$(UTSBASE)/common/io/usb/clients/video/usbvc/%.c
	$(COMPILE.c) -o $@ $<
	$(CTFCONVERT_O)

$(OBJS_DIR)/%.o:		$(UTSBASE)/common/io/usb/clients/hid/%.c
	$(COMPILE.c) -o $@ $<
	$(CTFCONVERT_O)

$(OBJS_DIR)/%.o:		$(UTSBASE)/common/io/usb/clients/hidparser/%.c
	$(COMPILE.c) -o $@ $<
	$(CTFCONVERT_O)

$(OBJS_DIR)/%.o:		$(UTSBASE)/common/io/usb/clients/printer/%.c
	$(COMPILE.c) -o $@ $<
	$(CTFCONVERT_O)

$(OBJS_DIR)/%.o:		$(UTSBASE)/common/io/usb/clients/usbkbm/%.c
	$(COMPILE.c) -o $@ $<
	$(CTFCONVERT_O)

$(OBJS_DIR)/%.o:		$(UTSBASE)/common/io/usb/clients/usbms/%.c
	$(COMPILE.c) -o $@ $<
	$(CTFCONVERT_O)

$(OBJS_DIR)/%.o:		$(UTSBASE)/common/io/usb/clients/usbinput/usbwcm/%.c
	$(COMPILE.c) -o $@ $<
	$(CTFCONVERT_O)

$(OBJS_DIR)/%.o:		$(UTSBASE)/common/io/usb/clients/ugen/%.c
	$(COMPILE.c) -o $@ $<
	$(CTFCONVERT_O)

$(OBJS_DIR)/%.o:		$(UTSBASE)/common/io/usb/clients/usbser/%.c
	$(COMPILE.c) -o $@ $<
	$(CTFCONVERT_O)

$(OBJS_DIR)/%.o:		$(UTSBASE)/common/io/usb/clients/usbser/usbsacm/%.c
	$(COMPILE.c) -o $@ $<
	$(CTFCONVERT_O)

$(OBJS_DIR)/%.o:		$(UTSBASE)/common/io/usb/clients/usbser/usbftdi/%.c
	$(COMPILE.c) -o $@ $<
	$(CTFCONVERT_O)

$(OBJS_DIR)/%.o:		$(UTSBASE)/common/io/usb/clients/usbser/usbser_keyspan/%.c
	$(COMPILE.c) -o $@ $<
	$(CTFCONVERT_O)

$(OBJS_DIR)/%.o:		$(UTSBASE)/common/io/usb/clients/usbser/usbsprl/%.c
	$(COMPILE.c) -o $@ $<
	$(CTFCONVERT_O)

$(OBJS_DIR)/%.o:		$(UTSBASE)/common/io/usb/clients/usbecm/%.c
	$(COMPILE.c) -o $@ $<
	$(CTFCONVERT_O)

$(OBJS_DIR)/%.o:		$(UTSBASE)/common/io/usb/hcd/openhci/%.c
	$(COMPILE.c) -o $@ $<
	$(CTFCONVERT_O)

$(OBJS_DIR)/%.o:		$(UTSBASE)/common/io/usb/hcd/ehci/%.c
	$(COMPILE.c) -o $@ $<
	$(CTFCONVERT_O)

$(OBJS_DIR)/%.o:		$(UTSBASE)/common/io/usb/hcd/uhci/%.c
	$(COMPILE.c) -I../../common -o $@ $<
	$(CTFCONVERT_O)

$(OBJS_DIR)/%.o:		$(UTSBASE)/common/io/usb/hubd/%.c
	$(COMPILE.c) -o $@ $<
	$(CTFCONVERT_O)

$(OBJS_DIR)/%.o:		$(UTSBASE)/common/io/usb/scsa2usb/%.c
	$(COMPILE.c) -o $@ $<
	$(CTFCONVERT_O)

$(OBJS_DIR)/%.o:		$(UTSBASE)/common/io/usb/usb_mid/%.c
	$(COMPILE.c) -o $@ $<
	$(CTFCONVERT_O)

$(OBJS_DIR)/%.o:		$(UTSBASE)/common/io/usb/usb_ia/%.c
	$(COMPILE.c) -o $@ $<
	$(CTFCONVERT_O)

$(OBJS_DIR)/%.o:		$(UTSBASE)/common/io/usb/usba/%.c
	$(COMPILE.c) -o $@ $<
	$(CTFCONVERT_O)

$(OBJS_DIR)/%.o:		$(UTSBASE)/common/io/usb/usba10/%.c
	$(COMPILE.c) -o $@ $<
	$(CTFCONVERT_O)

$(OBJS_DIR)/%.o:		$(UTSBASE)/common/io/usbgem/%.c
	$(COMPILE.c) -o $@ $<
	$(CTFCONVERT_O)

$(OBJS_DIR)/%.o:		$(UTSBASE)/common/io/axf/%.c
	$(COMPILE.c) -o $@ $<
	$(CTFCONVERT_O)

$(OBJS_DIR)/%.o:		$(UTSBASE)/common/io/udf/%.c
	$(COMPILE.c) -o $@ $<
	$(CTFCONVERT_O)

$(OBJS_DIR)/%.o:		$(UTSBASE)/common/io/udmf/%.c
	$(COMPILE.c) -o $@ $<
	$(CTFCONVERT_O)

$(OBJS_DIR)/%.o:		$(UTSBASE)/common/io/upf/%.c
	$(COMPILE.c) -o $@ $<
	$(CTFCONVERT_O)

$(OBJS_DIR)/%.o:		$(UTSBASE)/common/io/urf/%.c
	$(COMPILE.c) -o $@ $<
	$(CTFCONVERT_O)

$(OBJS_DIR)/%.o:		$(UTSBASE)/common/io/vuidmice/%.c
	$(COMPILE.c) -o $@ $<
	$(CTFCONVERT_O)

$(OBJS_DIR)/%.o:		$(UTSBASE)/common/io/vnic/%.c
	$(COMPILE.c) -o $@ $<
	$(CTFCONVERT_O)

$(OBJS_DIR)/%.o:                $(UTSBASE)/common/io/wpi/%.c
	$(COMPILE.c) -o $@ $<
	$(CTFCONVERT_O)

$(OBJS_DIR)/%.o:                $(UTSBASE)/common/io/zyd/%.c
	$(COMPILE.c) -o $@ $<
	$(CTFCONVERT_O)

$(OBJS_DIR)/%.o:		$(UTSBASE)/common/io/chxge/com/%.c
	$(COMPILE.c) -o $@ $<
	$(CTFCONVERT_O)

$(OBJS_DIR)/%.o:		$(UTSBASE)/common/io/chxge/%.c
	$(COMPILE.c) -o $@ $<
	$(CTFCONVERT_O)

$(OBJS_DIR)/%.o:		$(UTSBASE)/common/io/cxgbe/common/%.c
	$(COMPILE.c) -o $@ $<
	$(CTFCONVERT_O)

$(OBJS_DIR)/%.o:		$(UTSBASE)/common/io/cxgbe/shared/%.c
	$(COMPILE.c) -o $@ $<
	$(CTFCONVERT_O)

$(OBJS_DIR)/%.o:		$(UTSBASE)/common/io/cxgbe/firmware/%.c
	$(COMPILE.c) -o $@ $<
	$(CTFCONVERT_O)

$(OBJS_DIR)/%.o:		$(UTSBASE)/common/io/cxgbe/t4nex/%.c
	$(COMPILE.c) -o $@ $<
	$(CTFCONVERT_O)

$(OBJS_DIR)/%.o:		$(UTSBASE)/common/io/cxgbe/cxgbe/%.c
	$(COMPILE.c) -o $@ $<
	$(CTFCONVERT_O)

$(OBJS_DIR)/%.o:		$(UTSBASE)/common/io/ixgb/%.c
	$(COMPILE.c) -o $@ $<
	$(CTFCONVERT_O)

$(OBJS_DIR)/%.o:		$(UTSBASE)/common/io/xge/drv/%.c
	$(COMPILE.c) -o $@ $<
	$(CTFCONVERT_O)

$(OBJS_DIR)/%.o:		$(UTSBASE)/common/io/xge/hal/xgehal/%.c
	$(COMPILE.c) -o $@ $<
	$(CTFCONVERT_O)

$(OBJS_DIR)/%.o:		$(UTSBASE)/common/io/e1000api/%.c
	$(COMPILE.c) -o $@ $<
	$(CTFCONVERT_O)

$(OBJS_DIR)/%.o:		$(UTSBASE)/common/io/e1000g/%.c
	$(COMPILE.c) -o $@ $<
	$(CTFCONVERT_O)

$(OBJS_DIR)/%.o:		$(UTSBASE)/common/io/igb/%.c
	$(COMPILE.c) -o $@ $<
	$(CTFCONVERT_O)

$(OBJS_DIR)/%.o:		$(UTSBASE)/common/io/iprb/%.c
	$(COMPILE.c) -o $@ $<
	$(CTFCONVERT_O)

$(OBJS_DIR)/%.o:		$(UTSBASE)/common/io/ixgbe/%.c
	$(COMPILE.c) -o $@ $<
	$(CTFCONVERT_O)

$(OBJS_DIR)/%.o:		$(UTSBASE)/common/io/ntxn/%.c
	$(COMPILE.c) -o $@ $<
	$(CTFCONVERT_O)

$(OBJS_DIR)/%.o:		$(UTSBASE)/common/io/myri10ge/drv/%.c
	$(COMPILE.c) -o $@ $<
	$(CTFCONVERT_O)

$(OBJS_DIR)/%.o:		$(UTSBASE)/common/ipp/%.c
	$(COMPILE.c) -o $@ $<
	$(CTFCONVERT_O)

$(OBJS_DIR)/%.o:		$(UTSBASE)/common/ipp/ipgpc/%.c
	$(COMPILE.c) -o $@ $<
	$(CTFCONVERT_O)

$(OBJS_DIR)/%.o:		$(UTSBASE)/common/ipp/dlcosmk/%.c
	$(COMPILE.c) -o $@ $<
	$(CTFCONVERT_O)

$(OBJS_DIR)/%.o:		$(UTSBASE)/common/ipp/flowacct/%.c
	$(COMPILE.c) -o $@ $<
	$(CTFCONVERT_O)

$(OBJS_DIR)/%.o:		$(UTSBASE)/common/ipp/dscpmk/%.c
	$(COMPILE.c) -o $@ $<
	$(CTFCONVERT_O)

$(OBJS_DIR)/%.o:		$(UTSBASE)/common/ipp/meters/%.c
	$(COMPILE.c) -o $@ $<
	$(CTFCONVERT_O)

$(OBJS_DIR)/%.o:		$(UTSBASE)/common/kiconv/kiconv_emea/%.c
	$(COMPILE.c) -o $@ $<
	$(CTFCONVERT_O)

$(OBJS_DIR)/%.o:		$(UTSBASE)/common/kiconv/kiconv_ja/%.c
	$(COMPILE.c) -o $@ $<
	$(CTFCONVERT_O)

$(OBJS_DIR)/%.o:		$(UTSBASE)/common/kiconv/kiconv_ko/%.c
	$(COMPILE.c) -o $@ $<
	$(CTFCONVERT_O)

$(OBJS_DIR)/%.o:		$(UTSBASE)/common/kiconv/kiconv_sc/%.c
	$(COMPILE.c) -o $@ $<
	$(CTFCONVERT_O)

$(OBJS_DIR)/%.o:		$(UTSBASE)/common/kiconv/kiconv_tc/%.c
	$(COMPILE.c) -o $@ $<
	$(CTFCONVERT_O)

$(OBJS_DIR)/%.o:		$(UTSBASE)/common/klm/%.c
	$(COMPILE.c) -o $@ $<
	$(CTFCONVERT_O)

$(OBJS_DIR)/%.o:		$(UTSBASE)/common/kmdb/%.c
	$(COMPILE.c) -o $@ $<
	$(CTFCONVERT_O)

$(OBJS_DIR)/%.o:		$(UTSBASE)/common/ktli/%.c
	$(COMPILE.c) -o $@ $<
	$(CTFCONVERT_O)

$(OBJS_DIR)/%.o:		$(UTSBASE)/common/io/scsi/adapters/iscsi/%.c
	$(COMPILE.c) -o $@ $<
	$(CTFCONVERT_O)

$(OBJS_DIR)/%.o:		$(COMMONBASE)/iscsi/%.c
	$(COMPILE.c) -o $@ $<
	$(CTFCONVERT_O)

$(OBJS_DIR)/%.o:                $(UTSBASE)/common/inet/kifconf/%.c
	$(COMPILE.c) -o $@ $<
	$(CTFCONVERT_O)

$(OBJS_DIR)/%.o:		$(UTSBASE)/common/io/vr/%.c
	$(COMPILE.c) -o $@ $<
	$(CTFCONVERT_O)

$(OBJS_DIR)/%.o:		$(UTSBASE)/common/io/yge/%.c
	$(COMPILE.c) -o $@ $<
	$(CTFCONVERT_O)

$(OBJS_DIR)/%.o:		$(UTSBASE)/common/io/skd/%.c
	$(COMPILE.c) -o $@ $<
	$(CTFCONVERT_O)

$(OBJS_DIR)/%.o:		$(UTSBASE)/common/io/virtio/%.c
	$(COMPILE.c) -o $@ $<
	$(CTFCONVERT_O)

$(OBJS_DIR)/%.o:		$(UTSBASE)/common/io/vioblk/%.c
	$(COMPILE.c) -o $@ $<
	$(CTFCONVERT_O)

<<<<<<< HEAD
$(OBJS_DIR)/%.o:		$(COMMONBASE)/idspace/%.c
	$(COMPILE.c) -o $@ $<
	$(CTFCONVERT_O)

=======
$(OBJS_DIR)/%.o:		$(UTSBASE)/common/io/vioif/%.c
	$(COMPILE.c) -o $@ $<
	$(CTFCONVERT_O)
>>>>>>> 8a324c92
#
# krtld must refer to its own bzero/bcopy until the kernel is fully linked
#
$(OBJS_DIR)/bootrd.o		:= CPPFLAGS += -DKOBJ_OVERRIDES
$(OBJS_DIR)/doreloc.o		:= CPPFLAGS += -DKOBJ_OVERRIDES
$(OBJS_DIR)/kobj.o		:= CPPFLAGS += -DKOBJ_OVERRIDES
$(OBJS_DIR)/kobj_boot.o		:= CPPFLAGS += -DKOBJ_OVERRIDES
$(OBJS_DIR)/kobj_bootflags.o	:= CPPFLAGS += -DKOBJ_OVERRIDES
$(OBJS_DIR)/kobj_convrelstr.o	:= CPPFLAGS += -DKOBJ_OVERRIDES
$(OBJS_DIR)/kobj_isa.o		:= CPPFLAGS += -DKOBJ_OVERRIDES
$(OBJS_DIR)/kobj_kdi.o		:= CPPFLAGS += -DKOBJ_OVERRIDES
$(OBJS_DIR)/kobj_lm.o		:= CPPFLAGS += -DKOBJ_OVERRIDES
$(OBJS_DIR)/kobj_reloc.o	:= CPPFLAGS += -DKOBJ_OVERRIDES
$(OBJS_DIR)/kobj_stubs.o	:= CPPFLAGS += -DKOBJ_OVERRIDES
$(OBJS_DIR)/kobj_subr.o		:= CPPFLAGS += -DKOBJ_OVERRIDES

$(OBJS_DIR)/%.o:		$(UTSBASE)/common/krtld/%.c
	$(COMPILE.c) -o $@ $<
	$(CTFCONVERT_O)

$(OBJS_DIR)/%.o:		$(COMMONBASE)/list/%.c
	$(COMPILE.c) -o $@ $<
	$(CTFCONVERT_O)

$(OBJS_DIR)/%.o:		$(COMMONBASE)/lvm/%.c
	$(COMPILE.c) -o $@ $<
	$(CTFCONVERT_O)

$(OBJS_DIR)/%.o:		$(COMMONBASE)/lzma/%.c
	$(COMPILE.c) -o $@ $<
	$(CTFCONVERT_O)

$(OBJS_DIR)/%.o:		$(COMMONBASE)/crypto/md4/%.c
	$(COMPILE.c) -o $@ $<
	$(CTFCONVERT_O)

$(OBJS_DIR)/%.o:		$(COMMONBASE)/crypto/md5/%.c
	$(COMPILE.c) -o $@ $<
	$(CTFCONVERT_O)

$(OBJS_DIR)/%.o:		$(COMMONBASE)/net/dhcp/%.c
	$(COMPILE.c) -o $@ $<
	$(CTFCONVERT_O)

$(OBJS_DIR)/%.o:		$(COMMONBASE)/nvpair/%.c
	$(COMPILE.c) -o $@ $<
	$(CTFCONVERT_O)

$(OBJS_DIR)/%.o:		$(UTSBASE)/common/os/%.c
	$(COMPILE.c) -o $@ $<
	$(CTFCONVERT_O)

$(OBJS_DIR)/%.o:		$(UTSBASE)/common/pcmcia/cis/%.c
	$(COMPILE.c) -o $@ $<
	$(CTFCONVERT_O)

$(OBJS_DIR)/%.o:		$(UTSBASE)/common/pcmcia/cs/%.c
	$(COMPILE.c) -o $@ $<
	$(CTFCONVERT_O)

$(OBJS_DIR)/%.o:		$(UTSBASE)/common/pcmcia/nexus/%.c
	$(COMPILE.c) -o $@ $<
	$(CTFCONVERT_O)

$(OBJS_DIR)/%.o:		$(UTSBASE)/common/pcmcia/pcs/%.c
	$(COMPILE.c) -o $@ $<
	$(CTFCONVERT_O)

$(OBJS_DIR)/%.o:		$(UTSBASE)/common/refhash/%.c
	$(COMPILE.c) -o $@ $<
	$(CTFCONVERT_O)

$(OBJS_DIR)/%.o:		$(UTSBASE)/common/rpc/%.c
	$(COMPILE.c) -o $@ $<
	$(CTFCONVERT_O)

$(OBJS_DIR)/%.o:		$(UTSBASE)/common/rpc/sec/%.c
	$(COMPILE.c) -o $@ $<
	$(CTFCONVERT_O)

$(OBJS_DIR)/%.o:		$(UTSBASE)/common/rpc/sec_gss/%.c
	$(COMPILE.c) -o $@ $<
	$(CTFCONVERT_O)

$(OBJS_DIR)/%.o:		$(COMMONBASE)/crypto/sha1/%.c
	$(COMPILE.c) -o $@ $<
	$(CTFCONVERT_O)

$(OBJS_DIR)/%.o:		$(COMMONBASE)/crypto/sha2/%.c
	$(COMPILE.c) -o $@ $<
	$(CTFCONVERT_O)

$(OBJS_DIR)/%.o:		$(UTSBASE)/common/syscall/%.c
	$(COMPILE.c) -o $@ $<
	$(CTFCONVERT_O)

$(OBJS_DIR)/%.o:		$(UTSBASE)/common/tnf/%.c
	$(COMPILE.c) -o $@ $<
	$(CTFCONVERT_O)

$(OBJS_DIR)/%.o:		$(COMMONBASE)/tsol/%.c
	$(COMPILE.c) -o $@ $<
	$(CTFCONVERT_O)

$(OBJS_DIR)/%.o:		$(COMMONBASE)/util/%.c
	$(COMPILE.c) -o $@ $<
	$(CTFCONVERT_O)

$(OBJS_DIR)/%.o:		$(COMMONBASE)/unicode/%.c
	$(COMPILE.c) -o $@ $<
	$(CTFCONVERT_O)

$(OBJS_DIR)/%.o:		$(UTSBASE)/common/vm/%.c
	$(COMPILE.c) -o $@ $<
	$(CTFCONVERT_O)

$(OBJS_DIR)/%.o:		$(UTSBASE)/common/zmod/%.c
	$(COMPILE.c) -o $@ $<
	$(CTFCONVERT_O)

$(OBJS_DIR)/zlib_obj.o:		$(ZLIB_OBJS:%=$(OBJS_DIR)/%)
	$(LD) -r -Breduce -M$(UTSBASE)/common/zmod/mapfile -o $@ \
	    $(ZLIB_OBJS:%=$(OBJS_DIR)/%)
	$(CTFMERGE) -t -f -L VERSION -o $@ $(ZLIB_OBJS:%=$(OBJS_DIR)/%)

$(OBJS_DIR)/%.o:		$(UTSBASE)/common/io/hxge/%.c
	$(COMPILE.c) -o $@ $<
	$(CTFCONVERT_O)

$(OBJS_DIR)/%.o:		$(UTSBASE)/common/io/tpm/%.c
	$(COMPILE.c) -o $@ $<
	$(CTFCONVERT_O)

$(OBJS_DIR)/%.o:		$(UTSBASE)/common/io/tpm/%.s
	$(COMPILE.s) -o $@ $<

$(OBJS_DIR)/bz2%.o:		$(COMMONBASE)/bzip2/%.c
	$(COMPILE.c) -o $@ -I$(COMMONBASE)/bzip2 $<
	$(CTFCONVERT_O)

BZ2LINT = -erroff=%all -I$(UTSBASE)/common/bzip2

$(LINTS_DIR)/bz2%.ln:		$(COMMONBASE)/bzip2/%.c
	 @($(LHEAD) $(LINT.c) -C $(LINTS_DIR)/`basename $@ .ln` $(BZ2LINT) $< $(LTAIL))

#
#	Section 1b:	Lint `objects'
#
$(LINTS_DIR)/%.ln:		$(COMMONBASE)/crypto/aes/%.c
	@($(LHEAD) $(LINT.c) $< $(LTAIL))

$(LINTS_DIR)/%.ln:		$(COMMONBASE)/crypto/arcfour/%.c
	@($(LHEAD) $(LINT.c) $< $(LTAIL))

$(LINTS_DIR)/%.ln:		$(COMMONBASE)/crypto/blowfish/%.c
	@($(LHEAD) $(LINT.c) $< $(LTAIL))

$(LINTS_DIR)/%.ln:		$(COMMONBASE)/crypto/ecc/%.c
	@($(LHEAD) $(LINT.c) $< $(LTAIL))

$(LINTS_DIR)/%.ln:		$(COMMONBASE)/crypto/modes/%.c
	@($(LHEAD) $(LINT.c) $< $(LTAIL))

$(LINTS_DIR)/%.ln:		$(COMMONBASE)/crypto/padding/%.c
	@($(LHEAD) $(LINT.c) $< $(LTAIL))

$(LINTS_DIR)/%.ln:		$(COMMONBASE)/crypto/rng/%.c
	@($(LHEAD) $(LINT.c) $< $(LTAIL))

$(LINTS_DIR)/%.ln:		$(COMMONBASE)/crypto/rsa/%.c
	@($(LHEAD) $(LINT.c) $< $(LTAIL))

$(LINTS_DIR)/%.ln:		$(COMMONBASE)/bignum/%.c
	@($(LHEAD) $(LINT.c) $< $(LTAIL))

$(LINTS_DIR)/%.ln:		$(UTSBASE)/common/bignum/%.c
	@($(LHEAD) $(LINT.c) $< $(LTAIL))

$(LINTS_DIR)/%.ln:		$(COMMONBASE)/mpi/%.c
	@($(LHEAD) $(LINT.c) $< $(LTAIL))

$(LINTS_DIR)/%.ln:		$(COMMONBASE)/acl/%.c
	@($(LHEAD) $(LINT.c) $< $(LTAIL))

$(LINTS_DIR)/%.ln:		$(COMMONBASE)/avl/%.c
	@($(LHEAD) $(LINT.c) $< $(LTAIL))

$(LINTS_DIR)/%.ln:		$(COMMONBASE)/inet/%.c
	@($(LHEAD) $(LINT.c) $< $(LTAIL))

$(LINTS_DIR)/%.ln:		$(COMMONBASE)/ucode/%.c
	@($(LHEAD) $(LINT.c) $< $(LTAIL))

$(LINTS_DIR)/%.ln:		$(UTSBASE)/common/brand/sn1/%.c
	@($(LHEAD) $(LINT.c) $< $(LTAIL))

$(LINTS_DIR)/%.ln:		$(UTSBASE)/common/brand/sngl/%.c
	@($(LHEAD) $(LINT.c) $< $(LTAIL))

$(LINTS_DIR)/%.ln:		$(UTSBASE)/common/brand/solaris10/%.c
	@($(LHEAD) $(LINT.c) $< $(LTAIL))

$(LINTS_DIR)/%.ln:		$(UTSBASE)/common/c2/%.c
	@($(LHEAD) $(LINT.c) $< $(LTAIL))

$(LINTS_DIR)/%.ln:		$(UTSBASE)/common/conf/%.c
	@($(LHEAD) $(LINT.c) $< $(LTAIL))

$(LINTS_DIR)/%.ln:		$(UTSBASE)/common/contract/%.c
	@($(LHEAD) $(LINT.c) $< $(LTAIL))

$(LINTS_DIR)/%.ln:		$(UTSBASE)/common/cpr/%.c
	@($(LHEAD) $(LINT.c) $< $(LTAIL))

$(LINTS_DIR)/%.ln:		$(UTSBASE)/common/ctf/%.c
	@($(LHEAD) $(LINT.c) $< $(LTAIL))

$(LINTS_DIR)/%.ln:		$(COMMONBASE)/ctf/%.c
	@($(LHEAD) $(LINT.c) $< $(LTAIL))

$(LINTS_DIR)/%.ln:		$(COMMONBASE)/pci/%.c
	@($(LHEAD) $(LINT.c) $< $(LTAIL))

$(LINTS_DIR)/%.ln:		$(COMMONBASE)/devid/%.c
	@($(LHEAD) $(LINT.c) $< $(LTAIL))

$(LINTS_DIR)/%.ln:		$(COMMONBASE)/crypto/des/%.c
	@($(LHEAD) $(LINT.c) $< $(LTAIL))

$(LINTS_DIR)/%.ln:		$(COMMONBASE)/smbios/%.c
	@($(LHEAD) $(LINT.c) $< $(LTAIL))

$(LINTS_DIR)/%.ln:		$(UTSBASE)/common/avs/ncall/%.c
	@($(LHEAD) $(LINT.c) $< $(LTAIL))

$(LINTS_DIR)/%.ln:		$(UTSBASE)/common/avs/ns/dsw/%.c
	@($(LHEAD) $(LINT.c) $< $(LTAIL))

$(LINTS_DIR)/%.ln:		$(UTSBASE)/common/avs/ns/nsctl/%.c
	@($(LHEAD) $(LINT.c) $< $(LTAIL))

$(LINTS_DIR)/%.ln:		$(UTSBASE)/common/avs/ns/rdc/%.c
	@($(LHEAD) $(LINT.c) $< $(LTAIL))

$(LINTS_DIR)/%.ln:		$(UTSBASE)/common/avs/ns/sdbc/%.c
	@($(LHEAD) $(LINT.c) $< $(LTAIL))

$(LINTS_DIR)/%.ln:		$(UTSBASE)/common/avs/ns/solaris/%.c
	@($(LHEAD) $(LINT.c) $< $(LTAIL))

$(LINTS_DIR)/%.ln:		$(UTSBASE)/common/avs/ns/sv/%.c
	@($(LHEAD) $(LINT.c) $< $(LTAIL))

$(LINTS_DIR)/%.ln:		$(UTSBASE)/common/avs/ns/unistat/%.c
	@($(LHEAD) $(LINT.c) $< $(LTAIL))

$(LINTS_DIR)/%.ln:		$(UTSBASE)/common/des/%.c
	@($(LHEAD) $(LINT.c) $< $(LTAIL))

$(LINTS_DIR)/%.ln:		$(UTSBASE)/common/crypto/api/%.c
	@($(LHEAD) $(LINT.c) $< $(LTAIL))

$(LINTS_DIR)/%.ln:		$(UTSBASE)/common/crypto/core/%.c
	@($(LHEAD) $(LINT.c) $< $(LTAIL))

$(LINTS_DIR)/%.ln:		$(UTSBASE)/common/crypto/io/%.c
	@($(LHEAD) $(LINT.c) $< $(LTAIL))

$(LINTS_DIR)/%.ln:		$(UTSBASE)/common/crypto/spi/%.c
	@($(LHEAD) $(LINT.c) $< $(LTAIL))

$(LINTS_DIR)/%.ln:		$(UTSBASE)/common/disp/%.c
	@($(LHEAD) $(LINT.c) $< $(LTAIL))

$(LINTS_DIR)/%.ln:		$(UTSBASE)/common/dtrace/%.c
	@($(LHEAD) $(LINT.c) $< $(LTAIL))

$(LINTS_DIR)/%.ln:		$(COMMONBASE)/exacct/%.c
	@($(LHEAD) $(LINT.c) $< $(LTAIL))

$(LINTS_DIR)/%.ln:		$(UTSBASE)/common/exec/aout/%.c
	@($(LHEAD) $(LINT.c) $< $(LTAIL))

$(LINTS_DIR)/%.ln:		$(UTSBASE)/common/exec/elf/%.c
	@($(LHEAD) $(LINT.c) $< $(LTAIL))

$(LINTS_DIR)/%.ln:		$(UTSBASE)/common/exec/intp/%.c
	@($(LHEAD) $(LINT.c) $< $(LTAIL))

$(LINTS_DIR)/%.ln:		$(UTSBASE)/common/exec/shbin/%.c
	@($(LHEAD) $(LINT.c) $< $(LTAIL))

$(LINTS_DIR)/%.ln:		$(UTSBASE)/common/exec/java/%.c
	@($(LHEAD) $(LINT.c) $< $(LTAIL))

$(LINTS_DIR)/%.ln:		$(UTSBASE)/common/fs/%.c
	@($(LHEAD) $(LINT.c) $< $(LTAIL))

$(LINTS_DIR)/%.ln:		$(UTSBASE)/common/fs/autofs/%.c
	@($(LHEAD) $(LINT.c) $< $(LTAIL))

$(LINTS_DIR)/%.ln:		$(UTSBASE)/common/fs/bootfs/%.c
	@($(LHEAD) $(LINT.c) $< $(LTAIL))

$(LINTS_DIR)/%.ln:		$(UTSBASE)/common/fs/cachefs/%.c
	@($(LHEAD) $(LINT.c) $< $(LTAIL))

$(LINTS_DIR)/%.ln:		$(UTSBASE)/common/fs/ctfs/%.c
	@($(LHEAD) $(LINT.c) $< $(LTAIL))

$(LINTS_DIR)/%.ln:		$(UTSBASE)/common/fs/doorfs/%.c
	@($(LHEAD) $(LINT.c) $< $(LTAIL))

$(LINTS_DIR)/%.ln:		$(UTSBASE)/common/fs/dcfs/%.c
	@($(LHEAD) $(LINT.c) $< $(LTAIL))

$(LINTS_DIR)/%.ln:		$(UTSBASE)/common/fs/devfs/%.c
	@($(LHEAD) $(LINT.c) $< $(LTAIL))

$(LINTS_DIR)/%.ln:		$(UTSBASE)/common/fs/dev/%.c
	@($(LHEAD) $(LINT.c) $< $(LTAIL))

$(LINTS_DIR)/%.ln:		$(UTSBASE)/common/fs/fd/%.c
	@($(LHEAD) $(LINT.c) $< $(LTAIL))

$(LINTS_DIR)/%.ln:		$(UTSBASE)/common/fs/fifofs/%.c
	@($(LHEAD) $(LINT.c) $< $(LTAIL))

$(LINTS_DIR)/%.ln:		$(UTSBASE)/common/fs/hsfs/%.c
	@($(LHEAD) $(LINT.c) $< $(LTAIL))

$(LINTS_DIR)/%.ln:		$(UTSBASE)/common/fs/hyprlofs/%.c
	@($(LHEAD) $(LINT.c) $< $(LTAIL))

$(LINTS_DIR)/%.ln:		$(UTSBASE)/common/fs/lofs/%.c
	@($(LHEAD) $(LINT.c) $< $(LTAIL))

$(LINTS_DIR)/%.ln:		$(UTSBASE)/common/fs/lxproc/%.c
	@($(LHEAD) $(LINT.c) $< $(LTAIL))

$(LINTS_DIR)/%.ln:		$(UTSBASE)/common/fs/mntfs/%.c
	@($(LHEAD) $(LINT.c) $< $(LTAIL))

$(LINTS_DIR)/%.ln:		$(UTSBASE)/common/fs/namefs/%.c
	@($(LHEAD) $(LINT.c) $< $(LTAIL))

$(LINTS_DIR)/%.ln:		$(COMMONBASE)/smbsrv/%.c
	@($(LHEAD) $(LINT.c) $< $(LTAIL))

$(LINTS_DIR)/%.ln:		$(UTSBASE)/common/fs/smbsrv/%.c
	@($(LHEAD) $(LINT.c) $< $(LTAIL))

$(LINTS_DIR)/%.ln:		$(UTSBASE)/common/fs/nfs/%.c
	@($(LHEAD) $(LINT.c) $< $(LTAIL))

$(LINTS_DIR)/%.ln:		$(UTSBASE)/common/fs/objfs/%.c
	@($(LHEAD) $(LINT.c) $< $(LTAIL))

$(LINTS_DIR)/%.ln:		$(UTSBASE)/common/fs/pcfs/%.c
	@($(LHEAD) $(LINT.c) $< $(LTAIL))

$(LINTS_DIR)/%.ln:		$(UTSBASE)/common/fs/portfs/%.c
	@($(LHEAD) $(LINT.c) $< $(LTAIL))

$(LINTS_DIR)/%.ln:		$(UTSBASE)/common/fs/proc/%.c
	@($(LHEAD) $(LINT.c) $< $(LTAIL))

$(LINTS_DIR)/%.ln:		$(UTSBASE)/common/fs/sharefs/%.c
	@($(LHEAD) $(LINT.c) $< $(LTAIL))

$(LINTS_DIR)/%.ln:		$(COMMONBASE)/smbclnt/%.c
	@($(LHEAD) $(LINT.c) $< $(LTAIL))

$(LINTS_DIR)/%.ln:		$(UTSBASE)/common/fs/smbclnt/netsmb/%.c
	@($(LHEAD) $(LINT.c) $< $(LTAIL))

$(LINTS_DIR)/%.ln:		$(UTSBASE)/common/fs/smbclnt/smbfs/%.c
	@($(LHEAD) $(LINT.c) $< $(LTAIL))

$(LINTS_DIR)/%.ln:		$(UTSBASE)/common/fs/sockfs/%.c
	@($(LHEAD) $(LINT.c) $< $(LTAIL))

$(LINTS_DIR)/%.ln:		$(UTSBASE)/common/fs/specfs/%.c
	@($(LHEAD) $(LINT.c) $< $(LTAIL))

$(LINTS_DIR)/%.ln:		$(UTSBASE)/common/fs/swapfs/%.c
	@($(LHEAD) $(LINT.c) $< $(LTAIL))

$(LINTS_DIR)/%.ln:		$(UTSBASE)/common/fs/tmpfs/%.c
	@($(LHEAD) $(LINT.c) $< $(LTAIL))

$(LINTS_DIR)/%.ln:		$(UTSBASE)/common/fs/udfs/%.c
	@($(LHEAD) $(LINT.c) $< $(LTAIL))

$(LINTS_DIR)/%.ln:		$(UTSBASE)/common/fs/ufs/%.c
	@($(LHEAD) $(LINT.c) $< $(LTAIL))

$(LINTS_DIR)/%.ln:		$(UTSBASE)/common/fs/ufs_log/%.c
	@($(LHEAD) $(LINT.c) $< $(LTAIL))

$(LINTS_DIR)/%.ln:		$(UTSBASE)/common/io/vscan/%.c
	@($(LHEAD) $(LINT.c) $< $(LTAIL))

$(LINTS_DIR)/%.ln:		$(UTSBASE)/common/fs/zfs/%.c
	@($(LHEAD) $(LINT.c) $< $(LTAIL))

$(LINTS_DIR)/%.ln:		$(UTSBASE)/common/fs/zut/%.c
	@($(LHEAD) $(LINT.c) $< $(LTAIL))

$(LINTS_DIR)/%.ln:		$(COMMONBASE)/xattr/%.c
	@($(LHEAD) $(LINT.c) $< $(LTAIL))

$(LINTS_DIR)/%.ln:		$(COMMONBASE)/zfs/%.c
	@($(LHEAD) $(LINT.c) $< $(LTAIL))

$(LINTS_DIR)/%.ln:		$(UTSBASE)/common/gssapi/%.c
	@($(LHEAD) $(LINT.c) $(KGSSDFLAGS) $< $(LTAIL))

$(LINTS_DIR)/%.ln:		$(UTSBASE)/common/gssapi/mechs/dummy/%.c
	@($(LHEAD) $(LINT.c) $(KGSSDFLAGS) $< $(LTAIL))

$(LINTS_DIR)/%.ln:		$(KMECHKRB5_BASE)/%.c
	@($(LHEAD) $(LINT.c) $(KGSSDFLAGS) $< $(LTAIL))

$(LINTS_DIR)/%.ln:		$(KMECHKRB5_BASE)/crypto/%.c
	@($(LHEAD) $(LINT.c) $(KGSSDFLAGS) $< $(LTAIL))

$(LINTS_DIR)/%.ln:		$(KMECHKRB5_BASE)/crypto/des/%.c
	@($(LHEAD) $(LINT.c) $(KGSSDFLAGS) $< $(LTAIL))

$(LINTS_DIR)/%.ln:		$(KMECHKRB5_BASE)/crypto/dk/%.c
	@($(LHEAD) $(LINT.c) $(KGSSDFLAGS) $< $(LTAIL))

$(LINTS_DIR)/%.ln:		$(KMECHKRB5_BASE)/crypto/os/%.c
	@($(LHEAD) $(LINT.c) $(KGSSDFLAGS) $< $(LTAIL))

$(LINTS_DIR)/%.ln:		$(KMECHKRB5_BASE)/crypto/arcfour/%.c
	@($(LHEAD) $(LINT.c) $(KGSSDFLAGS) $< $(LTAIL))

$(LINTS_DIR)/%.ln:		$(KMECHKRB5_BASE)/crypto/enc_provider/%.c
	@($(LHEAD) $(LINT.c) $(KGSSDFLAGS) $< $(LTAIL))

$(LINTS_DIR)/%.ln:		$(KMECHKRB5_BASE)/crypto/hash_provider/%.c
	@($(LHEAD) $(LINT.c) $(KGSSDFLAGS) $< $(LTAIL))

$(LINTS_DIR)/%.ln:		$(KMECHKRB5_BASE)/crypto/keyhash_provider/%.c
	@($(LHEAD) $(LINT.c) $(KGSSDFLAGS) $< $(LTAIL))

$(LINTS_DIR)/%.ln:		$(KMECHKRB5_BASE)/crypto/raw/%.c
	@($(LHEAD) $(LINT.c) $(KGSSDFLAGS) $< $(LTAIL))

$(LINTS_DIR)/%.ln:		$(KMECHKRB5_BASE)/crypto/old/%.c
	@($(LHEAD) $(LINT.c) $(KGSSDFLAGS) $< $(LTAIL))

$(LINTS_DIR)/%.ln:		$(KMECHKRB5_BASE)/krb5/krb/%.c
	@($(LHEAD) $(LINT.c) $(KGSSDFLAGS) $< $(LTAIL))

$(LINTS_DIR)/%.ln:		$(KMECHKRB5_BASE)/krb5/os/%.c
	@($(LHEAD) $(LINT.c) $(KGSSDFLAGS) $< $(LTAIL))

$(LINTS_DIR)/%.ln:		$(KMECHKRB5_BASE)/mech/%.c
	@($(LHEAD) $(LINT.c) $(KGSSDFLAGS) $< $(LTAIL))

$(LINTS_DIR)/%.ln:		$(UTSBASE)/common/idmap/%.c
	@($(LHEAD) $(LINT.c) $< $(LTAIL))

$(LINTS_DIR)/%.ln:		$(UTSBASE)/common/inet/%.c
	@($(LHEAD) $(LINT.c) $< $(LTAIL))

$(LINTS_DIR)/%.ln:		$(UTSBASE)/common/inet/sockmods/%.c
	@($(LHEAD) $(LINT.c) $< $(LTAIL))

$(LINTS_DIR)/%.ln:		$(UTSBASE)/common/inet/arp/%.c
	@($(LHEAD) $(LINT.c) $< $(LTAIL))

$(LINTS_DIR)/%.ln:		$(UTSBASE)/common/inet/ip/%.c
	@($(LHEAD) $(LINT.c) $< $(LTAIL))

$(LINTS_DIR)/%.ln:		$(UTSBASE)/common/inet/ipnet/%.c
	@($(LHEAD) $(LINT.c) $< $(LTAIL))

$(LINTS_DIR)/%.ln: 	     	$(UTSBASE)/common/inet/iptun/%.c
	@($(LHEAD) $(LINT.c) $< $(LTAIL))

$(LINTS_DIR)/%.ln:		$(UTSBASE)/common/inet/ipd/%.c
	@($(LHEAD) $(LINT.c) $< $(LTAIL))

$(LINTS_DIR)/%.ln:		$(UTSBASE)/common/inet/ipf/%.c
	@($(LHEAD) $(LINT.c) $(IPFFLAGS) $< $(LTAIL))

$(LINTS_DIR)/%.ln:		$(UTSBASE)/common/inet/kssl/%.c
	@($(LHEAD) $(LINT.c) $< $(LTAIL))

$(LINTS_DIR)/%.ln:		$(COMMONBASE)/net/patricia/%.c
	@($(LHEAD) $(LINT.c) $(IPFFLAGS) $< $(LTAIL))

$(LINTS_DIR)/%.ln:		$(UTSBASE)/common/inet/udp/%.c
	@($(LHEAD) $(LINT.c) $< $(LTAIL))

$(LINTS_DIR)/%.ln:		$(UTSBASE)/common/inet/sctp/%.c
	@($(LHEAD) $(LINT.c) $< $(LTAIL))

$(LINTS_DIR)/%.ln:		$(UTSBASE)/common/inet/tcp/%.c
	@($(LHEAD) $(LINT.c) $< $(LTAIL))

$(LINTS_DIR)/%.ln:		$(UTSBASE)/common/inet/ilb/%.c
	@($(LHEAD) $(LINT.c) $< $(LTAIL))

$(LINTS_DIR)/%.ln:		$(UTSBASE)/common/inet/nca/%.c
	@($(LHEAD) $(LINT.c) $< $(LTAIL))

$(LINTS_DIR)/%.ln:		$(UTSBASE)/common/inet/dlpistub/%.c
	@($(LHEAD) $(LINT.c) $< $(LTAIL))

$(LINTS_DIR)/%.ln:		$(UTSBASE)/common/io/%.c
	@($(LHEAD) $(LINT.c) $< $(LTAIL))

$(LINTS_DIR)/%.ln:		$(UTSBASE)/common/io/1394/%.c
	@($(LHEAD) $(LINT.c) $< $(LTAIL))

$(LINTS_DIR)/%.ln:		$(UTSBASE)/common/io/1394/adapters/%.c
	@($(LHEAD) $(LINT.c) $< $(LTAIL))

$(LINTS_DIR)/%.ln:		$(UTSBASE)/common/io/1394/targets/av1394/%.c
	@($(LHEAD) $(LINT.c) $< $(LTAIL))

$(LINTS_DIR)/%.ln:		$(UTSBASE)/common/io/1394/targets/dcam1394/%.c
	@($(LHEAD) $(LINT.c) $< $(LTAIL))

$(LINTS_DIR)/%.ln:		$(UTSBASE)/common/io/1394/targets/scsa1394/%.c
	@($(LHEAD) $(LINT.c) $< $(LTAIL))

$(LINTS_DIR)/%.ln:		$(UTSBASE)/common/io/sbp2/%.c
	@($(LHEAD) $(LINT.c) $< $(LTAIL))

$(LINTS_DIR)/%.ln:              $(UTSBASE)/common/io/aac/%.c
	@($(LHEAD) $(LINT.c) $< $(LTAIL))

$(LINTS_DIR)/%.ln:              $(UTSBASE)/common/io/afe/%.c
	@($(LHEAD) $(LINT.c) $< $(LTAIL))

$(LINTS_DIR)/%.ln:              $(UTSBASE)/common/io/atge/%.c
	@($(LHEAD) $(LINT.c) $< $(LTAIL))

$(LINTS_DIR)/%.ln:              $(UTSBASE)/common/io/arn/%.c
	@($(LHEAD) $(LINT.c) $< $(LTAIL))

$(LINTS_DIR)/%.ln:              $(UTSBASE)/common/io/ath/%.c
	@($(LHEAD) $(LINT.c) $< $(LTAIL))

$(LINTS_DIR)/%.ln:              $(UTSBASE)/common/io/atu/%.c
	@($(LHEAD) $(LINT.c) $< $(LTAIL))

$(LINTS_DIR)/%.ln:		$(UTSBASE)/common/io/audio/impl/%.c
	@($(LHEAD) $(LINT.c) $< $(LTAIL))

$(LINTS_DIR)/%.ln:		$(UTSBASE)/common/io/audio/ac97/%.c
	@($(LHEAD) $(LINT.c) $< $(LTAIL))

$(LINTS_DIR)/%.ln:		$(UTSBASE)/common/io/audio/drv/audio1575/%.c
	@($(LHEAD) $(LINT.c) $< $(LTAIL))

$(LINTS_DIR)/%.ln:		$(UTSBASE)/common/io/audio/drv/audio810/%.c
	@($(LHEAD) $(LINT.c) $< $(LTAIL))

$(LINTS_DIR)/%.ln:		$(UTSBASE)/common/io/audio/drv/audiocmi/%.c
	@($(LHEAD) $(LINT.c) $< $(LTAIL))

$(LINTS_DIR)/%.ln:		$(UTSBASE)/common/io/audio/drv/audiocmihd/%.c
	@($(LHEAD) $(LINT.c) $< $(LTAIL))

$(LINTS_DIR)/%.ln:		$(UTSBASE)/common/io/audio/drv/audioens/%.c
	@($(LHEAD) $(LINT.c) $< $(LTAIL))

$(LINTS_DIR)/%.ln:		$(UTSBASE)/common/io/audio/drv/audioemu10k/%.c
	@($(LHEAD) $(LINT.c) $< $(LTAIL))

$(LINTS_DIR)/%.ln:		$(UTSBASE)/common/io/audio/drv/audiohd/%.c
	@($(LHEAD) $(LINT.c) $< $(LTAIL))

$(LINTS_DIR)/%.ln:		$(UTSBASE)/common/io/audio/drv/audioixp/%.c
	@($(LHEAD) $(LINT.c) $< $(LTAIL))

$(LINTS_DIR)/%.ln:		$(UTSBASE)/common/io/audio/drv/audiols/%.c
	@($(LHEAD) $(LINT.c) $< $(LTAIL))

$(LINTS_DIR)/%.ln:		$(UTSBASE)/common/io/audio/drv/audiopci/%.c
	@($(LHEAD) $(LINT.c) $< $(LTAIL))

$(LINTS_DIR)/%.ln:		$(UTSBASE)/common/io/audio/drv/audiop16x/%.c
	@($(LHEAD) $(LINT.c) $< $(LTAIL))

$(LINTS_DIR)/%.ln:		$(UTSBASE)/common/io/audio/drv/audiosolo/%.c
	@($(LHEAD) $(LINT.c) $< $(LTAIL))

$(LINTS_DIR)/%.ln:		$(UTSBASE)/common/io/audio/drv/audiots/%.c
	@($(LHEAD) $(LINT.c) $< $(LTAIL))

$(LINTS_DIR)/%.ln:		$(UTSBASE)/common/io/audio/drv/audiovia823x/%.c
	@($(LHEAD) $(LINT.c) $< $(LTAIL))

$(LINTS_DIR)/%.ln:		$(UTSBASE)/common/io/audio/drv/audiovia97/%.c
	@($(LHEAD) $(LINT.c) $< $(LTAIL))

$(LINTS_DIR)/%.ln:		$(UTSBASE)/common/io/bfe/%.c
	@($(LHEAD) $(LINT.c) $< $(LTAIL))

$(LINTS_DIR)/%.ln:		$(UTSBASE)/common/io/bpf/%.c
	@($(LHEAD) $(LINT.c) $< $(LTAIL))

$(LINTS_DIR)/%.ln:		$(UTSBASE)/common/io/bge/%.c
	@($(LHEAD) $(LINT.c) $< $(LTAIL))

$(LINTS_DIR)/%.ln:		$(UTSBASE)/common/io/blkdev/%.c
	@($(LHEAD) $(LINT.c) $< $(LTAIL))

$(LINTS_DIR)/%.ln:		$(UTSBASE)/common/io/bnxe/%.c
	@($(LHEAD) $(LINT.c) $< $(LTAIL))

$(LINTS_DIR)/%.ln:		$(UTSBASE)/common/io/bnxe/577xx/common/%.c
	@($(LHEAD) $(LINT.c) $< $(LTAIL))

$(LINTS_DIR)/%.ln:		$(UTSBASE)/common/io/bnxe/577xx/drivers/common/ecore/%.c
	@($(LHEAD) $(LINT.c) $< $(LTAIL))

$(LINTS_DIR)/%.ln:		$(UTSBASE)/common/io/bnxe/577xx/drivers/common/lm/device/%.c
	@($(LHEAD) $(LINT.c) $< $(LTAIL))

$(LINTS_DIR)/%.ln:		$(UTSBASE)/common/io/bnxe/577xx/drivers/common/lm/fw/%.c
	@($(LHEAD) $(LINT.c) $< $(LTAIL))

$(LINTS_DIR)/%.ln:		$(UTSBASE)/common/io/bnxe/577xx/drivers/common/lm/l4/%.c
	@($(LHEAD) $(LINT.c) $< $(LTAIL))

$(LINTS_DIR)/%.ln:		$(UTSBASE)/common/io/bnxe/577xx/drivers/common/lm/l5/%.c
	@($(LHEAD) $(LINT.c) $< $(LTAIL))

$(LINTS_DIR)/%.ln:		$(UTSBASE)/common/io/bnxe/577xx/drivers/common/lm/device/%.c
	@($(LHEAD) $(LINT.c) $< $(LTAIL))

$(LINTS_DIR)/%.ln:		$(UTSBASE)/common/io/cardbus/%.c
	@($(LHEAD) $(LINT.c) $< $(LTAIL))

$(LINTS_DIR)/%.ln:		$(UTSBASE)/common/io/comstar/lu/stmf_sbd/%.c
	@($(LHEAD) $(LINT.c) $< $(LTAIL))

$(LINTS_DIR)/%.ln:		$(UTSBASE)/common/io/comstar/port/fct/%.c
	@($(LHEAD) $(LINT.c) $< $(LTAIL))

$(LINTS_DIR)/%.ln:		$(UTSBASE)/common/io/comstar/port/qlt/%.c
	@($(LHEAD) $(LINT.c) $< $(LTAIL))

$(LINTS_DIR)/%.ln:		$(UTSBASE)/common/io/comstar/port/srpt/%.c
	@($(LHEAD) $(LINT.c) $< $(LTAIL))

$(LINTS_DIR)/%.ln:		$(COMMONBASE)/iscsit/%.c
	@($(LHEAD) $(LINT.c) $< $(LTAIL))

$(LINTS_DIR)/%.ln:		$(UTSBASE)/common/io/comstar/port/fcoet/%.c
	@($(LHEAD) $(LINT.c) $< $(LTAIL))

$(LINTS_DIR)/%.ln:		$(UTSBASE)/common/io/comstar/port/iscsit/%.c
	@($(LHEAD) $(LINT.c) $< $(LTAIL))

$(LINTS_DIR)/%.ln:		$(UTSBASE)/common/io/comstar/port/pppt/%.c
	@($(LHEAD) $(LINT.c) $< $(LTAIL))

$(LINTS_DIR)/%.ln:		$(UTSBASE)/common/io/comstar/stmf/%.c
	@($(LHEAD) $(LINT.c) $< $(LTAIL))

$(LINTS_DIR)/%.ln:		$(UTSBASE)/common/io/cpqary3/%.c
	@($(LHEAD) $(LINT.c) $< $(LTAIL))

$(LINTS_DIR)/%.ln:		$(UTSBASE)/common/io/dld/%.c
	@($(LHEAD) $(LINT.c) $< $(LTAIL))

$(LINTS_DIR)/%.ln:		$(UTSBASE)/common/io/dls/%.c
	@($(LHEAD) $(LINT.c) $< $(LTAIL))

$(LINTS_DIR)/%.ln:		$(UTSBASE)/common/io/dmfe/%.c
	@($(LHEAD) $(LINT.c) $< $(LTAIL))

$(LINTS_DIR)/%.ln:		$(UTSBASE)/common/io/drm/%.c
	@($(LHEAD) $(LINT.c) $< $(LTAIL))

$(LINTS_DIR)/%.ln:		$(UTSBASE)/common/io/dr_sas/%.c
	@($(LHEAD) $(LINT.c) $< $(LTAIL))

$(LINTS_DIR)/%.ln:		$(UTSBASE)/common/io/efe/%.c
	@($(LHEAD) $(LINT.c) $< $(LTAIL))

$(LINTS_DIR)/%.ln:		$(UTSBASE)/common/io/elxl/%.c
	@($(LHEAD) $(LINT.c) $< $(LTAIL))

$(LINTS_DIR)/%.ln:		$(UTSBASE)/common/io/fcoe/%.c
	@($(LHEAD) $(LINT.c) $< $(LTAIL))

$(LINTS_DIR)/%.ln:		$(UTSBASE)/common/io/hme/%.c
	@($(LHEAD) $(LINT.c) $< $(LTAIL))

$(LINTS_DIR)/%.ln:		$(UTSBASE)/common/io/pciex/%.c
	@($(LHEAD) $(LINT.c) $< $(LTAIL))

$(LINTS_DIR)/%.ln:		$(UTSBASE)/common/io/hotplug/hpcsvc/%.c
	@($(LHEAD) $(LINT.c) $< $(LTAIL))

$(LINTS_DIR)/%.ln:		$(UTSBASE)/common/io/pciex/hotplug/%.c
	@($(LHEAD) $(LINT.c) $< $(LTAIL))

$(LINTS_DIR)/%.ln:		$(UTSBASE)/common/io/hotplug/pcihp/%.c
	@($(LHEAD) $(LINT.c) $< $(LTAIL))

$(LINTS_DIR)/%.ln:		$(UTSBASE)/common/io/ib/clients/rds/%.c
	@($(LHEAD) $(LINT.c) $< $(LTAIL))

$(LINTS_DIR)/%.ln:		$(UTSBASE)/common/io/ib/clients/rdsv3/%.c
	@($(LHEAD) $(LINT.c) $< $(LTAIL))

$(LINTS_DIR)/%.ln:		$(UTSBASE)/common/io/ib/clients/iser/%.c
	@($(LHEAD) $(LINT.c) $< $(LTAIL))

$(LINTS_DIR)/%.ln:		$(UTSBASE)/common/io/ib/clients/ibd/%.c
	@($(LHEAD) $(LINT.c) $< $(LTAIL))

$(LINTS_DIR)/%.ln:		$(UTSBASE)/common/io/ib/clients/eoib/%.c
	@($(LHEAD) $(LINT.c) $< $(LTAIL))

$(LINTS_DIR)/%.ln:		$(UTSBASE)/common/io/ib/clients/of/sol_ofs/%.c
	@($(LHEAD) $(LINT.c) $< $(LTAIL))

$(LINTS_DIR)/%.ln:		$(UTSBASE)/common/io/ib/clients/of/sol_ucma/%.c
	@($(LHEAD) $(LINT.c) $< $(LTAIL))

$(LINTS_DIR)/%.ln:		$(UTSBASE)/common/io/ib/clients/of/sol_umad/%.c
	@($(LHEAD) $(LINT.c) $< $(LTAIL))

$(LINTS_DIR)/%.ln:		$(UTSBASE)/common/io/ib/clients/of/sol_uverbs/%.c
	@($(LHEAD) $(LINT.c) $< $(LTAIL))

$(LINTS_DIR)/%.ln:		$(UTSBASE)/common/io/ib/clients/sdp/%.c
	@($(LHEAD) $(LINT.c) $< $(LTAIL))

$(LINTS_DIR)/%.ln:		$(UTSBASE)/common/io/ib/mgt/ibcm/%.c
	@($(LHEAD) $(LINT.c) $< $(LTAIL))

$(LINTS_DIR)/%.ln:		$(UTSBASE)/common/io/ib/mgt/ibdm/%.c
	@($(LHEAD) $(LINT.c) $< $(LTAIL))

$(LINTS_DIR)/%.ln:		$(UTSBASE)/common/io/ib/mgt/ibdma/%.c
	@($(LHEAD) $(LINT.c) $< $(LTAIL))

$(LINTS_DIR)/%.ln:		$(UTSBASE)/common/io/ib/mgt/ibmf/%.c
	@($(LHEAD) $(LINT.c) $< $(LTAIL))

$(LINTS_DIR)/%.ln:		$(UTSBASE)/common/io/ib/ibnex/%.c
	@($(LHEAD) $(LINT.c) $< $(LTAIL))

$(LINTS_DIR)/%.ln:		$(UTSBASE)/common/io/ib/ibtl/%.c
	@($(LHEAD) $(LINT.c) $< $(LTAIL))

$(LINTS_DIR)/%.ln:		$(UTSBASE)/common/io/ib/adapters/tavor/%.c
	@($(LHEAD) $(LINT.c) $< $(LTAIL))

$(LINTS_DIR)/%.ln:		$(UTSBASE)/common/io/ib/adapters/hermon/%.c
	@($(LHEAD) $(LINT.c) $< $(LTAIL))

$(LINTS_DIR)/%.ln:		$(UTSBASE)/common/io/ib/clients/daplt/%.c
	@($(LHEAD) $(LINT.c) $< $(LTAIL))

$(LINTS_DIR)/%.ln:              $(COMMONBASE)/iscsi/%.c
	@($(LHEAD) $(LINT.c) $< $(LTAIL))

$(LINTS_DIR)/%.ln:              $(UTSBASE)/common/io/idm/%.c
	@($(LHEAD) $(LINT.c) $< $(LTAIL))

$(LINTS_DIR)/%.ln:              $(UTSBASE)/common/io/ipw/%.c
	@($(LHEAD) $(LINT.c) $< $(LTAIL))

$(LINTS_DIR)/%.ln:		$(UTSBASE)/common/io/iwh/%.c
	@($(LHEAD) $(LINT.c) $< $(LTAIL))

$(LINTS_DIR)/%.ln:              $(UTSBASE)/common/io/iwi/%.c
	@($(LHEAD) $(LINT.c) $< $(LTAIL))

$(LINTS_DIR)/%.ln:              $(UTSBASE)/common/io/iwk/%.c
	@($(LHEAD) $(LINT.c) $< $(LTAIL))

$(LINTS_DIR)/%.ln:              $(UTSBASE)/common/io/iwp/%.c
	@($(LHEAD) $(LINT.c) $< $(LTAIL))

$(LINTS_DIR)/%.ln:		$(UTSBASE)/common/io/kb8042/%.c
	@($(LHEAD) $(LINT.c) $< $(LTAIL))

$(LINTS_DIR)/%.ln:		$(UTSBASE)/common/io/kbtrans/%.c
	@($(LHEAD) $(LINT.c) $< $(LTAIL))

$(LINTS_DIR)/%.ln:		$(UTSBASE)/common/io/ksocket/%.c
	@($(LHEAD) $(LINT.c) $< $(LTAIL))

$(LINTS_DIR)/%.ln:		$(UTSBASE)/common/io/aggr/%.c
	@($(LHEAD) $(LINT.c) $< $(LTAIL))

$(LINTS_DIR)/%.ln:		$(UTSBASE)/common/io/lp/%.c
	@($(LHEAD) $(LINT.c) $< $(LTAIL))

$(LINTS_DIR)/%.ln:		$(UTSBASE)/common/io/lvm/hotspares/%.c
	@($(LHEAD) $(LINT.c) $< $(LTAIL))

$(LINTS_DIR)/%.ln:		$(UTSBASE)/common/io/lvm/md/%.c
	@($(LHEAD) $(LINT.c) $< $(LTAIL))

$(LINTS_DIR)/%.ln:		$(UTSBASE)/common/io/lvm/mirror/%.c
	@($(LHEAD) $(LINT.c) $< $(LTAIL))

$(LINTS_DIR)/%.ln:		$(UTSBASE)/common/io/lvm/raid/%.c
	@($(LHEAD) $(LINT.c) $< $(LTAIL))

$(LINTS_DIR)/%.ln:		$(UTSBASE)/common/io/lvm/softpart/%.c
	@($(LHEAD) $(LINT.c) $< $(LTAIL))

$(LINTS_DIR)/%.ln:		$(UTSBASE)/common/io/lvm/stripe/%.c
	@($(LHEAD) $(LINT.c) $< $(LTAIL))

$(LINTS_DIR)/%.ln:		$(UTSBASE)/common/io/lvm/notify/%.c
	@($(LHEAD) $(LINT.c) $< $(LTAIL))

$(LINTS_DIR)/%.ln:		$(UTSBASE)/common/io/lvm/trans/%.c
	@($(LHEAD) $(LINT.c) $< $(LTAIL))

$(LINTS_DIR)/%.ln:		$(UTSBASE)/common/io/mac/%.c
	@($(LHEAD) $(LINT.c) $< $(LTAIL))

$(LINTS_DIR)/%.ln:		$(UTSBASE)/common/io/mac/plugins/%.c
	@($(LHEAD) $(LINT.c) $< $(LTAIL))

$(LINTS_DIR)/%.ln:		$(UTSBASE)/common/io/mega_sas/%.c
	@($(LHEAD) $(LINT.c) $< $(LTAIL))

$(LINTS_DIR)/%.ln:		$(UTSBASE)/common/io/mii/%.c
	@($(LHEAD) $(LINT.c) $< $(LTAIL))

$(LINTS_DIR)/%.ln:		$(UTSBASE)/common/io/mr_sas/%.c
	@($(LHEAD) $(LINT.c) $< $(LTAIL))

$(LINTS_DIR)/%.ln:		$(UTSBASE)/common/io/scsi/adapters/mpt_sas/%.c
	@($(LHEAD) $(LINT.c) $< $(LTAIL))

$(LINTS_DIR)/%.ln:		$(UTSBASE)/common/io/mxfe/%.c
	@($(LHEAD) $(LINT.c) $< $(LTAIL))

$(LINTS_DIR)/%.ln:		$(UTSBASE)/common/io/mwl/%.c
	@($(LHEAD) $(LINT.c) $< $(LTAIL))

$(LINTS_DIR)/%.ln:		$(UTSBASE)/common/io/mwl/mwl_fw/%.c
	@($(LHEAD) $(LINT.c) $< $(LTAIL))

$(LINTS_DIR)/%.ln:		$(UTSBASE)/common/io/net80211/%.c
	@($(LHEAD) $(LINT.c) $< $(LTAIL))

$(LINTS_DIR)/%.ln:		$(UTSBASE)/common/io/nfp/%.c
	@($(LHEAD) $(LINT.c) $< $(LTAIL))

$(LINTS_DIR)/%.ln:              $(UTSBASE)/common/io/nge/%.c
	@($(LHEAD) $(LINT.c) $< $(LTAIL))

$(LINTS_DIR)/%.ln:		$(UTSBASE)/common/io/nxge/%.c
	@($(LHEAD) $(LINT.c) $< $(LTAIL))

$(LINTS_DIR)/%.ln:		$(UTSBASE)/common/io/nxge/%.s
	@($(LHEAD) $(LINT.c) $< $(LTAIL))

$(LINTS_DIR)/%.ln:		$(UTSBASE)/common/io/nxge/npi/%.c
	@($(LHEAD) $(LINT.c) $< $(LTAIL))

$(LINTS_DIR)/%.ln:		$(UTSBASE)/common/io/overlay/%.c
	@($(LHEAD) $(LINT.c) $< $(LTAIL))

$(LINTS_DIR)/%.ln:		$(UTSBASE)/common/io/overlay/plugins/%.c
	@($(LHEAD) $(LINT.c) $< $(LTAIL))

$(LINTS_DIR)/%.ln:		$(UTSBASE)/common/io/pci-ide/%.c
	@($(LHEAD) $(LINT.c) $< $(LTAIL))

$(LINTS_DIR)/%.ln:		$(UTSBASE)/common/io/pcn/%.c
	@($(LHEAD) $(LINT.c) $< $(LTAIL))

$(LINTS_DIR)/%.ln:		$(UTSBASE)/common/io/ppp/sppp/%.c
	@($(LHEAD) $(LINT.c) $< $(LTAIL))

$(LINTS_DIR)/%.ln:		$(UTSBASE)/common/io/ppp/spppasyn/%.c
	@($(LHEAD) $(LINT.c) $< $(LTAIL))

$(LINTS_DIR)/%.ln:		$(UTSBASE)/common/io/ppp/sppptun/%.c
	@($(LHEAD) $(LINT.c) $< $(LTAIL))

$(LINTS_DIR)/%.ln:		$(UTSBASE)/common/io/ral/%.c
	@($(LHEAD) $(LINT.c) $< $(LTAIL))

$(LINTS_DIR)/%.ln:		$(UTSBASE)/common/io/rge/%.c
	@($(LHEAD) $(LINT.c) $< $(LTAIL))

$(LINTS_DIR)/%.ln:		$(UTSBASE)/common/io/rtls/%.c
	@($(LHEAD) $(LINT.c) $< $(LTAIL))

$(LINTS_DIR)/%.ln:		$(UTSBASE)/common/io/rsm/%.c
	@($(LHEAD) $(LINT.c) $< $(LTAIL))

$(LINTS_DIR)/%.ln:		$(UTSBASE)/common/io/rtw/%.c
	@($(LHEAD) $(LINT.c) $< $(LTAIL))

$(LINTS_DIR)/%.ln:		$(UTSBASE)/common/io/rum/%.c
	@($(LHEAD) $(LINT.c) $< $(LTAIL))

$(LINTS_DIR)/%.ln:		$(UTSBASE)/common/io/rwd/%.c
	@($(LHEAD) $(LINT.c) $< $(LTAIL))

$(LINTS_DIR)/%.ln:		$(UTSBASE)/common/io/rwn/%.c
	@($(LHEAD) $(LINT.c) $< $(LTAIL))

$(LINTS_DIR)/%.ln:		$(UTSBASE)/common/io/sata/adapters/ahci/%.c
	@($(LHEAD) $(LINT.c) $< $(LTAIL))

$(LINTS_DIR)/%.ln:		$(UTSBASE)/common/io/sata/adapters/nv_sata/%.c
	@($(LHEAD) $(LINT.c) $< $(LTAIL))

$(LINTS_DIR)/%.ln:		$(UTSBASE)/common/io/sata/adapters/si3124/%.c
	@($(LHEAD) $(LINT.c) $< $(LTAIL))

$(LINTS_DIR)/%.ln:		$(UTSBASE)/common/io/sata/impl/%.c
	@($(LHEAD) $(LINT.c) $< $(LTAIL))

$(LINTS_DIR)/%.ln:		$(UTSBASE)/common/io/scsi/adapters/%.c
	@($(LHEAD) $(LINT.c) $< $(LTAIL))

$(LINTS_DIR)/%.ln:		$(UTSBASE)/common/io/scsi/adapters/blk2scsa/%.c
	@($(LHEAD) $(LINT.c) $< $(LTAIL))

$(LINTS_DIR)/%.ln:		$(UTSBASE)/common/io/scsi/adapters/pmcs/%.c
	@($(LHEAD) $(LINT.c) $< $(LTAIL))

$(LINTS_DIR)/%.ln:		$(UTSBASE)/common/io/scsi/adapters/scsi_vhci/%.c
	@($(LHEAD) $(LINT.c) $< $(LTAIL))

$(LINTS_DIR)/%.ln:		$(UTSBASE)/common/io/scsi/adapters/scsi_vhci/fops/%.c
	@($(LHEAD) $(LINT.c) $< $(LTAIL))

$(LINTS_DIR)/%.ln:		$(UTSBASE)/common/io/fibre-channel/ulp/%.c
	@($(LHEAD) $(LINT.c) $< $(LTAIL))

$(LINTS_DIR)/%.ln:		$(UTSBASE)/common/io/fibre-channel/impl/%.c
	@($(LHEAD) $(LINT.c) $< $(LTAIL))

$(LINTS_DIR)/%.ln:		$(UTSBASE)/common/io/fibre-channel/fca/qlc/%.c
	@($(LHEAD) $(LINT.c) $< $(LTAIL))

$(LINTS_DIR)/%.ln:		$(UTSBASE)/common/io/fibre-channel/fca/qlge/%.c
	@($(LHEAD) $(LINT.c) $< $(LTAIL))

$(LINTS_DIR)/%.ln:		$(UTSBASE)/common/io/fibre-channel/fca/emlxs/%.c
	@($(LHEAD) $(LINT.c) $< $(LTAIL))

$(LINTS_DIR)/%.ln:		$(UTSBASE)/common/io/fibre-channel/fca/oce/%.c
	@($(LHEAD) $(LINT.c) $< $(LTAIL))

$(LINTS_DIR)/%.ln:		$(UTSBASE)/common/io/fibre-channel/fca/fcoei/%.c
	@($(LHEAD) $(LINT.c) $< $(LTAIL))

$(LINTS_DIR)/%.ln:		$(UTSBASE)/common/io/scsi/conf/%.c
	@($(LHEAD) $(LINT.c) $< $(LTAIL))

$(LINTS_DIR)/%.ln:		$(UTSBASE)/common/io/scsi/impl/%.c
	@($(LHEAD) $(LINT.c) $< $(LTAIL))

$(LINTS_DIR)/%.ln:		$(UTSBASE)/common/io/scsi/targets/%.c
	@($(LHEAD) $(LINT.c) $< $(LTAIL))

$(LINTS_DIR)/%.ln:		$(UTSBASE)/common/io/sdcard/adapters/sdhost/%.c
	@($(LHEAD) $(LINT.c) $< $(LTAIL))

$(LINTS_DIR)/%.ln:		$(UTSBASE)/common/io/sdcard/impl/%.c
	@($(LHEAD) $(LINT.c) $< $(LTAIL))

$(LINTS_DIR)/%.ln:		$(UTSBASE)/common/io/sdcard/targets/sdcard/%.c
	@($(LHEAD) $(LINT.c) $< $(LTAIL))

$(LINTS_DIR)/%.ln:              $(UTSBASE)/common/io/sfe/%.c
	@($(LHEAD) $(LINT.c) $< $(LTAIL))

$(LINTS_DIR)/%.ln:		$(UTSBASE)/common/io/simnet/%.c
	@($(LHEAD) $(LINT.c) $< $(LTAIL))

$(LINTS_DIR)/%.ln:		$(UTSBASE)/common/io/softmac/%.c
	@($(LHEAD) $(LINT.c) $< $(LTAIL))

$(LINTS_DIR)/%.ln:		$(UTSBASE)/common/io/uath/%.c
	@($(LHEAD) $(LINT.c) $< $(LTAIL))

$(LINTS_DIR)/%.ln:		$(UTSBASE)/common/io/uath/uath_fw/%.c
	@($(LHEAD) $(LINT.c) $< $(LTAIL))

$(LINTS_DIR)/%.ln:              $(UTSBASE)/common/io/ural/%.c
	@($(LHEAD) $(LINT.c) $< $(LTAIL))

$(LINTS_DIR)/%.ln:              $(UTSBASE)/common/io/urtw/%.c
	@($(LHEAD) $(LINT.c) $< $(LTAIL))

$(LINTS_DIR)/%.ln:		$(UTSBASE)/common/io/usb/clients/audio/usb_ac/%.c
	@($(LHEAD) $(LINT.c) $< $(LTAIL))

$(LINTS_DIR)/%.ln:		$(UTSBASE)/common/io/usb/clients/audio/usb_as/%.c
	@($(LHEAD) $(LINT.c) $< $(LTAIL))

$(LINTS_DIR)/%.ln:		$(UTSBASE)/common/io/usb/clients/audio/usb_ah/%.c
	@($(LHEAD) $(LINT.c) $< $(LTAIL))

$(LINTS_DIR)/%.ln:		$(UTSBASE)/common/io/usb/clients/usbskel/%.c
	@($(LHEAD) $(LINT.c) $< $(LTAIL))

$(LINTS_DIR)/%.ln:		$(UTSBASE)/common/io/usb/clients/video/usbvc/%.c
	@($(LHEAD) $(LINT.c) $< $(LTAIL))

$(LINTS_DIR)/%.ln:		$(UTSBASE)/common/io/usb/clients/hid/%.c
	@($(LHEAD) $(LINT.c) $< $(LTAIL))

$(LINTS_DIR)/%.ln:		$(UTSBASE)/common/io/usb/clients/hidparser/%.c
	@($(LHEAD) $(LINT.c) $< $(LTAIL))

$(LINTS_DIR)/%.ln:		$(UTSBASE)/common/io/usb/clients/usbkbm/%.c
	@($(LHEAD) $(LINT.c) $< $(LTAIL))

$(LINTS_DIR)/%.ln:		$(UTSBASE)/common/io/usb/clients/usbms/%.c
	@($(LHEAD) $(LINT.c) $< $(LTAIL))

$(LINTS_DIR)/%.ln:		$(UTSBASE)/common/io/usb/clients/usbinput/usbwcm/%.c
	@($(LHEAD) $(LINT.c) $< $(LTAIL))

$(LINTS_DIR)/%.ln:		$(UTSBASE)/common/io/usb/clients/ugen/%.c
	@($(LHEAD) $(LINT.c) $< $(LTAIL))

$(LINTS_DIR)/%.ln:		$(UTSBASE)/common/io/usb/clients/printer/%.c
	@($(LHEAD) $(LINT.c) $< $(LTAIL))

$(LINTS_DIR)/%.ln:		$(UTSBASE)/common/io/usb/clients/usbser/%.c
	@($(LHEAD) $(LINT.c) $< $(LTAIL))

$(LINTS_DIR)/%.ln:		$(UTSBASE)/common/io/usb/clients/usbser/usbsacm/%.c
	@($(LHEAD) $(LINT.c) $< $(LTAIL))

$(LINTS_DIR)/%.ln:		$(UTSBASE)/common/io/usb/clients/usbser/usbftdi/%.c
	@($(LHEAD) $(LINT.c) $< $(LTAIL))

$(LINTS_DIR)/%.ln:		$(UTSBASE)/common/io/usb/clients/usbser/usbser_keyspan/%.c
	@($(LHEAD) $(LINT.c) $< $(LTAIL))

$(LINTS_DIR)/%.ln:		$(UTSBASE)/common/io/usb/clients/usbser/usbsprl/%.c
	@($(LHEAD) $(LINT.c) $< $(LTAIL))

$(LINTS_DIR)/%.ln:		$(UTSBASE)/common/io/usb/clients/usbecm/%.c
	@($(LHEAD) $(LINT.c) $< $(LTAIL))

$(LINTS_DIR)/%.ln:		$(UTSBASE)/common/io/usb/hcd/openhci/%.c
	@($(LHEAD) $(LINT.c) $< $(LTAIL))

$(LINTS_DIR)/%.ln:		$(UTSBASE)/common/io/usb/hcd/ehci/%.c
	@($(LHEAD) $(LINT.c) $< $(LTAIL))

$(LINTS_DIR)/%.ln:		$(UTSBASE)/common/io/usb/hcd/uhci/%.c
	@($(LHEAD) $(LINT.c) $< $(LTAIL))

$(LINTS_DIR)/%.ln:		$(UTSBASE)/common/io/usb/hubd/%.c
	@($(LHEAD) $(LINT.c) $< $(LTAIL))

$(LINTS_DIR)/%.ln:		$(UTSBASE)/common/io/usb/scsa2usb/%.c
	@($(LHEAD) $(LINT.c) $< $(LTAIL))

$(LINTS_DIR)/%.ln:		$(UTSBASE)/common/io/usb/usb_mid/%.c
	@($(LHEAD) $(LINT.c) $< $(LTAIL))

$(LINTS_DIR)/%.ln:		$(UTSBASE)/common/io/usb/usb_ia/%.c
	@($(LHEAD) $(LINT.c) $< $(LTAIL))

$(LINTS_DIR)/%.ln:		$(UTSBASE)/common/io/usb/usba/%.c
	@($(LHEAD) $(LINT.c) $< $(LTAIL))

$(LINTS_DIR)/%.ln:		$(UTSBASE)/common/io/usb/usba10/%.c
	@($(LHEAD) $(LINT.c) $< $(LTAIL))

$(LINTS_DIR)/%.ln:		$(UTSBASE)/common/io/usbgem/%.c
	@($(LHEAD) $(LINT.c) $< $(LTAIL))

$(LINTS_DIR)/%.ln:		$(UTSBASE)/common/io/axf/%.c
	@($(LHEAD) $(LINT.c) $< $(LTAIL))

$(LINTS_DIR)/%.ln:		$(UTSBASE)/common/io/udmf/%.c
	@($(LHEAD) $(LINT.c) $< $(LTAIL))

$(LINTS_DIR)/%.ln:		$(UTSBASE)/common/io/upf/%.c
	@($(LHEAD) $(LINT.c) $< $(LTAIL))

$(LINTS_DIR)/%.ln:		$(UTSBASE)/common/io/urf/%.c
	@($(LHEAD) $(LINT.c) $< $(LTAIL))

$(LINTS_DIR)/%.ln:		$(UTSBASE)/common/io/vuidmice/%.c
	@($(LHEAD) $(LINT.c) $< $(LTAIL))

$(LINTS_DIR)/%.ln:		$(UTSBASE)/common/io/vnic/%.c
	@($(LHEAD) $(LINT.c) $< $(LTAIL))

$(LINTS_DIR)/%.ln:              $(UTSBASE)/common/io/wpi/%.c
	@($(LHEAD) $(LINT.c) $< $(LTAIL))

$(LINTS_DIR)/%.ln:              $(UTSBASE)/common/io/zyd/%.c
	@($(LHEAD) $(LINT.c) $< $(LTAIL))

$(LINTS_DIR)/%.ln:		$(UTSBASE)/common/io/chxge/com/%.c
	@($(LHEAD) $(LINT.c) $< $(LTAIL))

$(LINTS_DIR)/%.ln:		$(UTSBASE)/common/io/chxge/%.c
	@($(LHEAD) $(LINT.c) $< $(LTAIL))

$(LINTS_DIR)/%.ln:		$(UTSBASE)/common/io/cxgbe/common/%.c
	@($(LHEAD) $(LINT.c) $< $(LTAIL))

$(LINTS_DIR)/%.ln:		$(UTSBASE)/common/io/cxgbe/shared/%.c
	@($(LHEAD) $(LINT.c) $< $(LTAIL))

$(LINTS_DIR)/%.ln:		$(UTSBASE)/common/io/cxgbe/firmware/%.c
	@($(LHEAD) $(LINT.c) $< $(LTAIL))

$(LINTS_DIR)/%.ln:		$(UTSBASE)/common/io/cxgbe/t4nex/%.c
	@($(LHEAD) $(LINT.c) $< $(LTAIL))

$(LINTS_DIR)/%.ln:		$(UTSBASE)/common/io/cxgbe/cxgbe/%.c
	@($(LHEAD) $(LINT.c) $< $(LTAIL))

$(LINTS_DIR)/%.ln:		$(UTSBASE)/common/io/ixgb/%.c
	@($(LHEAD) $(LINT.c) $< $(LTAIL))

$(LINTS_DIR)/%.ln:		$(UTSBASE)/common/io/xge/drv/%.c
	@($(LHEAD) $(LINT.c) $< $(LTAIL))

$(LINTS_DIR)/%.ln:		$(UTSBASE)/common/io/xge/hal/xgehal/%.c
	@($(LHEAD) $(LINT.c) $< $(LTAIL))

$(LINTS_DIR)/%.ln:		$(UTSBASE)/common/io/e1000g/%.c
	@($(LHEAD) $(LINT.c) $< $(LTAIL))

$(LINTS_DIR)/%.ln:		$(UTSBASE)/common/io/e1000api/%.c
	@($(LHEAD) $(LINT.c) $< $(LTAIL))

$(LINTS_DIR)/%.ln:		$(UTSBASE)/common/io/igb/%.c
	@($(LHEAD) $(LINT.c) $< $(LTAIL))

$(LINTS_DIR)/%.ln:		$(UTSBASE)/common/io/iprb/%.c
	@($(LHEAD) $(LINT.c) $< $(LTAIL))

$(LINTS_DIR)/%.ln:		$(UTSBASE)/common/io/ixgbe/%.c
	@($(LHEAD) $(LINT.c) $< $(LTAIL))

$(LINTS_DIR)/%.ln:		$(UTSBASE)/common/io/ntxn/%.c
	@($(LHEAD) $(LINT.c) $< $(LTAIL))

$(LINTS_DIR)/%.ln:		$(UTSBASE)/common/io/myri10ge/drv/%.c
	@($(LHEAD) $(LINT.c) $< $(LTAIL))

$(LINTS_DIR)/%.ln:		$(UTSBASE)/common/ipp/%.c
	@($(LHEAD) $(LINT.c) $< $(LTAIL))

$(LINTS_DIR)/%.ln:		$(UTSBASE)/common/ipp/ipgpc/%.c
	@($(LHEAD) $(LINT.c) $< $(LTAIL))

$(LINTS_DIR)/%.ln:		$(UTSBASE)/common/ipp/dlcosmk/%.c
	@($(LHEAD) $(LINT.c) $< $(LTAIL))

$(LINTS_DIR)/%.ln:		$(UTSBASE)/common/ipp/flowacct/%.c
	@($(LHEAD) $(LINT.c) $< $(LTAIL))

$(LINTS_DIR)/%.ln:		$(UTSBASE)/common/ipp/dscpmk/%.c
	@($(LHEAD) $(LINT.c) $< $(LTAIL))

$(LINTS_DIR)/%.ln:		$(UTSBASE)/common/ipp/meters/%.c
	@($(LHEAD) $(LINT.c) $< $(LTAIL))

$(LINTS_DIR)/%.ln:		$(UTSBASE)/common/kiconv/kiconv_emea/%.c
	@($(LHEAD) $(LINT.c) $< $(LTAIL))

$(LINTS_DIR)/%.ln:		$(UTSBASE)/common/kiconv/kiconv_ja/%.c
	@($(LHEAD) $(LINT.c) $< $(LTAIL))

$(LINTS_DIR)/%.ln:		$(UTSBASE)/common/kiconv/kiconv_ko/%.c
	@($(LHEAD) $(LINT.c) $< $(LTAIL))

$(LINTS_DIR)/%.ln:		$(UTSBASE)/common/kiconv/kiconv_sc/%.c
	@($(LHEAD) $(LINT.c) $< $(LTAIL))

$(LINTS_DIR)/%.ln:		$(UTSBASE)/common/kiconv/kiconv_tc/%.c
	@($(LHEAD) $(LINT.c) $< $(LTAIL))

$(LINTS_DIR)/%.ln:		$(UTSBASE)/common/klm/%.c
	@($(LHEAD) $(LINT.c) $< $(LTAIL))

$(LINTS_DIR)/%.ln:		$(UTSBASE)/common/kmdb/%.c
	@($(LHEAD) $(LINT.c) $< $(LTAIL))

$(LINTS_DIR)/%.ln:		$(UTSBASE)/common/krtld/%.c
	@($(LHEAD) $(LINT.c) $< $(LTAIL))

$(LINTS_DIR)/%.ln:		$(UTSBASE)/common/ktli/%.c
	@($(LHEAD) $(LINT.c) $< $(LTAIL))

$(LINTS_DIR)/%.ln:		$(COMMONBASE)/list/%.c
	@($(LHEAD) $(LINT.c) $< $(LTAIL))

$(LINTS_DIR)/%.ln:		$(COMMONBASE)/lvm/%.c
	@($(LHEAD) $(LINT.c) $< $(LTAIL))

$(LINTS_DIR)/%.ln:		$(COMMONBASE)/lzma/%.c
	@($(LHEAD) $(LINT.c) $< $(LTAIL))

$(LINTS_DIR)/%.ln:		$(COMMONBASE)/crypto/md4/%.c
	@($(LHEAD) $(LINT.c) $< $(LTAIL))

$(LINTS_DIR)/%.ln:		$(COMMONBASE)/crypto/md5/%.c
	@($(LHEAD) $(LINT.c) $< $(LTAIL))

$(LINTS_DIR)/%.ln:		$(COMMONBASE)/net/dhcp/%.c
	@($(LHEAD) $(LINT.c) $< $(LTAIL))

$(LINTS_DIR)/%.ln:		$(COMMONBASE)/nvpair/%.c
	@($(LHEAD) $(LINT.c) $< $(LTAIL))

$(LINTS_DIR)/%.ln:		$(UTSBASE)/common/os/%.c
	@($(LHEAD) $(LINT.c) $< $(LTAIL))

$(LINTS_DIR)/%.ln:		$(UTSBASE)/common/rpc/%.c
	@($(LHEAD) $(LINT.c) $< $(LTAIL))

$(LINTS_DIR)/%.ln:		$(UTSBASE)/common/pcmcia/cs/%.c
	@($(LHEAD) $(LINT.c) $< $(LTAIL))

$(LINTS_DIR)/%.ln:		$(UTSBASE)/common/pcmcia/cis/%.c
	@($(LHEAD) $(LINT.c) $< $(LTAIL))

$(LINTS_DIR)/%.ln:		$(UTSBASE)/common/pcmcia/nexus/%.c
	@($(LHEAD) $(LINT.c) $< $(LTAIL))

$(LINTS_DIR)/%.ln:		$(UTSBASE)/common/pcmcia/pcs/%.c
	@($(LHEAD) $(LINT.c) $< $(LTAIL))

$(LINTS_DIR)/%.ln:		$(UTSBASE)/common/refhash/%.c
	@($(LHEAD) $(LINT.c) $< $(LTAIL))

$(LINTS_DIR)/%.ln:		$(UTSBASE)/common/rpc/%.c
	@($(LHEAD) $(LINT.c) $< $(LTAIL))

$(LINTS_DIR)/%.ln:		$(UTSBASE)/common/rpc/sec/%.c
	@($(LHEAD) $(LINT.c) $< $(LTAIL))

$(LINTS_DIR)/%.ln:		$(UTSBASE)/common/rpc/sec_gss/%.c
	@($(LHEAD) $(LINT.c) $< $(LTAIL))

$(LINTS_DIR)/%.ln:		$(COMMONBASE)/crypto/sha1/%.c
	@($(LHEAD) $(LINT.c) $< $(LTAIL))

$(LINTS_DIR)/%.ln:		$(COMMONBASE)/crypto/sha2/%.c
	@($(LHEAD) $(LINT.c) $< $(LTAIL))

$(LINTS_DIR)/%.ln:		$(UTSBASE)/common/syscall/%.c
	@($(LHEAD) $(LINT.c) $< $(LTAIL))

$(LINTS_DIR)/%.ln:		$(UTSBASE)/common/tnf/%.c
	@($(LHEAD) $(LINT.c) $< $(LTAIL))

$(LINTS_DIR)/%.ln:		$(COMMONBASE)/tsol/%.c
	@($(LHEAD) $(LINT.c) $< $(LTAIL))

$(LINTS_DIR)/%.ln:		$(COMMONBASE)/util/%.c
	@($(LHEAD) $(LINT.c) $< $(LTAIL))

$(LINTS_DIR)/%.ln:		$(COMMONBASE)/unicode/%.c
	@($(LHEAD) $(LINT.c) $< $(LTAIL))

$(LINTS_DIR)/%.ln:		$(UTSBASE)/common/vm/%.c
	@($(LHEAD) $(LINT.c) $< $(LTAIL))

$(LINTS_DIR)/%.ln:		$(UTSBASE)/common/io/scsi/adapters/iscsi/%.c
	@($(LHEAD) $(LINT.c) $< $(LTAIL))

$(LINTS_DIR)/%.ln:		$(COMMONBASE)/iscsi/%.c
	@($(LHEAD) $(LINT.c) $< $(LTAIL))

$(LINTS_DIR)/%.ln:		$(UTSBASE)/common/inet/kifconf/%.c
	@($(LHEAD) $(LINT.c) $< $(LTAIL))

$(LINTS_DIR)/%.ln:		$(UTSBASE)/common/io/virtio/%.c
	@($(LHEAD) $(LINT.c) $< $(LTAIL))

$(LINTS_DIR)/%.ln:		$(UTSBASE)/common/io/vioblk/%.c
	@($(LHEAD) $(LINT.c) $< $(LTAIL))

$(LINTS_DIR)/%.ln:		$(UTSBASE)/common/io/vioif/%.c
	@($(LHEAD) $(LINT.c) $< $(LTAIL))

ZMODLINTFLAGS = -erroff=E_CONSTANT_CONDITION

$(LINTS_DIR)/%.ln:		$(UTSBASE)/common/zmod/%.c
	@($(LHEAD) $(LINT.c) $(ZMODLINTFLAGS) $< $(LTAIL))

$(LINTS_DIR)/zlib_obj.ln:	$(ZLIB_OBJS:%.o=$(LINTS_DIR)/%.ln) \
				$(UTSBASE)/common/zmod/zlib_lint.c
	@($(LHEAD) $(LINT.c) -C $(LINTS_DIR)/zlib_obj \
	    $(UTSBASE)/common/zmod/zlib_lint.c $(LTAIL))

$(LINTS_DIR)/%.ln:		$(UTSBASE)/common/io/hxge/%.c
	@($(LHEAD) $(LINT.c) $< $(LTAIL))

$(LINTS_DIR)/%.ln:		$(UTSBASE)/common/io/tpm/%.c
	@($(LHEAD) $(LINT.c) $< $(LTAIL))

$(LINTS_DIR)/%.ln:		$(UTSBASE)/common/io/tpm/%.s
	@($(LHEAD) $(LINT.c) $< $(LTAIL))

$(LINTS_DIR)/%.ln:		$(UTSBASE)/common/io/vr/%.c
	@($(LHEAD) $(LINT.c) $< $(LTAIL))

$(LINTS_DIR)/%.ln:		$(UTSBASE)/common/io/yge/%.c
	@($(LHEAD) $(LINT.c) $< $(LTAIL))

$(LINTS_DIR)/%.ln:		$(UTSBASE)/common/io/skd/%.c
	@($(LHEAD) $(LINT.c) $< $(LTAIL))

$(LINTS_DIR)/%.ln:		$(COMMONBASE)/fsreparse/%.c
	@($(LHEAD) $(LINT.c) $< $(LTAIL))

$(LINTS_DIR)/%.ln:		$(COMMONBASE)/idspace/%.c
	@($(LHEAD) $(LINT.c) $< $(LTAIL))<|MERGE_RESOLUTION|>--- conflicted
+++ resolved
@@ -1514,16 +1514,14 @@
 	$(COMPILE.c) -o $@ $<
 	$(CTFCONVERT_O)
 
-<<<<<<< HEAD
 $(OBJS_DIR)/%.o:		$(COMMONBASE)/idspace/%.c
 	$(COMPILE.c) -o $@ $<
 	$(CTFCONVERT_O)
 
-=======
 $(OBJS_DIR)/%.o:		$(UTSBASE)/common/io/vioif/%.c
 	$(COMPILE.c) -o $@ $<
 	$(CTFCONVERT_O)
->>>>>>> 8a324c92
+
 #
 # krtld must refer to its own bzero/bcopy until the kernel is fully linked
 #
