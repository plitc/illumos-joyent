/*
 * CDDL HEADER START
 *
 * The contents of this file are subject to the terms of the
 * Common Development and Distribution License (the "License").
 * You may not use this file except in compliance with the License.
 *
 * You can obtain a copy of the license at usr/src/OPENSOLARIS.LICENSE
 * or http://www.opensolaris.org/os/licensing.
 * See the License for the specific language governing permissions
 * and limitations under the License.
 *
 * When distributing Covered Code, include this CDDL HEADER in each
 * file and include the License file at usr/src/OPENSOLARIS.LICENSE.
 * If applicable, add the following below this CDDL HEADER, with the
 * fields enclosed by brackets "[]" replaced with your own identifying
 * information: Portions Copyright [yyyy] [name of copyright owner]
 *
 * CDDL HEADER END
 */

/*
 * Copyright (c) 2005, 2010, Oracle and/or its affiliates. All rights reserved.
 * Copyright (c) 2017, Joyent, Inc.
 * Copyright 2015 Garrett D'Amore <garrett@damore.org>
 */

/*
 * MAC Services Module
 *
 * The GLDv3 framework locking -  The MAC layer
 * --------------------------------------------
 *
 * The MAC layer is central to the GLD framework and can provide the locking
 * framework needed for itself and for the use of MAC clients. MAC end points
 * are fairly disjoint and don't share a lot of state. So a coarse grained
 * multi-threading scheme is to single thread all create/modify/delete or set
 * type of control operations on a per mac end point while allowing data threads
 * concurrently.
 *
 * Control operations (set) that modify a mac end point are always serialized on
 * a per mac end point basis, We have at most 1 such thread per mac end point
 * at a time.
 *
 * All other operations that are not serialized are essentially multi-threaded.
 * For example a control operation (get) like getting statistics which may not
 * care about reading values atomically or data threads sending or receiving
 * data. Mostly these type of operations don't modify the control state. Any
 * state these operations care about are protected using traditional locks.
 *
 * The perimeter only serializes serial operations. It does not imply there
 * aren't any other concurrent operations. However a serialized operation may
 * sometimes need to make sure it is the only thread. In this case it needs
 * to use reference counting mechanisms to cv_wait until any current data
 * threads are done.
 *
 * The mac layer itself does not hold any locks across a call to another layer.
 * The perimeter is however held across a down call to the driver to make the
 * whole control operation atomic with respect to other control operations.
 * Also the data path and get type control operations may proceed concurrently.
 * These operations synchronize with the single serial operation on a given mac
 * end point using regular locks. The perimeter ensures that conflicting
 * operations like say a mac_multicast_add and a mac_multicast_remove on the
 * same mac end point don't interfere with each other and also ensures that the
 * changes in the mac layer and the call to the underlying driver to say add a
 * multicast address are done atomically without interference from a thread
 * trying to delete the same address.
 *
 * For example, consider
 * mac_multicst_add()
 * {
 *	mac_perimeter_enter();	serialize all control operations
 *
 *	grab list lock		protect against access by data threads
 *	add to list
 *	drop list lock
 *
 *	call driver's mi_multicst
 *
 *	mac_perimeter_exit();
 * }
 *
 * To lessen the number of serialization locks and simplify the lock hierarchy,
 * we serialize all the control operations on a per mac end point by using a
 * single serialization lock called the perimeter. We allow recursive entry into
 * the perimeter to facilitate use of this mechanism by both the mac client and
 * the MAC layer itself.
 *
 * MAC client means an entity that does an operation on a mac handle
 * obtained from a mac_open/mac_client_open. Similarly MAC driver means
 * an entity that does an operation on a mac handle obtained from a
 * mac_register. An entity could be both client and driver but on different
 * handles eg. aggr. and should only make the corresponding mac interface calls
 * i.e. mac driver interface or mac client interface as appropriate for that
 * mac handle.
 *
 * General rules.
 * -------------
 *
 * R1. The lock order of upcall threads is natually opposite to downcall
 * threads. Hence upcalls must not hold any locks across layers for fear of
 * recursive lock enter and lock order violation. This applies to all layers.
 *
 * R2. The perimeter is just another lock. Since it is held in the down
 * direction, acquiring the perimeter in an upcall is prohibited as it would
 * cause a deadlock. This applies to all layers.
 *
 * Note that upcalls that need to grab the mac perimeter (for example
 * mac_notify upcalls) can still achieve that by posting the request to a
 * thread, which can then grab all the required perimeters and locks in the
 * right global order. Note that in the above example the mac layer iself
 * won't grab the mac perimeter in the mac_notify upcall, instead the upcall
 * to the client must do that. Please see the aggr code for an example.
 *
 * MAC client rules
 * ----------------
 *
 * R3. A MAC client may use the MAC provided perimeter facility to serialize
 * control operations on a per mac end point. It does this by by acquring
 * and holding the perimeter across a sequence of calls to the mac layer.
 * This ensures atomicity across the entire block of mac calls. In this
 * model the MAC client must not hold any client locks across the calls to
 * the mac layer. This model is the preferred solution.
 *
 * R4. However if a MAC client has a lot of global state across all mac end
 * points the per mac end point serialization may not be sufficient. In this
 * case the client may choose to use global locks or use its own serialization.
 * To avoid deadlocks, these client layer locks held across the mac calls
 * in the control path must never be acquired by the data path for the reason
 * mentioned below.
 *
 * (Assume that a control operation that holds a client lock blocks in the
 * mac layer waiting for upcall reference counts to drop to zero. If an upcall
 * data thread that holds this reference count, tries to acquire the same
 * client lock subsequently it will deadlock).
 *
 * A MAC client may follow either the R3 model or the R4 model, but can't
 * mix both. In the former, the hierarchy is Perim -> client locks, but in
 * the latter it is client locks -> Perim.
 *
 * R5. MAC clients must make MAC calls (excluding data calls) in a cv_wait'able
 * context since they may block while trying to acquire the perimeter.
 * In addition some calls may block waiting for upcall refcnts to come down to
 * zero.
 *
 * R6. MAC clients must make sure that they are single threaded and all threads
 * from the top (in particular data threads) have finished before calling
 * mac_client_close. The MAC framework does not track the number of client
 * threads using the mac client handle. Also mac clients must make sure
 * they have undone all the control operations before calling mac_client_close.
 * For example mac_unicast_remove/mac_multicast_remove to undo the corresponding
 * mac_unicast_add/mac_multicast_add.
 *
 * MAC framework rules
 * -------------------
 *
 * R7. The mac layer itself must not hold any mac layer locks (except the mac
 * perimeter) across a call to any other layer from the mac layer. The call to
 * any other layer could be via mi_* entry points, classifier entry points into
 * the driver or via upcall pointers into layers above. The mac perimeter may
 * be acquired or held only in the down direction, e.g. when calling into
 * a mi_* driver enty point to provide atomicity of the operation.
 *
 * R8. Since it is not guaranteed (see R14) that drivers won't hold locks across
 * mac driver interfaces, the MAC layer must provide a cut out for control
 * interfaces like upcall notifications and start them in a separate thread.
 *
 * R9. Note that locking order also implies a plumbing order. For example
 * VNICs are allowed to be created over aggrs, but not vice-versa. An attempt
 * to plumb in any other order must be failed at mac_open time, otherwise it
 * could lead to deadlocks due to inverse locking order.
 *
 * R10. MAC driver interfaces must not block since the driver could call them
 * in interrupt context.
 *
 * R11. Walkers must preferably not hold any locks while calling walker
 * callbacks. Instead these can operate on reference counts. In simple
 * callbacks it may be ok to hold a lock and call the callbacks, but this is
 * harder to maintain in the general case of arbitrary callbacks.
 *
 * R12. The MAC layer must protect upcall notification callbacks using reference
 * counts rather than holding locks across the callbacks.
 *
 * R13. Given the variety of drivers, it is preferable if the MAC layer can make
 * sure that any pointers (such as mac ring pointers) it passes to the driver
 * remain valid until mac unregister time. Currently the mac layer achieves
 * this by using generation numbers for rings and freeing the mac rings only
 * at unregister time.  The MAC layer must provide a layer of indirection and
 * must not expose underlying driver rings or driver data structures/pointers
 * directly to MAC clients.
 *
 * MAC driver rules
 * ----------------
 *
 * R14. It would be preferable if MAC drivers don't hold any locks across any
 * mac call. However at a minimum they must not hold any locks across data
 * upcalls. They must also make sure that all references to mac data structures
 * are cleaned up and that it is single threaded at mac_unregister time.
 *
 * R15. MAC driver interfaces don't block and so the action may be done
 * asynchronously in a separate thread as for example handling notifications.
 * The driver must not assume that the action is complete when the call
 * returns.
 *
 * R16. Drivers must maintain a generation number per Rx ring, and pass it
 * back to mac_rx_ring(); They are expected to increment the generation
 * number whenever the ring's stop routine is invoked.
 * See comments in mac_rx_ring();
 *
 * R17. Similarly mi_stop is another synchronization point and the driver must
 * ensure that all upcalls are done and there won't be any future upcall
 * before returning from mi_stop.
 *
 * R18. The driver may assume that all set/modify control operations via
 * the mi_* entry points are single threaded on a per mac end point.
 *
 * Lock and Perimeter hierarchy scenarios
 * ---------------------------------------
 *
 * i_mac_impl_lock -> mi_rw_lock -> srs_lock -> s_ring_lock[i_mac_tx_srs_notify]
 *
 * ft_lock -> fe_lock [mac_flow_lookup]
 *
 * mi_rw_lock -> fe_lock [mac_bcast_send]
 *
 * srs_lock -> mac_bw_lock [mac_rx_srs_drain_bw]
 *
 * cpu_lock -> mac_srs_g_lock -> srs_lock -> s_ring_lock [mac_walk_srs_and_bind]
 *
 * mac perim -> i_dls_devnet_lock [dls_devnet_rename]
 *
 * Perimeters are ordered P1 -> P2 -> P3 from top to bottom in order of mac
 * client to driver. In the case of clients that explictly use the mac provided
 * perimeter mechanism for its serialization, the hierarchy is
 * Perimeter -> mac layer locks, since the client never holds any locks across
 * the mac calls. In the case of clients that use its own locks the hierarchy
 * is Client locks -> Mac Perim -> Mac layer locks. The client never explicitly
 * calls mac_perim_enter/exit in this case.
 *
 * Subflow creation rules
 * ---------------------------
 * o In case of a user specified cpulist present on underlying link and flows,
 * the flows cpulist must be a subset of the underlying link.
 * o In case of a user specified fanout mode present on link and flow, the
 * subflow fanout count has to be less than or equal to that of the
 * underlying link. The cpu-bindings for the subflows will be a subset of
 * the underlying link.
 * o In case if no cpulist specified on both underlying link and flow, the
 * underlying link relies on a  MAC tunable to provide out of box fanout.
 * The subflow will have no cpulist (the subflow will be unbound)
 * o In case if no cpulist is specified on the underlying link, a subflow can
 * carry  either a user-specified cpulist or fanout count. The cpu-bindings
 * for the subflow will not adhere to restriction that they need to be subset
 * of the underlying link.
 * o In case where the underlying link is carrying either a user specified
 * cpulist or fanout mode and for a unspecified subflow, the subflow will be
 * created unbound.
 * o While creating unbound subflows, bandwidth mode changes attempt to
 * figure a right fanout count. In such cases the fanout count will override
 * the unbound cpu-binding behavior.
 * o In addition to this, while cycling between flow and link properties, we
 * impose a restriction that if a link property has a subflow with
 * user-specified attributes, we will not allow changing the link property.
 * The administrator needs to reset all the user specified properties for the
 * subflows before attempting a link property change.
 * Some of the above rules can be overridden by specifying additional command
 * line options while creating or modifying link or subflow properties.
 *
 * Datapath
 * --------
 *
 * For information on the datapath, the world of soft rings, hardware rings, how
 * it is structured, and the path of an mblk_t between a driver and a mac
 * client, see mac_sched.c.
 */

#include <sys/types.h>
#include <sys/conf.h>
#include <sys/id_space.h>
#include <sys/esunddi.h>
#include <sys/stat.h>
#include <sys/mkdev.h>
#include <sys/stream.h>
#include <sys/strsun.h>
#include <sys/strsubr.h>
#include <sys/dlpi.h>
#include <sys/list.h>
#include <sys/modhash.h>
#include <sys/mac_provider.h>
#include <sys/mac_client_impl.h>
#include <sys/mac_soft_ring.h>
#include <sys/mac_stat.h>
#include <sys/mac_impl.h>
#include <sys/mac.h>
#include <sys/dls.h>
#include <sys/dld.h>
#include <sys/modctl.h>
#include <sys/fs/dv_node.h>
#include <sys/thread.h>
#include <sys/proc.h>
#include <sys/callb.h>
#include <sys/cpuvar.h>
#include <sys/atomic.h>
#include <sys/bitmap.h>
#include <sys/sdt.h>
#include <sys/mac_flow.h>
#include <sys/ddi_intr_impl.h>
#include <sys/disp.h>
#include <sys/sdt.h>
#include <sys/vnic.h>
#include <sys/vnic_impl.h>
#include <sys/vlan.h>
#include <inet/ip.h>
#include <inet/ip6.h>
#include <sys/exacct.h>
#include <sys/exacct_impl.h>
#include <inet/nd.h>
#include <sys/ethernet.h>
#include <sys/pool.h>
#include <sys/pool_pset.h>
#include <sys/cpupart.h>
#include <inet/wifi_ioctl.h>
#include <net/wpa.h>

#define	IMPL_HASHSZ	67	/* prime */

kmem_cache_t		*i_mac_impl_cachep;
mod_hash_t		*i_mac_impl_hash;
krwlock_t		i_mac_impl_lock;
uint_t			i_mac_impl_count;
static kmem_cache_t	*mac_ring_cache;
static id_space_t	*minor_ids;
static uint32_t		minor_count;
static pool_event_cb_t	mac_pool_event_reg;

/*
 * Logging stuff. Perhaps mac_logging_interval could be broken into
 * mac_flow_log_interval and mac_link_log_interval if we want to be
 * able to schedule them differently.
 */
uint_t			mac_logging_interval;
boolean_t		mac_flow_log_enable;
boolean_t		mac_link_log_enable;
timeout_id_t		mac_logging_timer;

#define	MACTYPE_KMODDIR	"mac"
#define	MACTYPE_HASHSZ	67
static mod_hash_t	*i_mactype_hash;
/*
 * i_mactype_lock synchronizes threads that obtain references to mactype_t
 * structures through i_mactype_getplugin().
 */
static kmutex_t		i_mactype_lock;

/*
 * mac_tx_percpu_cnt
 *
 * Number of per cpu locks per mac_client_impl_t. Used by the transmit side
 * in mac_tx to reduce lock contention. This is sized at boot time in mac_init.
 * mac_tx_percpu_cnt_max is settable in /etc/system and must be a power of 2.
 * Per cpu locks may be disabled by setting mac_tx_percpu_cnt_max to 1.
 */
int mac_tx_percpu_cnt;
int mac_tx_percpu_cnt_max = 128;

/*
 * Call back functions for the bridge module.  These are guaranteed to be valid
 * when holding a reference on a link or when holding mip->mi_bridge_lock and
 * mi_bridge_link is non-NULL.
 */
mac_bridge_tx_t mac_bridge_tx_cb;
mac_bridge_rx_t mac_bridge_rx_cb;
mac_bridge_ref_t mac_bridge_ref_cb;
mac_bridge_ls_t mac_bridge_ls_cb;

static int i_mac_constructor(void *, void *, int);
static void i_mac_destructor(void *, void *);
static int i_mac_ring_ctor(void *, void *, int);
static void i_mac_ring_dtor(void *, void *);
static mblk_t *mac_rx_classify(mac_impl_t *, mac_resource_handle_t, mblk_t *);
void mac_tx_client_flush(mac_client_impl_t *);
void mac_tx_client_block(mac_client_impl_t *);
static void mac_rx_ring_quiesce(mac_ring_t *, uint_t);
static int mac_start_group_and_rings(mac_group_t *);
static void mac_stop_group_and_rings(mac_group_t *);
static void mac_pool_event_cb(pool_event_t, int, void *);

typedef struct netinfo_s {
	list_node_t	ni_link;
	void		*ni_record;
	int		ni_size;
	int		ni_type;
} netinfo_t;

/*
 * Module initialization functions.
 */

void
mac_init(void)
{
	mac_tx_percpu_cnt = ((boot_max_ncpus == -1) ? max_ncpus :
	    boot_max_ncpus);

	/* Upper bound is mac_tx_percpu_cnt_max */
	if (mac_tx_percpu_cnt > mac_tx_percpu_cnt_max)
		mac_tx_percpu_cnt = mac_tx_percpu_cnt_max;

	if (mac_tx_percpu_cnt < 1) {
		/* Someone set max_tx_percpu_cnt_max to 0 or less */
		mac_tx_percpu_cnt = 1;
	}

	ASSERT(mac_tx_percpu_cnt >= 1);
	mac_tx_percpu_cnt = (1 << highbit(mac_tx_percpu_cnt - 1));
	/*
	 * Make it of the form 2**N - 1 in the range
	 * [0 .. mac_tx_percpu_cnt_max - 1]
	 */
	mac_tx_percpu_cnt--;

	i_mac_impl_cachep = kmem_cache_create("mac_impl_cache",
	    sizeof (mac_impl_t), 0, i_mac_constructor, i_mac_destructor,
	    NULL, NULL, NULL, 0);
	ASSERT(i_mac_impl_cachep != NULL);

	mac_ring_cache = kmem_cache_create("mac_ring_cache",
	    sizeof (mac_ring_t), 0, i_mac_ring_ctor, i_mac_ring_dtor, NULL,
	    NULL, NULL, 0);
	ASSERT(mac_ring_cache != NULL);

	i_mac_impl_hash = mod_hash_create_extended("mac_impl_hash",
	    IMPL_HASHSZ, mod_hash_null_keydtor, mod_hash_null_valdtor,
	    mod_hash_bystr, NULL, mod_hash_strkey_cmp, KM_SLEEP);
	rw_init(&i_mac_impl_lock, NULL, RW_DEFAULT, NULL);

	mac_flow_init();
	mac_soft_ring_init();
	mac_bcast_init();
	mac_client_init();

	i_mac_impl_count = 0;

	i_mactype_hash = mod_hash_create_extended("mactype_hash",
	    MACTYPE_HASHSZ,
	    mod_hash_null_keydtor, mod_hash_null_valdtor,
	    mod_hash_bystr, NULL, mod_hash_strkey_cmp, KM_SLEEP);

	/*
	 * Allocate an id space to manage minor numbers. The range of the
	 * space will be from MAC_MAX_MINOR+1 to MAC_PRIVATE_MINOR-1.  This
	 * leaves half of the 32-bit minors available for driver private use.
	 */
	minor_ids = id_space_create("mac_minor_ids", MAC_MAX_MINOR+1,
	    MAC_PRIVATE_MINOR-1);
	ASSERT(minor_ids != NULL);
	minor_count = 0;

	/* Let's default to 20 seconds */
	mac_logging_interval = 20;
	mac_flow_log_enable = B_FALSE;
	mac_link_log_enable = B_FALSE;
	mac_logging_timer = 0;

	/* Register to be notified of noteworthy pools events */
	mac_pool_event_reg.pec_func =  mac_pool_event_cb;
	mac_pool_event_reg.pec_arg = NULL;
	pool_event_cb_register(&mac_pool_event_reg);
}

int
mac_fini(void)
{

	if (i_mac_impl_count > 0 || minor_count > 0)
		return (EBUSY);

	pool_event_cb_unregister(&mac_pool_event_reg);

	id_space_destroy(minor_ids);
	mac_flow_fini();

	mod_hash_destroy_hash(i_mac_impl_hash);
	rw_destroy(&i_mac_impl_lock);

	mac_client_fini();
	kmem_cache_destroy(mac_ring_cache);

	mod_hash_destroy_hash(i_mactype_hash);
	mac_soft_ring_finish();


	return (0);
}

/*
 * Initialize a GLDv3 driver's device ops.  A driver that manages its own ops
 * (e.g. softmac) may pass in a NULL ops argument.
 */
void
mac_init_ops(struct dev_ops *ops, const char *name)
{
	major_t major = ddi_name_to_major((char *)name);

	/*
	 * By returning on error below, we are not letting the driver continue
	 * in an undefined context.  The mac_register() function will faill if
	 * DN_GLDV3_DRIVER isn't set.
	 */
	if (major == DDI_MAJOR_T_NONE)
		return;
	LOCK_DEV_OPS(&devnamesp[major].dn_lock);
	devnamesp[major].dn_flags |= (DN_GLDV3_DRIVER | DN_NETWORK_DRIVER);
	UNLOCK_DEV_OPS(&devnamesp[major].dn_lock);
	if (ops != NULL)
		dld_init_ops(ops, name);
}

void
mac_fini_ops(struct dev_ops *ops)
{
	dld_fini_ops(ops);
}

/*ARGSUSED*/
static int
i_mac_constructor(void *buf, void *arg, int kmflag)
{
	mac_impl_t	*mip = buf;

	bzero(buf, sizeof (mac_impl_t));

	mip->mi_linkstate = LINK_STATE_UNKNOWN;

	rw_init(&mip->mi_rw_lock, NULL, RW_DRIVER, NULL);
	mutex_init(&mip->mi_notify_lock, NULL, MUTEX_DRIVER, NULL);
	mutex_init(&mip->mi_promisc_lock, NULL, MUTEX_DRIVER, NULL);
	mutex_init(&mip->mi_ring_lock, NULL, MUTEX_DEFAULT, NULL);

	mip->mi_notify_cb_info.mcbi_lockp = &mip->mi_notify_lock;
	cv_init(&mip->mi_notify_cb_info.mcbi_cv, NULL, CV_DRIVER, NULL);
	mip->mi_promisc_cb_info.mcbi_lockp = &mip->mi_promisc_lock;
	cv_init(&mip->mi_promisc_cb_info.mcbi_cv, NULL, CV_DRIVER, NULL);

	mutex_init(&mip->mi_bridge_lock, NULL, MUTEX_DEFAULT, NULL);

	return (0);
}

/*ARGSUSED*/
static void
i_mac_destructor(void *buf, void *arg)
{
	mac_impl_t	*mip = buf;
	mac_cb_info_t	*mcbi;

	ASSERT(mip->mi_ref == 0);
	ASSERT(mip->mi_active == 0);
	ASSERT(mip->mi_linkstate == LINK_STATE_UNKNOWN);
	ASSERT(mip->mi_devpromisc == 0);
	ASSERT(mip->mi_ksp == NULL);
	ASSERT(mip->mi_kstat_count == 0);
	ASSERT(mip->mi_nclients == 0);
	ASSERT(mip->mi_nactiveclients == 0);
	ASSERT(mip->mi_single_active_client == NULL);
	ASSERT(mip->mi_state_flags == 0);
	ASSERT(mip->mi_factory_addr == NULL);
	ASSERT(mip->mi_factory_addr_num == 0);
	ASSERT(mip->mi_default_tx_ring == NULL);

	mcbi = &mip->mi_notify_cb_info;
	ASSERT(mcbi->mcbi_del_cnt == 0 && mcbi->mcbi_walker_cnt == 0);
	ASSERT(mip->mi_notify_bits == 0);
	ASSERT(mip->mi_notify_thread == NULL);
	ASSERT(mcbi->mcbi_lockp == &mip->mi_notify_lock);
	mcbi->mcbi_lockp = NULL;

	mcbi = &mip->mi_promisc_cb_info;
	ASSERT(mcbi->mcbi_del_cnt == 0 && mip->mi_promisc_list == NULL);
	ASSERT(mip->mi_promisc_list == NULL);
	ASSERT(mcbi->mcbi_lockp == &mip->mi_promisc_lock);
	mcbi->mcbi_lockp = NULL;

	ASSERT(mip->mi_bcast_ngrps == 0 && mip->mi_bcast_grp == NULL);
	ASSERT(mip->mi_perim_owner == NULL && mip->mi_perim_ocnt == 0);

	rw_destroy(&mip->mi_rw_lock);

	mutex_destroy(&mip->mi_promisc_lock);
	cv_destroy(&mip->mi_promisc_cb_info.mcbi_cv);
	mutex_destroy(&mip->mi_notify_lock);
	cv_destroy(&mip->mi_notify_cb_info.mcbi_cv);
	mutex_destroy(&mip->mi_ring_lock);

	ASSERT(mip->mi_bridge_link == NULL);
}

/* ARGSUSED */
static int
i_mac_ring_ctor(void *buf, void *arg, int kmflag)
{
	mac_ring_t *ring = (mac_ring_t *)buf;

	bzero(ring, sizeof (mac_ring_t));
	cv_init(&ring->mr_cv, NULL, CV_DEFAULT, NULL);
	mutex_init(&ring->mr_lock, NULL, MUTEX_DEFAULT, NULL);
	ring->mr_state = MR_FREE;
	return (0);
}

/* ARGSUSED */
static void
i_mac_ring_dtor(void *buf, void *arg)
{
	mac_ring_t *ring = (mac_ring_t *)buf;

	cv_destroy(&ring->mr_cv);
	mutex_destroy(&ring->mr_lock);
}

/*
 * Common functions to do mac callback addition and deletion. Currently this is
 * used by promisc callbacks and notify callbacks. List addition and deletion
 * need to take care of list walkers. List walkers in general, can't hold list
 * locks and make upcall callbacks due to potential lock order and recursive
 * reentry issues. Instead list walkers increment the list walker count to mark
 * the presence of a walker thread. Addition can be carefully done to ensure
 * that the list walker always sees either the old list or the new list.
 * However the deletion can't be done while the walker is active, instead the
 * deleting thread simply marks the entry as logically deleted. The last walker
 * physically deletes and frees up the logically deleted entries when the walk
 * is complete.
 */
void
mac_callback_add(mac_cb_info_t *mcbi, mac_cb_t **mcb_head,
    mac_cb_t *mcb_elem)
{
	mac_cb_t	*p;
	mac_cb_t	**pp;

	/* Verify it is not already in the list */
	for (pp = mcb_head; (p = *pp) != NULL; pp = &p->mcb_nextp) {
		if (p == mcb_elem)
			break;
	}
	VERIFY(p == NULL);

	/*
	 * Add it to the head of the callback list. The membar ensures that
	 * the following list pointer manipulations reach global visibility
	 * in exactly the program order below.
	 */
	ASSERT(MUTEX_HELD(mcbi->mcbi_lockp));

	mcb_elem->mcb_nextp = *mcb_head;
	membar_producer();
	*mcb_head = mcb_elem;
}

/*
 * Mark the entry as logically deleted. If there aren't any walkers unlink
 * from the list. In either case return the corresponding status.
 */
boolean_t
mac_callback_remove(mac_cb_info_t *mcbi, mac_cb_t **mcb_head,
    mac_cb_t *mcb_elem)
{
	mac_cb_t	*p;
	mac_cb_t	**pp;

	ASSERT(MUTEX_HELD(mcbi->mcbi_lockp));
	/*
	 * Search the callback list for the entry to be removed
	 */
	for (pp = mcb_head; (p = *pp) != NULL; pp = &p->mcb_nextp) {
		if (p == mcb_elem)
			break;
	}
	VERIFY(p != NULL);

	/*
	 * If there are walkers just mark it as deleted and the last walker
	 * will remove from the list and free it.
	 */
	if (mcbi->mcbi_walker_cnt != 0) {
		p->mcb_flags |= MCB_CONDEMNED;
		mcbi->mcbi_del_cnt++;
		return (B_FALSE);
	}

	ASSERT(mcbi->mcbi_del_cnt == 0);
	*pp = p->mcb_nextp;
	p->mcb_nextp = NULL;
	return (B_TRUE);
}

/*
 * Wait for all pending callback removals to be completed
 */
void
mac_callback_remove_wait(mac_cb_info_t *mcbi)
{
	ASSERT(MUTEX_HELD(mcbi->mcbi_lockp));
	while (mcbi->mcbi_del_cnt != 0) {
		DTRACE_PROBE1(need_wait, mac_cb_info_t *, mcbi);
		cv_wait(&mcbi->mcbi_cv, mcbi->mcbi_lockp);
	}
}

/*
 * The last mac callback walker does the cleanup. Walk the list and unlik
 * all the logically deleted entries and construct a temporary list of
 * removed entries. Return the list of removed entries to the caller.
 */
mac_cb_t *
mac_callback_walker_cleanup(mac_cb_info_t *mcbi, mac_cb_t **mcb_head)
{
	mac_cb_t	*p;
	mac_cb_t	**pp;
	mac_cb_t	*rmlist = NULL;		/* List of removed elements */
	int	cnt = 0;

	ASSERT(MUTEX_HELD(mcbi->mcbi_lockp));
	ASSERT(mcbi->mcbi_del_cnt != 0 && mcbi->mcbi_walker_cnt == 0);

	pp = mcb_head;
	while (*pp != NULL) {
		if ((*pp)->mcb_flags & MCB_CONDEMNED) {
			p = *pp;
			*pp = p->mcb_nextp;
			p->mcb_nextp = rmlist;
			rmlist = p;
			cnt++;
			continue;
		}
		pp = &(*pp)->mcb_nextp;
	}

	ASSERT(mcbi->mcbi_del_cnt == cnt);
	mcbi->mcbi_del_cnt = 0;
	return (rmlist);
}

boolean_t
mac_callback_lookup(mac_cb_t **mcb_headp, mac_cb_t *mcb_elem)
{
	mac_cb_t	*mcb;

	/* Verify it is not already in the list */
	for (mcb = *mcb_headp; mcb != NULL; mcb = mcb->mcb_nextp) {
		if (mcb == mcb_elem)
			return (B_TRUE);
	}

	return (B_FALSE);
}

boolean_t
mac_callback_find(mac_cb_info_t *mcbi, mac_cb_t **mcb_headp, mac_cb_t *mcb_elem)
{
	boolean_t	found;

	mutex_enter(mcbi->mcbi_lockp);
	found = mac_callback_lookup(mcb_headp, mcb_elem);
	mutex_exit(mcbi->mcbi_lockp);

	return (found);
}

/* Free the list of removed callbacks */
void
mac_callback_free(mac_cb_t *rmlist)
{
	mac_cb_t	*mcb;
	mac_cb_t	*mcb_next;

	for (mcb = rmlist; mcb != NULL; mcb = mcb_next) {
		mcb_next = mcb->mcb_nextp;
		kmem_free(mcb->mcb_objp, mcb->mcb_objsize);
	}
}

/*
 * The promisc callbacks are in 2 lists, one off the 'mip' and another off the
 * 'mcip' threaded by mpi_mi_link and mpi_mci_link respectively. However there
 * is only a single shared total walker count, and an entry can't be physically
 * unlinked if a walker is active on either list. The last walker does this
 * cleanup of logically deleted entries.
 */
void
i_mac_promisc_walker_cleanup(mac_impl_t *mip)
{
	mac_cb_t	*rmlist;
	mac_cb_t	*mcb;
	mac_cb_t	*mcb_next;
	mac_promisc_impl_t	*mpip;

	/*
	 * Construct a temporary list of deleted callbacks by walking the
	 * the mi_promisc_list. Then for each entry in the temporary list,
	 * remove it from the mci_promisc_list and free the entry.
	 */
	rmlist = mac_callback_walker_cleanup(&mip->mi_promisc_cb_info,
	    &mip->mi_promisc_list);

	for (mcb = rmlist; mcb != NULL; mcb = mcb_next) {
		mcb_next = mcb->mcb_nextp;
		mpip = (mac_promisc_impl_t *)mcb->mcb_objp;
		VERIFY(mac_callback_remove(&mip->mi_promisc_cb_info,
		    &mpip->mpi_mcip->mci_promisc_list, &mpip->mpi_mci_link));
		mcb->mcb_flags = 0;
		mcb->mcb_nextp = NULL;
		kmem_cache_free(mac_promisc_impl_cache, mpip);
	}
}

void
i_mac_notify(mac_impl_t *mip, mac_notify_type_t type)
{
	mac_cb_info_t	*mcbi;

	/*
	 * Signal the notify thread even after mi_ref has become zero and
	 * mi_disabled is set. The synchronization with the notify thread
	 * happens in mac_unregister and that implies the driver must make
	 * sure it is single-threaded (with respect to mac calls) and that
	 * all pending mac calls have returned before it calls mac_unregister
	 */
	rw_enter(&i_mac_impl_lock, RW_READER);
	if (mip->mi_state_flags & MIS_DISABLED)
		goto exit;

	/*
	 * Guard against incorrect notifications.  (Running a newer
	 * mac client against an older implementation?)
	 */
	if (type >= MAC_NNOTE)
		goto exit;

	mcbi = &mip->mi_notify_cb_info;
	mutex_enter(mcbi->mcbi_lockp);
	mip->mi_notify_bits |= (1 << type);
	cv_broadcast(&mcbi->mcbi_cv);
	mutex_exit(mcbi->mcbi_lockp);

exit:
	rw_exit(&i_mac_impl_lock);
}

/*
 * Mac serialization primitives. Please see the block comment at the
 * top of the file.
 */
void
i_mac_perim_enter(mac_impl_t *mip)
{
	mac_client_impl_t	*mcip;

	if (mip->mi_state_flags & MIS_IS_VNIC) {
		/*
		 * This is a VNIC. Return the lower mac since that is what
		 * we want to serialize on.
		 */
		mcip = mac_vnic_lower(mip);
		mip = mcip->mci_mip;
	}

	mutex_enter(&mip->mi_perim_lock);
	if (mip->mi_perim_owner == curthread) {
		mip->mi_perim_ocnt++;
		mutex_exit(&mip->mi_perim_lock);
		return;
	}

	while (mip->mi_perim_owner != NULL)
		cv_wait(&mip->mi_perim_cv, &mip->mi_perim_lock);

	mip->mi_perim_owner = curthread;
	ASSERT(mip->mi_perim_ocnt == 0);
	mip->mi_perim_ocnt++;
#ifdef DEBUG
	mip->mi_perim_stack_depth = getpcstack(mip->mi_perim_stack,
	    MAC_PERIM_STACK_DEPTH);
#endif
	mutex_exit(&mip->mi_perim_lock);
}

int
i_mac_perim_enter_nowait(mac_impl_t *mip)
{
	/*
	 * The vnic is a special case, since the serialization is done based
	 * on the lower mac. If the lower mac is busy, it does not imply the
	 * vnic can't be unregistered. But in the case of other drivers,
	 * a busy perimeter or open mac handles implies that the mac is busy
	 * and can't be unregistered.
	 */
	if (mip->mi_state_flags & MIS_IS_VNIC) {
		i_mac_perim_enter(mip);
		return (0);
	}

	mutex_enter(&mip->mi_perim_lock);
	if (mip->mi_perim_owner != NULL) {
		mutex_exit(&mip->mi_perim_lock);
		return (EBUSY);
	}
	ASSERT(mip->mi_perim_ocnt == 0);
	mip->mi_perim_owner = curthread;
	mip->mi_perim_ocnt++;
	mutex_exit(&mip->mi_perim_lock);

	return (0);
}

void
i_mac_perim_exit(mac_impl_t *mip)
{
	mac_client_impl_t *mcip;

	if (mip->mi_state_flags & MIS_IS_VNIC) {
		/*
		 * This is a VNIC. Return the lower mac since that is what
		 * we want to serialize on.
		 */
		mcip = mac_vnic_lower(mip);
		mip = mcip->mci_mip;
	}

	ASSERT(mip->mi_perim_owner == curthread && mip->mi_perim_ocnt != 0);

	mutex_enter(&mip->mi_perim_lock);
	if (--mip->mi_perim_ocnt == 0) {
		mip->mi_perim_owner = NULL;
		cv_signal(&mip->mi_perim_cv);
	}
	mutex_exit(&mip->mi_perim_lock);
}

/*
 * Returns whether the current thread holds the mac perimeter. Used in making
 * assertions.
 */
boolean_t
mac_perim_held(mac_handle_t mh)
{
	mac_impl_t	*mip = (mac_impl_t *)mh;
	mac_client_impl_t *mcip;

	if (mip->mi_state_flags & MIS_IS_VNIC) {
		/*
		 * This is a VNIC. Return the lower mac since that is what
		 * we want to serialize on.
		 */
		mcip = mac_vnic_lower(mip);
		mip = mcip->mci_mip;
	}
	return (mip->mi_perim_owner == curthread);
}

/*
 * mac client interfaces to enter the mac perimeter of a mac end point, given
 * its mac handle, or macname or linkid.
 */
void
mac_perim_enter_by_mh(mac_handle_t mh, mac_perim_handle_t *mphp)
{
	mac_impl_t	*mip = (mac_impl_t *)mh;

	i_mac_perim_enter(mip);
	/*
	 * The mac_perim_handle_t returned encodes the 'mip' and whether a
	 * mac_open has been done internally while entering the perimeter.
	 * This information is used in mac_perim_exit
	 */
	MAC_ENCODE_MPH(*mphp, mip, 0);
}

int
mac_perim_enter_by_macname(const char *name, mac_perim_handle_t *mphp)
{
	int	err;
	mac_handle_t	mh;

	if ((err = mac_open(name, &mh)) != 0)
		return (err);

	mac_perim_enter_by_mh(mh, mphp);
	MAC_ENCODE_MPH(*mphp, mh, 1);
	return (0);
}

int
mac_perim_enter_by_linkid(datalink_id_t linkid, mac_perim_handle_t *mphp)
{
	int	err;
	mac_handle_t	mh;

	if ((err = mac_open_by_linkid(linkid, &mh)) != 0)
		return (err);

	mac_perim_enter_by_mh(mh, mphp);
	MAC_ENCODE_MPH(*mphp, mh, 1);
	return (0);
}

void
mac_perim_exit(mac_perim_handle_t mph)
{
	mac_impl_t	*mip;
	boolean_t	need_close;

	MAC_DECODE_MPH(mph, mip, need_close);
	i_mac_perim_exit(mip);
	if (need_close)
		mac_close((mac_handle_t)mip);
}

int
mac_hold(const char *macname, mac_impl_t **pmip)
{
	mac_impl_t	*mip;
	int		err;

	/*
	 * Check the device name length to make sure it won't overflow our
	 * buffer.
	 */
	if (strlen(macname) >= MAXNAMELEN)
		return (EINVAL);

	/*
	 * Look up its entry in the global hash table.
	 */
	rw_enter(&i_mac_impl_lock, RW_WRITER);
	err = mod_hash_find(i_mac_impl_hash, (mod_hash_key_t)macname,
	    (mod_hash_val_t *)&mip);

	if (err != 0) {
		rw_exit(&i_mac_impl_lock);
		return (ENOENT);
	}

	if (mip->mi_state_flags & MIS_DISABLED) {
		rw_exit(&i_mac_impl_lock);
		return (ENOENT);
	}

	if (mip->mi_state_flags & MIS_EXCLUSIVE_HELD) {
		rw_exit(&i_mac_impl_lock);
		return (EBUSY);
	}

	mip->mi_ref++;
	rw_exit(&i_mac_impl_lock);

	*pmip = mip;
	return (0);
}

void
mac_rele(mac_impl_t *mip)
{
	rw_enter(&i_mac_impl_lock, RW_WRITER);
	ASSERT(mip->mi_ref != 0);
	if (--mip->mi_ref == 0) {
		ASSERT(mip->mi_nactiveclients == 0 &&
		    !(mip->mi_state_flags & MIS_EXCLUSIVE));
	}
	rw_exit(&i_mac_impl_lock);
}

/*
 * Private GLDv3 function to start a MAC instance.
 */
int
mac_start(mac_handle_t mh)
{
	mac_impl_t	*mip = (mac_impl_t *)mh;
	int		err = 0;
	mac_group_t	*defgrp;

	ASSERT(MAC_PERIM_HELD((mac_handle_t)mip));
	ASSERT(mip->mi_start != NULL);

	/*
	 * Check whether the device is already started.
	 */
	if (mip->mi_active++ == 0) {
		mac_ring_t *ring = NULL;

		/*
		 * Start the device.
		 */
		err = mip->mi_start(mip->mi_driver);
		if (err != 0) {
			mip->mi_active--;
			return (err);
		}

		/*
		 * Start the default tx ring.
		 */
		if (mip->mi_default_tx_ring != NULL) {

			ring = (mac_ring_t *)mip->mi_default_tx_ring;
			if (ring->mr_state != MR_INUSE) {
				err = mac_start_ring(ring);
				if (err != 0) {
					mip->mi_active--;
					return (err);
				}
			}
		}

		if ((defgrp = MAC_DEFAULT_RX_GROUP(mip)) != NULL) {
			/*
			 * Start the default ring, since it will be needed
			 * to receive broadcast and multicast traffic for
			 * both primary and non-primary MAC clients.
			 */
			ASSERT(defgrp->mrg_state == MAC_GROUP_STATE_REGISTERED);
			err = mac_start_group_and_rings(defgrp);
			if (err != 0) {
				mip->mi_active--;
				if ((ring != NULL) &&
				    (ring->mr_state == MR_INUSE))
					mac_stop_ring(ring);
				return (err);
			}
			mac_set_group_state(defgrp, MAC_GROUP_STATE_SHARED);
		}
	}

	return (err);
}

/*
 * Private GLDv3 function to stop a MAC instance.
 */
void
mac_stop(mac_handle_t mh)
{
	mac_impl_t	*mip = (mac_impl_t *)mh;
	mac_group_t	*grp;

	ASSERT(mip->mi_stop != NULL);
	ASSERT(MAC_PERIM_HELD((mac_handle_t)mip));

	/*
	 * Check whether the device is still needed.
	 */
	ASSERT(mip->mi_active != 0);
	if (--mip->mi_active == 0) {
		if ((grp = MAC_DEFAULT_RX_GROUP(mip)) != NULL) {
			/*
			 * There should be no more active clients since the
			 * MAC is being stopped. Stop the default RX group
			 * and transition it back to registered state.
			 *
			 * When clients are torn down, the groups
			 * are release via mac_release_rx_group which
			 * knows the the default group is always in
			 * started mode since broadcast uses it. So
			 * we can assert that their are no clients
			 * (since mac_bcast_add doesn't register itself
			 * as a client) and group is in SHARED state.
			 */
			ASSERT(grp->mrg_state == MAC_GROUP_STATE_SHARED);
			ASSERT(MAC_GROUP_NO_CLIENT(grp) &&
			    mip->mi_nactiveclients == 0);
			mac_stop_group_and_rings(grp);
			mac_set_group_state(grp, MAC_GROUP_STATE_REGISTERED);
		}

		if (mip->mi_default_tx_ring != NULL) {
			mac_ring_t *ring;

			ring = (mac_ring_t *)mip->mi_default_tx_ring;
			if (ring->mr_state == MR_INUSE) {
				mac_stop_ring(ring);
				ring->mr_flag = 0;
			}
		}

		/*
		 * Stop the device.
		 */
		mip->mi_stop(mip->mi_driver);
	}
}

int
i_mac_promisc_set(mac_impl_t *mip, boolean_t on)
{
	int		err = 0;

	ASSERT(MAC_PERIM_HELD((mac_handle_t)mip));
	ASSERT(mip->mi_setpromisc != NULL);

	if (on) {
		/*
		 * Enable promiscuous mode on the device if not yet enabled.
		 */
		if (mip->mi_devpromisc++ == 0) {
			err = mip->mi_setpromisc(mip->mi_driver, B_TRUE);
			if (err != 0) {
				mip->mi_devpromisc--;
				return (err);
			}
			i_mac_notify(mip, MAC_NOTE_DEVPROMISC);
		}
	} else {
		if (mip->mi_devpromisc == 0)
			return (EPROTO);

		/*
		 * Disable promiscuous mode on the device if this is the last
		 * enabling.
		 */
		if (--mip->mi_devpromisc == 0) {
			err = mip->mi_setpromisc(mip->mi_driver, B_FALSE);
			if (err != 0) {
				mip->mi_devpromisc++;
				return (err);
			}
			i_mac_notify(mip, MAC_NOTE_DEVPROMISC);
		}
	}

	return (0);
}

/*
 * The promiscuity state can change any time. If the caller needs to take
 * actions that are atomic with the promiscuity state, then the caller needs
 * to bracket the entire sequence with mac_perim_enter/exit
 */
boolean_t
mac_promisc_get(mac_handle_t mh)
{
	mac_impl_t		*mip = (mac_impl_t *)mh;

	/*
	 * Return the current promiscuity.
	 */
	return (mip->mi_devpromisc != 0);
}

/*
 * Invoked at MAC instance attach time to initialize the list
 * of factory MAC addresses supported by a MAC instance. This function
 * builds a local cache in the mac_impl_t for the MAC addresses
 * supported by the underlying hardware. The MAC clients themselves
 * use the mac_addr_factory*() functions to query and reserve
 * factory MAC addresses.
 */
void
mac_addr_factory_init(mac_impl_t *mip)
{
	mac_capab_multifactaddr_t capab;
	uint8_t *addr;
	int i;

	/*
	 * First round to see how many factory MAC addresses are available.
	 */
	bzero(&capab, sizeof (capab));
	if (!i_mac_capab_get((mac_handle_t)mip, MAC_CAPAB_MULTIFACTADDR,
	    &capab) || (capab.mcm_naddr == 0)) {
		/*
		 * The MAC instance doesn't support multiple factory
		 * MAC addresses, we're done here.
		 */
		return;
	}

	/*
	 * Allocate the space and get all the factory addresses.
	 */
	addr = kmem_alloc(capab.mcm_naddr * MAXMACADDRLEN, KM_SLEEP);
	capab.mcm_getaddr(mip->mi_driver, capab.mcm_naddr, addr);

	mip->mi_factory_addr_num = capab.mcm_naddr;
	mip->mi_factory_addr = kmem_zalloc(mip->mi_factory_addr_num *
	    sizeof (mac_factory_addr_t), KM_SLEEP);

	for (i = 0; i < capab.mcm_naddr; i++) {
		bcopy(addr + i * MAXMACADDRLEN,
		    mip->mi_factory_addr[i].mfa_addr,
		    mip->mi_type->mt_addr_length);
		mip->mi_factory_addr[i].mfa_in_use = B_FALSE;
	}

	kmem_free(addr, capab.mcm_naddr * MAXMACADDRLEN);
}

void
mac_addr_factory_fini(mac_impl_t *mip)
{
	if (mip->mi_factory_addr == NULL) {
		ASSERT(mip->mi_factory_addr_num == 0);
		return;
	}

	kmem_free(mip->mi_factory_addr, mip->mi_factory_addr_num *
	    sizeof (mac_factory_addr_t));

	mip->mi_factory_addr = NULL;
	mip->mi_factory_addr_num = 0;
}

/*
 * Reserve a factory MAC address. If *slot is set to -1, the function
 * attempts to reserve any of the available factory MAC addresses and
 * returns the reserved slot id. If no slots are available, the function
 * returns ENOSPC. If *slot is not set to -1, the function reserves
 * the specified slot if it is available, or returns EBUSY is the slot
 * is already used. Returns ENOTSUP if the underlying MAC does not
 * support multiple factory addresses. If the slot number is not -1 but
 * is invalid, returns EINVAL.
 */
int
mac_addr_factory_reserve(mac_client_handle_t mch, int *slot)
{
	mac_client_impl_t *mcip = (mac_client_impl_t *)mch;
	mac_impl_t *mip = mcip->mci_mip;
	int i, ret = 0;

	i_mac_perim_enter(mip);
	/*
	 * Protect against concurrent readers that may need a self-consistent
	 * view of the factory addresses
	 */
	rw_enter(&mip->mi_rw_lock, RW_WRITER);

	if (mip->mi_factory_addr_num == 0) {
		ret = ENOTSUP;
		goto bail;
	}

	if (*slot != -1) {
		/* check the specified slot */
		if (*slot < 1 || *slot > mip->mi_factory_addr_num) {
			ret = EINVAL;
			goto bail;
		}
		if (mip->mi_factory_addr[*slot-1].mfa_in_use) {
			ret = EBUSY;
			goto bail;
		}
	} else {
		/* pick the next available slot */
		for (i = 0; i < mip->mi_factory_addr_num; i++) {
			if (!mip->mi_factory_addr[i].mfa_in_use)
				break;
		}

		if (i == mip->mi_factory_addr_num) {
			ret = ENOSPC;
			goto bail;
		}
		*slot = i+1;
	}

	mip->mi_factory_addr[*slot-1].mfa_in_use = B_TRUE;
	mip->mi_factory_addr[*slot-1].mfa_client = mcip;

bail:
	rw_exit(&mip->mi_rw_lock);
	i_mac_perim_exit(mip);
	return (ret);
}

/*
 * Release the specified factory MAC address slot.
 */
void
mac_addr_factory_release(mac_client_handle_t mch, uint_t slot)
{
	mac_client_impl_t *mcip = (mac_client_impl_t *)mch;
	mac_impl_t *mip = mcip->mci_mip;

	i_mac_perim_enter(mip);
	/*
	 * Protect against concurrent readers that may need a self-consistent
	 * view of the factory addresses
	 */
	rw_enter(&mip->mi_rw_lock, RW_WRITER);

	ASSERT(slot > 0 && slot <= mip->mi_factory_addr_num);
	ASSERT(mip->mi_factory_addr[slot-1].mfa_in_use);

	mip->mi_factory_addr[slot-1].mfa_in_use = B_FALSE;

	rw_exit(&mip->mi_rw_lock);
	i_mac_perim_exit(mip);
}

/*
 * Stores in mac_addr the value of the specified MAC address. Returns
 * 0 on success, or EINVAL if the slot number is not valid for the MAC.
 * The caller must provide a string of at least MAXNAMELEN bytes.
 */
void
mac_addr_factory_value(mac_handle_t mh, int slot, uchar_t *mac_addr,
    uint_t *addr_len, char *client_name, boolean_t *in_use_arg)
{
	mac_impl_t *mip = (mac_impl_t *)mh;
	boolean_t in_use;

	ASSERT(slot > 0 && slot <= mip->mi_factory_addr_num);

	/*
	 * Readers need to hold mi_rw_lock. Writers need to hold mac perimeter
	 * and mi_rw_lock
	 */
	rw_enter(&mip->mi_rw_lock, RW_READER);
	bcopy(mip->mi_factory_addr[slot-1].mfa_addr, mac_addr, MAXMACADDRLEN);
	*addr_len = mip->mi_type->mt_addr_length;
	in_use = mip->mi_factory_addr[slot-1].mfa_in_use;
	if (in_use && client_name != NULL) {
		bcopy(mip->mi_factory_addr[slot-1].mfa_client->mci_name,
		    client_name, MAXNAMELEN);
	}
	if (in_use_arg != NULL)
		*in_use_arg = in_use;
	rw_exit(&mip->mi_rw_lock);
}

/*
 * Returns the number of factory MAC addresses (in addition to the
 * primary MAC address), 0 if the underlying MAC doesn't support
 * that feature.
 */
uint_t
mac_addr_factory_num(mac_handle_t mh)
{
	mac_impl_t *mip = (mac_impl_t *)mh;

	return (mip->mi_factory_addr_num);
}


void
mac_rx_group_unmark(mac_group_t *grp, uint_t flag)
{
	mac_ring_t	*ring;

	for (ring = grp->mrg_rings; ring != NULL; ring = ring->mr_next)
		ring->mr_flag &= ~flag;
}

/*
 * The following mac_hwrings_xxx() functions are private mac client functions
 * used by the aggr driver to access and control the underlying HW Rx group
 * and rings. In this case, the aggr driver has exclusive control of the
 * underlying HW Rx group/rings, it calls the following functions to
 * start/stop the HW Rx rings, disable/enable polling, add/remove mac'
 * addresses, or set up the Rx callback.
 */
/* ARGSUSED */
static void
mac_hwrings_rx_process(void *arg, mac_resource_handle_t srs,
    mblk_t *mp_chain, boolean_t loopback)
{
	mac_soft_ring_set_t	*mac_srs = (mac_soft_ring_set_t *)srs;
	mac_srs_rx_t		*srs_rx = &mac_srs->srs_rx;
	mac_direct_rx_t		proc;
	void			*arg1;
	mac_resource_handle_t	arg2;

	proc = srs_rx->sr_func;
	arg1 = srs_rx->sr_arg1;
	arg2 = mac_srs->srs_mrh;

	proc(arg1, arg2, mp_chain, NULL);
}

/*
 * This function is called to get the list of HW rings that are reserved by
 * an exclusive mac client.
 *
 * Return value: the number of HW rings.
 */
int
mac_hwrings_get(mac_client_handle_t mch, mac_group_handle_t *hwgh,
    mac_ring_handle_t *hwrh, mac_ring_type_t rtype)
{
	mac_client_impl_t	*mcip = (mac_client_impl_t *)mch;
	flow_entry_t		*flent = mcip->mci_flent;
	mac_group_t		*grp;
	mac_ring_t		*ring;
	int			cnt = 0;

	if (rtype == MAC_RING_TYPE_RX) {
		grp = flent->fe_rx_ring_group;
	} else if (rtype == MAC_RING_TYPE_TX) {
		grp = flent->fe_tx_ring_group;
	} else {
		ASSERT(B_FALSE);
		return (-1);
	}
	/*
	 * The mac client did not reserve any RX group, return directly.
	 * This is probably because the underlying MAC does not support
	 * any groups.
	 */
	if (hwgh != NULL)
		*hwgh = NULL;
	if (grp == NULL)
		return (0);
	/*
	 * This group must be reserved by this mac client.
	 */
	ASSERT((grp->mrg_state == MAC_GROUP_STATE_RESERVED) &&
	    (mcip == MAC_GROUP_ONLY_CLIENT(grp)));

	for (ring = grp->mrg_rings; ring != NULL; ring = ring->mr_next, cnt++) {
		ASSERT(cnt < MAX_RINGS_PER_GROUP);
		hwrh[cnt] = (mac_ring_handle_t)ring;
	}
	if (hwgh != NULL)
		*hwgh = (mac_group_handle_t)grp;

	return (cnt);
}

/*
 * This function is called to get info about Tx/Rx rings.
 *
 * Return value: returns uint_t which will have various bits set
 * that indicates different properties of the ring.
 */
uint_t
mac_hwring_getinfo(mac_ring_handle_t rh)
{
	mac_ring_t *ring = (mac_ring_t *)rh;
	mac_ring_info_t *info = &ring->mr_info;

	return (info->mri_flags);
}

/*
 * Export ddi interrupt handles from the HW ring to the pseudo ring and
 * setup the RX callback of the mac client which exclusively controls
 * HW ring.
 */
void
mac_hwring_setup(mac_ring_handle_t hwrh, mac_resource_handle_t prh,
    mac_ring_handle_t pseudo_rh)
{
	mac_ring_t		*hw_ring = (mac_ring_t *)hwrh;
	mac_ring_t		*pseudo_ring;
	mac_soft_ring_set_t	*mac_srs = hw_ring->mr_srs;

	if (pseudo_rh != NULL) {
		pseudo_ring = (mac_ring_t *)pseudo_rh;
		/* Export the ddi handles to pseudo ring */
		pseudo_ring->mr_info.mri_intr.mi_ddi_handle =
		    hw_ring->mr_info.mri_intr.mi_ddi_handle;
		pseudo_ring->mr_info.mri_intr.mi_ddi_shared =
		    hw_ring->mr_info.mri_intr.mi_ddi_shared;
		/*
		 * Save a pointer to pseudo ring in the hw ring. If
		 * interrupt handle changes, the hw ring will be
		 * notified of the change (see mac_ring_intr_set())
		 * and the appropriate change has to be made to
		 * the pseudo ring that has exported the ddi handle.
		 */
		hw_ring->mr_prh = pseudo_rh;
	}

	if (hw_ring->mr_type == MAC_RING_TYPE_RX) {
		ASSERT(!(mac_srs->srs_type & SRST_TX));
		mac_srs->srs_mrh = prh;
		mac_srs->srs_rx.sr_lower_proc = mac_hwrings_rx_process;
	}
}

void
mac_hwring_teardown(mac_ring_handle_t hwrh)
{
	mac_ring_t		*hw_ring = (mac_ring_t *)hwrh;
	mac_soft_ring_set_t	*mac_srs;

	if (hw_ring == NULL)
		return;
	hw_ring->mr_prh = NULL;
	if (hw_ring->mr_type == MAC_RING_TYPE_RX) {
		mac_srs = hw_ring->mr_srs;
		ASSERT(!(mac_srs->srs_type & SRST_TX));
		mac_srs->srs_rx.sr_lower_proc = mac_rx_srs_process;
		mac_srs->srs_mrh = NULL;
	}
}

int
mac_hwring_disable_intr(mac_ring_handle_t rh)
{
	mac_ring_t *rr_ring = (mac_ring_t *)rh;
	mac_intr_t *intr = &rr_ring->mr_info.mri_intr;

	return (intr->mi_disable(intr->mi_handle));
}

int
mac_hwring_enable_intr(mac_ring_handle_t rh)
{
	mac_ring_t *rr_ring = (mac_ring_t *)rh;
	mac_intr_t *intr = &rr_ring->mr_info.mri_intr;

	return (intr->mi_enable(intr->mi_handle));
}

int
mac_hwring_start(mac_ring_handle_t rh)
{
	mac_ring_t *rr_ring = (mac_ring_t *)rh;

	MAC_RING_UNMARK(rr_ring, MR_QUIESCE);
	return (0);
}

void
mac_hwring_stop(mac_ring_handle_t rh)
{
	mac_ring_t *rr_ring = (mac_ring_t *)rh;

	mac_rx_ring_quiesce(rr_ring, MR_QUIESCE);
}

mblk_t *
mac_hwring_poll(mac_ring_handle_t rh, int bytes_to_pickup)
{
	mac_ring_t *rr_ring = (mac_ring_t *)rh;
	mac_ring_info_t *info = &rr_ring->mr_info;

	return (info->mri_poll(info->mri_driver, bytes_to_pickup));
}

/*
 * Send packets through a selected tx ring.
 */
mblk_t *
mac_hwring_tx(mac_ring_handle_t rh, mblk_t *mp)
{
	mac_ring_t *ring = (mac_ring_t *)rh;
	mac_ring_info_t *info = &ring->mr_info;

	ASSERT(ring->mr_type == MAC_RING_TYPE_TX &&
	    ring->mr_state >= MR_INUSE);
	return (info->mri_tx(info->mri_driver, mp));
}

/*
 * Query stats for a particular rx/tx ring
 */
int
mac_hwring_getstat(mac_ring_handle_t rh, uint_t stat, uint64_t *val)
{
	mac_ring_t	*ring = (mac_ring_t *)rh;
	mac_ring_info_t *info = &ring->mr_info;

	return (info->mri_stat(info->mri_driver, stat, val));
}

/*
 * Private function that is only used by aggr to send packets through
 * a port/Tx ring. Since aggr exposes a pseudo Tx ring even for ports
 * that does not expose Tx rings, aggr_ring_tx() entry point needs
 * access to mac_impl_t to send packets through m_tx() entry point.
 * It accomplishes this by calling mac_hwring_send_priv() function.
 */
mblk_t *
mac_hwring_send_priv(mac_client_handle_t mch, mac_ring_handle_t rh, mblk_t *mp)
{
	mac_client_impl_t *mcip = (mac_client_impl_t *)mch;
	mac_impl_t *mip = mcip->mci_mip;

	MAC_TX(mip, rh, mp, mcip);
	return (mp);
}

/*
 * Private function that is only used by aggr to update the default transmission
 * ring. Because aggr exposes a pseudo Tx ring even for ports that may
 * temporarily be down, it may need to update the default ring that is used by
 * MAC such that it refers to a link that can actively be used to send traffic.
 * Note that this is different from the case where the port has been removed
 * from the group. In those cases, all of the rings will be torn down because
 * the ring will no longer exist. It's important to give aggr a case where the
 * rings can still exist such that it may be able to continue to send LACP PDUs
 * to potentially restore the link.
 *
 * Finally, we explicitly don't do anything if the ring hasn't been enabled yet.
 * This is to help out aggr which doesn't really know the internal state that
 * MAC does about the rings and can't know that it's not quite ready for use
 * yet.
 */
void
mac_hwring_set_default(mac_handle_t mh, mac_ring_handle_t rh)
{
	mac_impl_t *mip = (mac_impl_t *)mh;
	mac_ring_t *ring = (mac_ring_t *)rh;

	ASSERT(MAC_PERIM_HELD(mh));
	VERIFY(mip->mi_state_flags & MIS_IS_AGGR);

	if (ring->mr_state != MR_INUSE)
		return;

	mip->mi_default_tx_ring = rh;
}

int
mac_hwgroup_addmac(mac_group_handle_t gh, const uint8_t *addr)
{
	mac_group_t *group = (mac_group_t *)gh;

	return (mac_group_addmac(group, addr));
}

int
mac_hwgroup_remmac(mac_group_handle_t gh, const uint8_t *addr)
{
	mac_group_t *group = (mac_group_t *)gh;

	return (mac_group_remmac(group, addr));
}

/*
 * Set the RX group to be shared/reserved. Note that the group must be
 * started/stopped outside of this function.
 */
void
mac_set_group_state(mac_group_t *grp, mac_group_state_t state)
{
	/*
	 * If there is no change in the group state, just return.
	 */
	if (grp->mrg_state == state)
		return;

	switch (state) {
	case MAC_GROUP_STATE_RESERVED:
		/*
		 * Successfully reserved the group.
		 *
		 * Given that there is an exclusive client controlling this
		 * group, we enable the group level polling when available,
		 * so that SRSs get to turn on/off individual rings they's
		 * assigned to.
		 */
		ASSERT(MAC_PERIM_HELD(grp->mrg_mh));

		if (grp->mrg_type == MAC_RING_TYPE_RX &&
		    GROUP_INTR_DISABLE_FUNC(grp) != NULL) {
			GROUP_INTR_DISABLE_FUNC(grp)(GROUP_INTR_HANDLE(grp));
		}
		break;

	case MAC_GROUP_STATE_SHARED:
		/*
		 * Set all rings of this group to software classified.
		 * If the group has an overriding interrupt, then re-enable it.
		 */
		ASSERT(MAC_PERIM_HELD(grp->mrg_mh));

		if (grp->mrg_type == MAC_RING_TYPE_RX &&
		    GROUP_INTR_ENABLE_FUNC(grp) != NULL) {
			GROUP_INTR_ENABLE_FUNC(grp)(GROUP_INTR_HANDLE(grp));
		}
		/* The ring is not available for reservations any more */
		break;

	case MAC_GROUP_STATE_REGISTERED:
		/* Also callable from mac_register, perim is not held */
		break;

	default:
		ASSERT(B_FALSE);
		break;
	}

	grp->mrg_state = state;
}

/*
 * Quiesce future hardware classified packets for the specified Rx ring
 */
static void
mac_rx_ring_quiesce(mac_ring_t *rx_ring, uint_t ring_flag)
{
	ASSERT(rx_ring->mr_classify_type == MAC_HW_CLASSIFIER);
	ASSERT(ring_flag == MR_CONDEMNED || ring_flag  == MR_QUIESCE);

	mutex_enter(&rx_ring->mr_lock);
	rx_ring->mr_flag |= ring_flag;
	while (rx_ring->mr_refcnt != 0)
		cv_wait(&rx_ring->mr_cv, &rx_ring->mr_lock);
	mutex_exit(&rx_ring->mr_lock);
}

/*
 * Please see mac_tx for details about the per cpu locking scheme
 */
static void
mac_tx_lock_all(mac_client_impl_t *mcip)
{
	int	i;

	for (i = 0; i <= mac_tx_percpu_cnt; i++)
		mutex_enter(&mcip->mci_tx_pcpu[i].pcpu_tx_lock);
}

static void
mac_tx_unlock_all(mac_client_impl_t *mcip)
{
	int	i;

	for (i = mac_tx_percpu_cnt; i >= 0; i--)
		mutex_exit(&mcip->mci_tx_pcpu[i].pcpu_tx_lock);
}

static void
mac_tx_unlock_allbutzero(mac_client_impl_t *mcip)
{
	int	i;

	for (i = mac_tx_percpu_cnt; i > 0; i--)
		mutex_exit(&mcip->mci_tx_pcpu[i].pcpu_tx_lock);
}

static int
mac_tx_sum_refcnt(mac_client_impl_t *mcip)
{
	int	i;
	int	refcnt = 0;

	for (i = 0; i <= mac_tx_percpu_cnt; i++)
		refcnt += mcip->mci_tx_pcpu[i].pcpu_tx_refcnt;

	return (refcnt);
}

/*
 * Stop future Tx packets coming down from the client in preparation for
 * quiescing the Tx side. This is needed for dynamic reclaim and reassignment
 * of rings between clients
 */
void
mac_tx_client_block(mac_client_impl_t *mcip)
{
	mac_tx_lock_all(mcip);
	mcip->mci_tx_flag |= MCI_TX_QUIESCE;
	while (mac_tx_sum_refcnt(mcip) != 0) {
		mac_tx_unlock_allbutzero(mcip);
		cv_wait(&mcip->mci_tx_cv, &mcip->mci_tx_pcpu[0].pcpu_tx_lock);
		mutex_exit(&mcip->mci_tx_pcpu[0].pcpu_tx_lock);
		mac_tx_lock_all(mcip);
	}
	mac_tx_unlock_all(mcip);
}

void
mac_tx_client_unblock(mac_client_impl_t *mcip)
{
	mac_tx_lock_all(mcip);
	mcip->mci_tx_flag &= ~MCI_TX_QUIESCE;
	mac_tx_unlock_all(mcip);
	/*
	 * We may fail to disable flow control for the last MAC_NOTE_TX
	 * notification because the MAC client is quiesced. Send the
	 * notification again.
	 */
	i_mac_notify(mcip->mci_mip, MAC_NOTE_TX);
}

/*
 * Wait for an SRS to quiesce. The SRS worker will signal us when the
 * quiesce is done.
 */
static void
mac_srs_quiesce_wait(mac_soft_ring_set_t *srs, uint_t srs_flag)
{
	mutex_enter(&srs->srs_lock);
	while (!(srs->srs_state & srs_flag))
		cv_wait(&srs->srs_quiesce_done_cv, &srs->srs_lock);
	mutex_exit(&srs->srs_lock);
}

/*
 * Quiescing an Rx SRS is achieved by the following sequence. The protocol
 * works bottom up by cutting off packet flow from the bottommost point in the
 * mac, then the SRS, and then the soft rings. There are 2 use cases of this
 * mechanism. One is a temporary quiesce of the SRS, such as say while changing
 * the Rx callbacks. Another use case is Rx SRS teardown. In the former case
 * the QUIESCE prefix/suffix is used and in the latter the CONDEMNED is used
 * for the SRS and MR flags. In the former case the threads pause waiting for
 * a restart, while in the latter case the threads exit. The Tx SRS teardown
 * is also mostly similar to the above.
 *
 * 1. Stop future hardware classified packets at the lowest level in the mac.
 *    Remove any hardware classification rule (CONDEMNED case) and mark the
 *    rings as CONDEMNED or QUIESCE as appropriate. This prevents the mr_refcnt
 *    from increasing. Upcalls from the driver that come through hardware
 *    classification will be dropped in mac_rx from now on. Then we wait for
 *    the mr_refcnt to drop to zero. When the mr_refcnt reaches zero we are
 *    sure there aren't any upcall threads from the driver through hardware
 *    classification. In the case of SRS teardown we also remove the
 *    classification rule in the driver.
 *
 * 2. Stop future software classified packets by marking the flow entry with
 *    FE_QUIESCE or FE_CONDEMNED as appropriate which prevents the refcnt from
 *    increasing. We also remove the flow entry from the table in the latter
 *    case. Then wait for the fe_refcnt to reach an appropriate quiescent value
 *    that indicates there aren't any active threads using that flow entry.
 *
 * 3. Quiesce the SRS and softrings by signaling the SRS. The SRS poll thread,
 *    SRS worker thread, and the soft ring threads are quiesced in sequence
 *    with the SRS worker thread serving as a master controller. This
 *    mechansim is explained in mac_srs_worker_quiesce().
 *
 * The restart mechanism to reactivate the SRS and softrings is explained
 * in mac_srs_worker_restart(). Here we just signal the SRS worker to start the
 * restart sequence.
 */
void
mac_rx_srs_quiesce(mac_soft_ring_set_t *srs, uint_t srs_quiesce_flag)
{
	flow_entry_t	*flent = srs->srs_flent;
	uint_t	mr_flag, srs_done_flag;

	ASSERT(MAC_PERIM_HELD((mac_handle_t)FLENT_TO_MIP(flent)));
	ASSERT(!(srs->srs_type & SRST_TX));

	if (srs_quiesce_flag == SRS_CONDEMNED) {
		mr_flag = MR_CONDEMNED;
		srs_done_flag = SRS_CONDEMNED_DONE;
		if (srs->srs_type & SRST_CLIENT_POLL_ENABLED)
			mac_srs_client_poll_disable(srs->srs_mcip, srs);
	} else {
		ASSERT(srs_quiesce_flag == SRS_QUIESCE);
		mr_flag = MR_QUIESCE;
		srs_done_flag = SRS_QUIESCE_DONE;
		if (srs->srs_type & SRST_CLIENT_POLL_ENABLED)
			mac_srs_client_poll_quiesce(srs->srs_mcip, srs);
	}

	if (srs->srs_ring != NULL) {
		mac_rx_ring_quiesce(srs->srs_ring, mr_flag);
	} else {
		/*
		 * SRS is driven by software classification. In case
		 * of CONDEMNED, the top level teardown functions will
		 * deal with flow removal.
		 */
		if (srs_quiesce_flag != SRS_CONDEMNED) {
			FLOW_MARK(flent, FE_QUIESCE);
			mac_flow_wait(flent, FLOW_DRIVER_UPCALL);
		}
	}

	/*
	 * Signal the SRS to quiesce itself, and then cv_wait for the
	 * SRS quiesce to complete. The SRS worker thread will wake us
	 * up when the quiesce is complete
	 */
	mac_srs_signal(srs, srs_quiesce_flag);
	mac_srs_quiesce_wait(srs, srs_done_flag);
}

/*
 * Remove an SRS.
 */
void
mac_rx_srs_remove(mac_soft_ring_set_t *srs)
{
	flow_entry_t *flent = srs->srs_flent;
	int i;

	mac_rx_srs_quiesce(srs, SRS_CONDEMNED);
	/*
	 * Locate and remove our entry in the fe_rx_srs[] array, and
	 * adjust the fe_rx_srs array entries and array count by
	 * moving the last entry into the vacated spot.
	 */
	mutex_enter(&flent->fe_lock);
	for (i = 0; i < flent->fe_rx_srs_cnt; i++) {
		if (flent->fe_rx_srs[i] == srs)
			break;
	}

	ASSERT(i != 0 && i < flent->fe_rx_srs_cnt);
	if (i != flent->fe_rx_srs_cnt - 1) {
		flent->fe_rx_srs[i] =
		    flent->fe_rx_srs[flent->fe_rx_srs_cnt - 1];
		i = flent->fe_rx_srs_cnt - 1;
	}

	flent->fe_rx_srs[i] = NULL;
	flent->fe_rx_srs_cnt--;
	mutex_exit(&flent->fe_lock);

	mac_srs_free(srs);
}

static void
mac_srs_clear_flag(mac_soft_ring_set_t *srs, uint_t flag)
{
	mutex_enter(&srs->srs_lock);
	srs->srs_state &= ~flag;
	mutex_exit(&srs->srs_lock);
}

void
mac_rx_srs_restart(mac_soft_ring_set_t *srs)
{
	flow_entry_t	*flent = srs->srs_flent;
	mac_ring_t	*mr;

	ASSERT(MAC_PERIM_HELD((mac_handle_t)FLENT_TO_MIP(flent)));
	ASSERT((srs->srs_type & SRST_TX) == 0);

	/*
	 * This handles a change in the number of SRSs between the quiesce and
	 * and restart operation of a flow.
	 */
	if (!SRS_QUIESCED(srs))
		return;

	/*
	 * Signal the SRS to restart itself. Wait for the restart to complete
	 * Note that we only restart the SRS if it is not marked as
	 * permanently quiesced.
	 */
	if (!SRS_QUIESCED_PERMANENT(srs)) {
		mac_srs_signal(srs, SRS_RESTART);
		mac_srs_quiesce_wait(srs, SRS_RESTART_DONE);
		mac_srs_clear_flag(srs, SRS_RESTART_DONE);

		mac_srs_client_poll_restart(srs->srs_mcip, srs);
	}

	/* Finally clear the flags to let the packets in */
	mr = srs->srs_ring;
	if (mr != NULL) {
		MAC_RING_UNMARK(mr, MR_QUIESCE);
		/* In case the ring was stopped, safely restart it */
		if (mr->mr_state != MR_INUSE)
			(void) mac_start_ring(mr);
	} else {
		FLOW_UNMARK(flent, FE_QUIESCE);
	}
}

/*
 * Temporary quiesce of a flow and associated Rx SRS.
 * Please see block comment above mac_rx_classify_flow_rem.
 */
/* ARGSUSED */
int
mac_rx_classify_flow_quiesce(flow_entry_t *flent, void *arg)
{
	int		i;

	for (i = 0; i < flent->fe_rx_srs_cnt; i++) {
		mac_rx_srs_quiesce((mac_soft_ring_set_t *)flent->fe_rx_srs[i],
		    SRS_QUIESCE);
	}
	return (0);
}

/*
 * Restart a flow and associated Rx SRS that has been quiesced temporarily
 * Please see block comment above mac_rx_classify_flow_rem
 */
/* ARGSUSED */
int
mac_rx_classify_flow_restart(flow_entry_t *flent, void *arg)
{
	int		i;

	for (i = 0; i < flent->fe_rx_srs_cnt; i++)
		mac_rx_srs_restart((mac_soft_ring_set_t *)flent->fe_rx_srs[i]);

	return (0);
}

void
mac_srs_perm_quiesce(mac_client_handle_t mch, boolean_t on)
{
	mac_client_impl_t	*mcip = (mac_client_impl_t *)mch;
	flow_entry_t		*flent = mcip->mci_flent;
	mac_impl_t		*mip = mcip->mci_mip;
	mac_soft_ring_set_t	*mac_srs;
	int			i;

	ASSERT(MAC_PERIM_HELD((mac_handle_t)mip));

	if (flent == NULL)
		return;

	for (i = 0; i < flent->fe_rx_srs_cnt; i++) {
		mac_srs = flent->fe_rx_srs[i];
		mutex_enter(&mac_srs->srs_lock);
		if (on)
			mac_srs->srs_state |= SRS_QUIESCE_PERM;
		else
			mac_srs->srs_state &= ~SRS_QUIESCE_PERM;
		mutex_exit(&mac_srs->srs_lock);
	}
}

void
mac_rx_client_quiesce(mac_client_handle_t mch)
{
	mac_client_impl_t	*mcip = (mac_client_impl_t *)mch;
	mac_impl_t		*mip = mcip->mci_mip;

	ASSERT(MAC_PERIM_HELD((mac_handle_t)mip));

	if (MCIP_DATAPATH_SETUP(mcip)) {
		(void) mac_rx_classify_flow_quiesce(mcip->mci_flent,
		    NULL);
		(void) mac_flow_walk_nolock(mcip->mci_subflow_tab,
		    mac_rx_classify_flow_quiesce, NULL);
	}
}

void
mac_rx_client_restart(mac_client_handle_t mch)
{
	mac_client_impl_t	*mcip = (mac_client_impl_t *)mch;
	mac_impl_t		*mip = mcip->mci_mip;

	ASSERT(MAC_PERIM_HELD((mac_handle_t)mip));

	if (MCIP_DATAPATH_SETUP(mcip)) {
		(void) mac_rx_classify_flow_restart(mcip->mci_flent, NULL);
		(void) mac_flow_walk_nolock(mcip->mci_subflow_tab,
		    mac_rx_classify_flow_restart, NULL);
	}
}

/*
 * This function only quiesces the Tx SRS and softring worker threads. Callers
 * need to make sure that there aren't any mac client threads doing current or
 * future transmits in the mac before calling this function.
 */
void
mac_tx_srs_quiesce(mac_soft_ring_set_t *srs, uint_t srs_quiesce_flag)
{
	mac_client_impl_t	*mcip = srs->srs_mcip;

	ASSERT(MAC_PERIM_HELD((mac_handle_t)mcip->mci_mip));

	ASSERT(srs->srs_type & SRST_TX);
	ASSERT(srs_quiesce_flag == SRS_CONDEMNED ||
	    srs_quiesce_flag == SRS_QUIESCE);

	/*
	 * Signal the SRS to quiesce itself, and then cv_wait for the
	 * SRS quiesce to complete. The SRS worker thread will wake us
	 * up when the quiesce is complete
	 */
	mac_srs_signal(srs, srs_quiesce_flag);
	mac_srs_quiesce_wait(srs, srs_quiesce_flag == SRS_QUIESCE ?
	    SRS_QUIESCE_DONE : SRS_CONDEMNED_DONE);
}

void
mac_tx_srs_restart(mac_soft_ring_set_t *srs)
{
	/*
	 * Resizing the fanout could result in creation of new SRSs.
	 * They may not necessarily be in the quiesced state in which
	 * case it need be restarted
	 */
	if (!SRS_QUIESCED(srs))
		return;

	mac_srs_signal(srs, SRS_RESTART);
	mac_srs_quiesce_wait(srs, SRS_RESTART_DONE);
	mac_srs_clear_flag(srs, SRS_RESTART_DONE);
}

/*
 * Temporary quiesce of a flow and associated Rx SRS.
 * Please see block comment above mac_rx_srs_quiesce
 */
/* ARGSUSED */
int
mac_tx_flow_quiesce(flow_entry_t *flent, void *arg)
{
	/*
	 * The fe_tx_srs is null for a subflow on an interface that is
	 * not plumbed
	 */
	if (flent->fe_tx_srs != NULL)
		mac_tx_srs_quiesce(flent->fe_tx_srs, SRS_QUIESCE);
	return (0);
}

/* ARGSUSED */
int
mac_tx_flow_restart(flow_entry_t *flent, void *arg)
{
	/*
	 * The fe_tx_srs is null for a subflow on an interface that is
	 * not plumbed
	 */
	if (flent->fe_tx_srs != NULL)
		mac_tx_srs_restart(flent->fe_tx_srs);
	return (0);
}

static void
i_mac_tx_client_quiesce(mac_client_handle_t mch, uint_t srs_quiesce_flag)
{
	mac_client_impl_t	*mcip = (mac_client_impl_t *)mch;

	ASSERT(MAC_PERIM_HELD((mac_handle_t)mcip->mci_mip));

	mac_tx_client_block(mcip);
	if (MCIP_TX_SRS(mcip) != NULL) {
		mac_tx_srs_quiesce(MCIP_TX_SRS(mcip), srs_quiesce_flag);
		(void) mac_flow_walk_nolock(mcip->mci_subflow_tab,
		    mac_tx_flow_quiesce, NULL);
	}
}

void
mac_tx_client_quiesce(mac_client_handle_t mch)
{
	i_mac_tx_client_quiesce(mch, SRS_QUIESCE);
}

void
mac_tx_client_condemn(mac_client_handle_t mch)
{
	i_mac_tx_client_quiesce(mch, SRS_CONDEMNED);
}

void
mac_tx_client_restart(mac_client_handle_t mch)
{
	mac_client_impl_t *mcip = (mac_client_impl_t *)mch;

	ASSERT(MAC_PERIM_HELD((mac_handle_t)mcip->mci_mip));

	mac_tx_client_unblock(mcip);
	if (MCIP_TX_SRS(mcip) != NULL) {
		mac_tx_srs_restart(MCIP_TX_SRS(mcip));
		(void) mac_flow_walk_nolock(mcip->mci_subflow_tab,
		    mac_tx_flow_restart, NULL);
	}
}

void
mac_tx_client_flush(mac_client_impl_t *mcip)
{
	ASSERT(MAC_PERIM_HELD((mac_handle_t)mcip->mci_mip));

	mac_tx_client_quiesce((mac_client_handle_t)mcip);
	mac_tx_client_restart((mac_client_handle_t)mcip);
}

void
mac_client_quiesce(mac_client_impl_t *mcip)
{
	mac_rx_client_quiesce((mac_client_handle_t)mcip);
	mac_tx_client_quiesce((mac_client_handle_t)mcip);
}

void
mac_client_restart(mac_client_impl_t *mcip)
{
	mac_rx_client_restart((mac_client_handle_t)mcip);
	mac_tx_client_restart((mac_client_handle_t)mcip);
}

/*
 * Allocate a minor number.
 */
minor_t
mac_minor_hold(boolean_t sleep)
{
	minor_t	minor;

	/*
	 * Grab a value from the arena.
	 */
	atomic_inc_32(&minor_count);

	if (sleep)
		minor = (uint_t)id_alloc(minor_ids);
	else
		minor = (uint_t)id_alloc_nosleep(minor_ids);

	if (minor == 0) {
		atomic_dec_32(&minor_count);
		return (0);
	}

	return (minor);
}

/*
 * Release a previously allocated minor number.
 */
void
mac_minor_rele(minor_t minor)
{
	/*
	 * Return the value to the arena.
	 */
	id_free(minor_ids, minor);
	atomic_dec_32(&minor_count);
}

uint32_t
mac_no_notification(mac_handle_t mh)
{
	mac_impl_t *mip = (mac_impl_t *)mh;

	return (((mip->mi_state_flags & MIS_LEGACY) != 0) ?
	    mip->mi_capab_legacy.ml_unsup_note : 0);
}

/*
 * Prevent any new opens of this mac in preparation for unregister
 */
int
i_mac_disable(mac_impl_t *mip)
{
	mac_client_impl_t	*mcip;

	rw_enter(&i_mac_impl_lock, RW_WRITER);
	if (mip->mi_state_flags & MIS_DISABLED) {
		/* Already disabled, return success */
		rw_exit(&i_mac_impl_lock);
		return (0);
	}
	/*
	 * See if there are any other references to this mac_t (e.g., VLAN's).
	 * If so return failure. If all the other checks below pass, then
	 * set mi_disabled atomically under the i_mac_impl_lock to prevent
	 * any new VLAN's from being created or new mac client opens of this
	 * mac end point.
	 */
	if (mip->mi_ref > 0) {
		rw_exit(&i_mac_impl_lock);
		return (EBUSY);
	}

	/*
	 * mac clients must delete all multicast groups they join before
	 * closing. bcast groups are reference counted, the last client
	 * to delete the group will wait till the group is physically
	 * deleted. Since all clients have closed this mac end point
	 * mi_bcast_ngrps must be zero at this point
	 */
	ASSERT(mip->mi_bcast_ngrps == 0);

	/*
	 * Don't let go of this if it has some flows.
	 * All other code guarantees no flows are added to a disabled
	 * mac, therefore it is sufficient to check for the flow table
	 * only here.
	 */
	mcip = mac_primary_client_handle(mip);
	if ((mcip != NULL) && mac_link_has_flows((mac_client_handle_t)mcip)) {
		rw_exit(&i_mac_impl_lock);
		return (ENOTEMPTY);
	}

	mip->mi_state_flags |= MIS_DISABLED;
	rw_exit(&i_mac_impl_lock);
	return (0);
}

int
mac_disable_nowait(mac_handle_t mh)
{
	mac_impl_t	*mip = (mac_impl_t *)mh;
	int err;

	if ((err = i_mac_perim_enter_nowait(mip)) != 0)
		return (err);
	err = i_mac_disable(mip);
	i_mac_perim_exit(mip);
	return (err);
}

int
mac_disable(mac_handle_t mh)
{
	mac_impl_t	*mip = (mac_impl_t *)mh;
	int err;

	i_mac_perim_enter(mip);
	err = i_mac_disable(mip);
	i_mac_perim_exit(mip);

	/*
	 * Clean up notification thread and wait for it to exit.
	 */
	if (err == 0)
		i_mac_notify_exit(mip);

	return (err);
}

/*
 * Called when the MAC instance has a non empty flow table, to de-multiplex
 * incoming packets to the right flow.
 * The MAC's rw lock is assumed held as a READER.
 */
/* ARGSUSED */
static mblk_t *
mac_rx_classify(mac_impl_t *mip, mac_resource_handle_t mrh, mblk_t *mp)
{
	flow_entry_t	*flent = NULL;
	uint_t		flags = FLOW_INBOUND;
	int		err;

	/*
	 * If the mac is a port of an aggregation, pass FLOW_IGNORE_VLAN
	 * to mac_flow_lookup() so that the VLAN packets can be successfully
	 * passed to the non-VLAN aggregation flows.
	 *
	 * Note that there is possibly a race between this and
	 * mac_unicast_remove/add() and VLAN packets could be incorrectly
	 * classified to non-VLAN flows of non-aggregation mac clients. These
	 * VLAN packets will be then filtered out by the mac module.
	 */
	if ((mip->mi_state_flags & MIS_EXCLUSIVE) != 0)
		flags |= FLOW_IGNORE_VLAN;

	err = mac_flow_lookup(mip->mi_flow_tab, mp, flags, &flent);
	if (err != 0) {
		/* no registered receive function */
		return (mp);
	} else {
		mac_client_impl_t	*mcip;

		/*
		 * This flent might just be an additional one on the MAC client,
		 * i.e. for classification purposes (different fdesc), however
		 * the resources, SRS et. al., are in the mci_flent, so if
		 * this isn't the mci_flent, we need to get it.
		 */
		if ((mcip = flent->fe_mcip) != NULL &&
		    mcip->mci_flent != flent) {
			FLOW_REFRELE(flent);
			flent = mcip->mci_flent;
			FLOW_TRY_REFHOLD(flent, err);
			if (err != 0)
				return (mp);
		}
		(flent->fe_cb_fn)(flent->fe_cb_arg1, flent->fe_cb_arg2, mp,
		    B_FALSE);
		FLOW_REFRELE(flent);
	}
	return (NULL);
}

mblk_t *
mac_rx_flow(mac_handle_t mh, mac_resource_handle_t mrh, mblk_t *mp_chain)
{
	mac_impl_t	*mip = (mac_impl_t *)mh;
	mblk_t		*bp, *bp1, **bpp, *list = NULL;

	/*
	 * We walk the chain and attempt to classify each packet.
	 * The packets that couldn't be classified will be returned
	 * back to the caller.
	 */
	bp = mp_chain;
	bpp = &list;
	while (bp != NULL) {
		bp1 = bp;
		bp = bp->b_next;
		bp1->b_next = NULL;

		if (mac_rx_classify(mip, mrh, bp1) != NULL) {
			*bpp = bp1;
			bpp = &bp1->b_next;
		}
	}
	return (list);
}

static int
mac_tx_flow_srs_wakeup(flow_entry_t *flent, void *arg)
{
	mac_ring_handle_t ring = arg;

	if (flent->fe_tx_srs)
		mac_tx_srs_wakeup(flent->fe_tx_srs, ring);
	return (0);
}

void
i_mac_tx_srs_notify(mac_impl_t *mip, mac_ring_handle_t ring)
{
	mac_client_impl_t	*cclient;
	mac_soft_ring_set_t	*mac_srs;

	/*
	 * After grabbing the mi_rw_lock, the list of clients can't change.
	 * If there are any clients mi_disabled must be B_FALSE and can't
	 * get set since there are clients. If there aren't any clients we
	 * don't do anything. In any case the mip has to be valid. The driver
	 * must make sure that it goes single threaded (with respect to mac
	 * calls) and wait for all pending mac calls to finish before calling
	 * mac_unregister.
	 */
	rw_enter(&i_mac_impl_lock, RW_READER);
	if (mip->mi_state_flags & MIS_DISABLED) {
		rw_exit(&i_mac_impl_lock);
		return;
	}

	/*
	 * Get MAC tx srs from walking mac_client_handle list.
	 */
	rw_enter(&mip->mi_rw_lock, RW_READER);
	for (cclient = mip->mi_clients_list; cclient != NULL;
	    cclient = cclient->mci_client_next) {
		if ((mac_srs = MCIP_TX_SRS(cclient)) != NULL) {
			mac_tx_srs_wakeup(mac_srs, ring);
		} else {
			/*
			 * Aggr opens underlying ports in exclusive mode
			 * and registers flow control callbacks using
			 * mac_tx_client_notify(). When opened in
			 * exclusive mode, Tx SRS won't be created
			 * during mac_unicast_add().
			 */
			if (cclient->mci_state_flags & MCIS_EXCLUSIVE) {
				mac_tx_invoke_callbacks(cclient,
				    (mac_tx_cookie_t)ring);
			}
		}
		(void) mac_flow_walk(cclient->mci_subflow_tab,
		    mac_tx_flow_srs_wakeup, ring);
	}
	rw_exit(&mip->mi_rw_lock);
	rw_exit(&i_mac_impl_lock);
}

/* ARGSUSED */
void
mac_multicast_refresh(mac_handle_t mh, mac_multicst_t refresh, void *arg,
    boolean_t add)
{
	mac_impl_t *mip = (mac_impl_t *)mh;

	i_mac_perim_enter((mac_impl_t *)mh);
	/*
	 * If no specific refresh function was given then default to the
	 * driver's m_multicst entry point.
	 */
	if (refresh == NULL) {
		refresh = mip->mi_multicst;
		arg = mip->mi_driver;
	}

	mac_bcast_refresh(mip, refresh, arg, add);
	i_mac_perim_exit((mac_impl_t *)mh);
}

void
mac_promisc_refresh(mac_handle_t mh, mac_setpromisc_t refresh, void *arg)
{
	mac_impl_t	*mip = (mac_impl_t *)mh;

	/*
	 * If no specific refresh function was given then default to the
	 * driver's m_promisc entry point.
	 */
	if (refresh == NULL) {
		refresh = mip->mi_setpromisc;
		arg = mip->mi_driver;
	}
	ASSERT(refresh != NULL);

	/*
	 * Call the refresh function with the current promiscuity.
	 */
	refresh(arg, (mip->mi_devpromisc != 0));
}

/*
 * The mac client requests that the mac not to change its margin size to
 * be less than the specified value.  If "current" is B_TRUE, then the client
 * requests the mac not to change its margin size to be smaller than the
 * current size. Further, return the current margin size value in this case.
 *
 * We keep every requested size in an ordered list from largest to smallest.
 */
int
mac_margin_add(mac_handle_t mh, uint32_t *marginp, boolean_t current)
{
	mac_impl_t		*mip = (mac_impl_t *)mh;
	mac_margin_req_t	**pp, *p;
	int			err = 0;

	rw_enter(&(mip->mi_rw_lock), RW_WRITER);
	if (current)
		*marginp = mip->mi_margin;

	/*
	 * If the current margin value cannot satisfy the margin requested,
	 * return ENOTSUP directly.
	 */
	if (*marginp > mip->mi_margin) {
		err = ENOTSUP;
		goto done;
	}

	/*
	 * Check whether the given margin is already in the list. If so,
	 * bump the reference count.
	 */
	for (pp = &mip->mi_mmrp; (p = *pp) != NULL; pp = &p->mmr_nextp) {
		if (p->mmr_margin == *marginp) {
			/*
			 * The margin requested is already in the list,
			 * so just bump the reference count.
			 */
			p->mmr_ref++;
			goto done;
		}
		if (p->mmr_margin < *marginp)
			break;
	}


	p = kmem_zalloc(sizeof (mac_margin_req_t), KM_SLEEP);
	p->mmr_margin = *marginp;
	p->mmr_ref++;
	p->mmr_nextp = *pp;
	*pp = p;

done:
	rw_exit(&(mip->mi_rw_lock));
	return (err);
}

/*
 * The mac client requests to cancel its previous mac_margin_add() request.
 * We remove the requested margin size from the list.
 */
int
mac_margin_remove(mac_handle_t mh, uint32_t margin)
{
	mac_impl_t		*mip = (mac_impl_t *)mh;
	mac_margin_req_t	**pp, *p;
	int			err = 0;

	rw_enter(&(mip->mi_rw_lock), RW_WRITER);
	/*
	 * Find the entry in the list for the given margin.
	 */
	for (pp = &(mip->mi_mmrp); (p = *pp) != NULL; pp = &(p->mmr_nextp)) {
		if (p->mmr_margin == margin) {
			if (--p->mmr_ref == 0)
				break;

			/*
			 * There is still a reference to this address so
			 * there's nothing more to do.
			 */
			goto done;
		}
	}

	/*
	 * We did not find an entry for the given margin.
	 */
	if (p == NULL) {
		err = ENOENT;
		goto done;
	}

	ASSERT(p->mmr_ref == 0);

	/*
	 * Remove it from the list.
	 */
	*pp = p->mmr_nextp;
	kmem_free(p, sizeof (mac_margin_req_t));
done:
	rw_exit(&(mip->mi_rw_lock));
	return (err);
}

boolean_t
mac_margin_update(mac_handle_t mh, uint32_t margin)
{
	mac_impl_t	*mip = (mac_impl_t *)mh;
	uint32_t	margin_needed = 0;

	rw_enter(&(mip->mi_rw_lock), RW_WRITER);

	if (mip->mi_mmrp != NULL)
		margin_needed = mip->mi_mmrp->mmr_margin;

	if (margin_needed <= margin)
		mip->mi_margin = margin;

	rw_exit(&(mip->mi_rw_lock));

	if (margin_needed <= margin)
		i_mac_notify(mip, MAC_NOTE_MARGIN);

	return (margin_needed <= margin);
}

/*
 * MAC clients use this interface to request that a MAC device not change its
 * MTU below the specified amount. At this time, that amount must be within the
 * range of the device's current minimum and the device's current maximum. eg. a
 * client cannot request a 3000 byte MTU when the device's MTU is currently
 * 2000.
 *
 * If "current" is set to B_TRUE, then the request is to simply to reserve the
 * current underlying mac's maximum for this mac client and return it in mtup.
 */
int
mac_mtu_add(mac_handle_t mh, uint32_t *mtup, boolean_t current)
{
	mac_impl_t		*mip = (mac_impl_t *)mh;
	mac_mtu_req_t		*prev, *cur;
	mac_propval_range_t	mpr;
	int			err;

	i_mac_perim_enter(mip);
	rw_enter(&mip->mi_rw_lock, RW_WRITER);

	if (current == B_TRUE)
		*mtup = mip->mi_sdu_max;
	mpr.mpr_count = 1;
	err = mac_prop_info(mh, MAC_PROP_MTU, "mtu", NULL, 0, &mpr, NULL);
	if (err != 0) {
		rw_exit(&mip->mi_rw_lock);
		i_mac_perim_exit(mip);
		return (err);
	}

	if (*mtup > mip->mi_sdu_max ||
	    *mtup < mpr.mpr_range_uint32[0].mpur_min) {
		rw_exit(&mip->mi_rw_lock);
		i_mac_perim_exit(mip);
		return (ENOTSUP);
	}

	prev = NULL;
	for (cur = mip->mi_mtrp; cur != NULL; cur = cur->mtr_nextp) {
		if (*mtup == cur->mtr_mtu) {
			cur->mtr_ref++;
			rw_exit(&mip->mi_rw_lock);
			i_mac_perim_exit(mip);
			return (0);
		}

		if (*mtup > cur->mtr_mtu)
			break;

		prev = cur;
	}

	cur = kmem_alloc(sizeof (mac_mtu_req_t), KM_SLEEP);
	cur->mtr_mtu = *mtup;
	cur->mtr_ref = 1;
	if (prev != NULL) {
		cur->mtr_nextp = prev->mtr_nextp;
		prev->mtr_nextp = cur;
	} else {
		cur->mtr_nextp = mip->mi_mtrp;
		mip->mi_mtrp = cur;
	}

	rw_exit(&mip->mi_rw_lock);
	i_mac_perim_exit(mip);
	return (0);
}

int
mac_mtu_remove(mac_handle_t mh, uint32_t mtu)
{
	mac_impl_t *mip = (mac_impl_t *)mh;
	mac_mtu_req_t *cur, *prev;

	i_mac_perim_enter(mip);
	rw_enter(&mip->mi_rw_lock, RW_WRITER);

	prev = NULL;
	for (cur = mip->mi_mtrp; cur != NULL; cur = cur->mtr_nextp) {
		if (cur->mtr_mtu == mtu) {
			ASSERT(cur->mtr_ref > 0);
			cur->mtr_ref--;
			if (cur->mtr_ref == 0) {
				if (prev == NULL) {
					mip->mi_mtrp = cur->mtr_nextp;
				} else {
					prev->mtr_nextp = cur->mtr_nextp;
				}
				kmem_free(cur, sizeof (mac_mtu_req_t));
			}
			rw_exit(&mip->mi_rw_lock);
			i_mac_perim_exit(mip);
			return (0);
		}

		prev = cur;
	}

	rw_exit(&mip->mi_rw_lock);
	i_mac_perim_exit(mip);
	return (ENOENT);
}

/*
 * MAC Type Plugin functions.
 */

mactype_t *
mactype_getplugin(const char *pname)
{
	mactype_t	*mtype = NULL;
	boolean_t	tried_modload = B_FALSE;

	mutex_enter(&i_mactype_lock);

find_registered_mactype:
	if (mod_hash_find(i_mactype_hash, (mod_hash_key_t)pname,
	    (mod_hash_val_t *)&mtype) != 0) {
		if (!tried_modload) {
			/*
			 * If the plugin has not yet been loaded, then
			 * attempt to load it now.  If modload() succeeds,
			 * the plugin should have registered using
			 * mactype_register(), in which case we can go back
			 * and attempt to find it again.
			 */
			if (modload(MACTYPE_KMODDIR, (char *)pname) != -1) {
				tried_modload = B_TRUE;
				goto find_registered_mactype;
			}
		}
	} else {
		/*
		 * Note that there's no danger that the plugin we've loaded
		 * could be unloaded between the modload() step and the
		 * reference count bump here, as we're holding
		 * i_mactype_lock, which mactype_unregister() also holds.
		 */
		atomic_inc_32(&mtype->mt_ref);
	}

	mutex_exit(&i_mactype_lock);
	return (mtype);
}

mactype_register_t *
mactype_alloc(uint_t mactype_version)
{
	mactype_register_t *mtrp;

	/*
	 * Make sure there isn't a version mismatch between the plugin and
	 * the framework.  In the future, if multiple versions are
	 * supported, this check could become more sophisticated.
	 */
	if (mactype_version != MACTYPE_VERSION)
		return (NULL);

	mtrp = kmem_zalloc(sizeof (mactype_register_t), KM_SLEEP);
	mtrp->mtr_version = mactype_version;
	return (mtrp);
}

void
mactype_free(mactype_register_t *mtrp)
{
	kmem_free(mtrp, sizeof (mactype_register_t));
}

int
mactype_register(mactype_register_t *mtrp)
{
	mactype_t	*mtp;
	mactype_ops_t	*ops = mtrp->mtr_ops;

	/* Do some sanity checking before we register this MAC type. */
	if (mtrp->mtr_ident == NULL || ops == NULL)
		return (EINVAL);

	/*
	 * Verify that all mandatory callbacks are set in the ops
	 * vector.
	 */
	if (ops->mtops_unicst_verify == NULL ||
	    ops->mtops_multicst_verify == NULL ||
	    ops->mtops_sap_verify == NULL ||
	    ops->mtops_header == NULL ||
	    ops->mtops_header_info == NULL) {
		return (EINVAL);
	}

	mtp = kmem_zalloc(sizeof (*mtp), KM_SLEEP);
	mtp->mt_ident = mtrp->mtr_ident;
	mtp->mt_ops = *ops;
	mtp->mt_type = mtrp->mtr_mactype;
	mtp->mt_nativetype = mtrp->mtr_nativetype;
	mtp->mt_addr_length = mtrp->mtr_addrlen;
	if (mtrp->mtr_brdcst_addr != NULL) {
		mtp->mt_brdcst_addr = kmem_alloc(mtrp->mtr_addrlen, KM_SLEEP);
		bcopy(mtrp->mtr_brdcst_addr, mtp->mt_brdcst_addr,
		    mtrp->mtr_addrlen);
	}

	mtp->mt_stats = mtrp->mtr_stats;
	mtp->mt_statcount = mtrp->mtr_statcount;

	mtp->mt_mapping = mtrp->mtr_mapping;
	mtp->mt_mappingcount = mtrp->mtr_mappingcount;

	if (mod_hash_insert(i_mactype_hash,
	    (mod_hash_key_t)mtp->mt_ident, (mod_hash_val_t)mtp) != 0) {
		kmem_free(mtp->mt_brdcst_addr, mtp->mt_addr_length);
		kmem_free(mtp, sizeof (*mtp));
		return (EEXIST);
	}
	return (0);
}

int
mactype_unregister(const char *ident)
{
	mactype_t	*mtp;
	mod_hash_val_t	val;
	int 		err;

	/*
	 * Let's not allow MAC drivers to use this plugin while we're
	 * trying to unregister it.  Holding i_mactype_lock also prevents a
	 * plugin from unregistering while a MAC driver is attempting to
	 * hold a reference to it in i_mactype_getplugin().
	 */
	mutex_enter(&i_mactype_lock);

	if ((err = mod_hash_find(i_mactype_hash, (mod_hash_key_t)ident,
	    (mod_hash_val_t *)&mtp)) != 0) {
		/* A plugin is trying to unregister, but it never registered. */
		err = ENXIO;
		goto done;
	}

	if (mtp->mt_ref != 0) {
		err = EBUSY;
		goto done;
	}

	err = mod_hash_remove(i_mactype_hash, (mod_hash_key_t)ident, &val);
	ASSERT(err == 0);
	if (err != 0) {
		/* This should never happen, thus the ASSERT() above. */
		err = EINVAL;
		goto done;
	}
	ASSERT(mtp == (mactype_t *)val);

	if (mtp->mt_brdcst_addr != NULL)
		kmem_free(mtp->mt_brdcst_addr, mtp->mt_addr_length);
	kmem_free(mtp, sizeof (mactype_t));
done:
	mutex_exit(&i_mactype_lock);
	return (err);
}

/*
 * Checks the size of the value size specified for a property as
 * part of a property operation. Returns B_TRUE if the size is
 * correct, B_FALSE otherwise.
 */
boolean_t
mac_prop_check_size(mac_prop_id_t id, uint_t valsize, boolean_t is_range)
{
	uint_t minsize = 0;

	if (is_range)
		return (valsize >= sizeof (mac_propval_range_t));

	switch (id) {
	case MAC_PROP_ZONE:
		minsize = sizeof (dld_ioc_zid_t);
		break;
	case MAC_PROP_AUTOPUSH:
		if (valsize != 0)
			minsize = sizeof (struct dlautopush);
		break;
	case MAC_PROP_TAGMODE:
		minsize = sizeof (link_tagmode_t);
		break;
	case MAC_PROP_RESOURCE:
	case MAC_PROP_RESOURCE_EFF:
		minsize = sizeof (mac_resource_props_t);
		break;
	case MAC_PROP_DUPLEX:
		minsize = sizeof (link_duplex_t);
		break;
	case MAC_PROP_SPEED:
		minsize = sizeof (uint64_t);
		break;
	case MAC_PROP_STATUS:
		minsize = sizeof (link_state_t);
		break;
	case MAC_PROP_AUTONEG:
	case MAC_PROP_EN_AUTONEG:
		minsize = sizeof (uint8_t);
		break;
	case MAC_PROP_MTU:
	case MAC_PROP_LLIMIT:
	case MAC_PROP_LDECAY:
		minsize = sizeof (uint32_t);
		break;
	case MAC_PROP_FLOWCTRL:
		minsize = sizeof (link_flowctrl_t);
		break;
	case MAC_PROP_ADV_5000FDX_CAP:
	case MAC_PROP_EN_5000FDX_CAP:
	case MAC_PROP_ADV_2500FDX_CAP:
	case MAC_PROP_EN_2500FDX_CAP:
	case MAC_PROP_ADV_100GFDX_CAP:
	case MAC_PROP_EN_100GFDX_CAP:
	case MAC_PROP_ADV_50GFDX_CAP:
	case MAC_PROP_EN_50GFDX_CAP:
	case MAC_PROP_ADV_40GFDX_CAP:
	case MAC_PROP_EN_40GFDX_CAP:
	case MAC_PROP_ADV_25GFDX_CAP:
	case MAC_PROP_EN_25GFDX_CAP:
	case MAC_PROP_ADV_10GFDX_CAP:
	case MAC_PROP_EN_10GFDX_CAP:
	case MAC_PROP_ADV_1000HDX_CAP:
	case MAC_PROP_EN_1000HDX_CAP:
	case MAC_PROP_ADV_100FDX_CAP:
	case MAC_PROP_EN_100FDX_CAP:
	case MAC_PROP_ADV_100HDX_CAP:
	case MAC_PROP_EN_100HDX_CAP:
	case MAC_PROP_ADV_10FDX_CAP:
	case MAC_PROP_EN_10FDX_CAP:
	case MAC_PROP_ADV_10HDX_CAP:
	case MAC_PROP_EN_10HDX_CAP:
	case MAC_PROP_ADV_100T4_CAP:
	case MAC_PROP_EN_100T4_CAP:
		minsize = sizeof (uint8_t);
		break;
	case MAC_PROP_PVID:
		minsize = sizeof (uint16_t);
		break;
	case MAC_PROP_IPTUN_HOPLIMIT:
		minsize = sizeof (uint32_t);
		break;
	case MAC_PROP_IPTUN_ENCAPLIMIT:
		minsize = sizeof (uint32_t);
		break;
	case MAC_PROP_MAX_TX_RINGS_AVAIL:
	case MAC_PROP_MAX_RX_RINGS_AVAIL:
	case MAC_PROP_MAX_RXHWCLNT_AVAIL:
	case MAC_PROP_MAX_TXHWCLNT_AVAIL:
		minsize = sizeof (uint_t);
		break;
	case MAC_PROP_WL_ESSID:
		minsize = sizeof (wl_linkstatus_t);
		break;
	case MAC_PROP_WL_BSSID:
		minsize = sizeof (wl_bssid_t);
		break;
	case MAC_PROP_WL_BSSTYPE:
		minsize = sizeof (wl_bss_type_t);
		break;
	case MAC_PROP_WL_LINKSTATUS:
		minsize = sizeof (wl_linkstatus_t);
		break;
	case MAC_PROP_WL_DESIRED_RATES:
		minsize = sizeof (wl_rates_t);
		break;
	case MAC_PROP_WL_SUPPORTED_RATES:
		minsize = sizeof (wl_rates_t);
		break;
	case MAC_PROP_WL_AUTH_MODE:
		minsize = sizeof (wl_authmode_t);
		break;
	case MAC_PROP_WL_ENCRYPTION:
		minsize = sizeof (wl_encryption_t);
		break;
	case MAC_PROP_WL_RSSI:
		minsize = sizeof (wl_rssi_t);
		break;
	case MAC_PROP_WL_PHY_CONFIG:
		minsize = sizeof (wl_phy_conf_t);
		break;
	case MAC_PROP_WL_CAPABILITY:
		minsize = sizeof (wl_capability_t);
		break;
	case MAC_PROP_WL_WPA:
		minsize = sizeof (wl_wpa_t);
		break;
	case MAC_PROP_WL_SCANRESULTS:
		minsize = sizeof (wl_wpa_ess_t);
		break;
	case MAC_PROP_WL_POWER_MODE:
		minsize = sizeof (wl_ps_mode_t);
		break;
	case MAC_PROP_WL_RADIO:
		minsize = sizeof (wl_radio_t);
		break;
	case MAC_PROP_WL_ESS_LIST:
		minsize = sizeof (wl_ess_list_t);
		break;
	case MAC_PROP_WL_KEY_TAB:
		minsize = sizeof (wl_wep_key_tab_t);
		break;
	case MAC_PROP_WL_CREATE_IBSS:
		minsize = sizeof (wl_create_ibss_t);
		break;
	case MAC_PROP_WL_SETOPTIE:
		minsize = sizeof (wl_wpa_ie_t);
		break;
	case MAC_PROP_WL_DELKEY:
		minsize = sizeof (wl_del_key_t);
		break;
	case MAC_PROP_WL_KEY:
		minsize = sizeof (wl_key_t);
		break;
	case MAC_PROP_WL_MLME:
		minsize = sizeof (wl_mlme_t);
		break;
	case MAC_PROP_VN_PROMISC_FILTERED:
		minsize = sizeof (boolean_t);
		break;
	}

	return (valsize >= minsize);
}

/*
 * mac_set_prop() sets MAC or hardware driver properties:
 *
 * - MAC-managed properties such as resource properties include maxbw,
 *   priority, and cpu binding list, as well as the default port VID
 *   used by bridging. These properties are consumed by the MAC layer
 *   itself and not passed down to the driver. For resource control
 *   properties, this function invokes mac_set_resources() which will
 *   cache the property value in mac_impl_t and may call
 *   mac_client_set_resource() to update property value of the primary
 *   mac client, if it exists.
 *
 * - Properties which act on the hardware and must be passed to the
 *   driver, such as MTU, through the driver's mc_setprop() entry point.
 */
int
mac_set_prop(mac_handle_t mh, mac_prop_id_t id, char *name, void *val,
    uint_t valsize)
{
	int err = ENOTSUP;
	mac_impl_t *mip = (mac_impl_t *)mh;

	ASSERT(MAC_PERIM_HELD(mh));

	switch (id) {
	case MAC_PROP_RESOURCE: {
		mac_resource_props_t *mrp;

		/* call mac_set_resources() for MAC properties */
		ASSERT(valsize >= sizeof (mac_resource_props_t));
		mrp = kmem_zalloc(sizeof (*mrp), KM_SLEEP);
		bcopy(val, mrp, sizeof (*mrp));
		err = mac_set_resources(mh, mrp);
		kmem_free(mrp, sizeof (*mrp));
		break;
	}

	case MAC_PROP_PVID:
		ASSERT(valsize >= sizeof (uint16_t));
		if (mip->mi_state_flags & MIS_IS_VNIC)
			return (EINVAL);
		err = mac_set_pvid(mh, *(uint16_t *)val);
		break;

	case MAC_PROP_MTU: {
		uint32_t mtu;

		ASSERT(valsize >= sizeof (uint32_t));
		bcopy(val, &mtu, sizeof (mtu));
		err = mac_set_mtu(mh, mtu, NULL);
		break;
	}

	case MAC_PROP_LLIMIT:
	case MAC_PROP_LDECAY: {
		uint32_t learnval;

		if (valsize < sizeof (learnval) ||
		    (mip->mi_state_flags & MIS_IS_VNIC))
			return (EINVAL);
		bcopy(val, &learnval, sizeof (learnval));
		if (learnval == 0 && id == MAC_PROP_LDECAY)
			return (EINVAL);
		if (id == MAC_PROP_LLIMIT)
			mip->mi_llimit = learnval;
		else
			mip->mi_ldecay = learnval;
		err = 0;
		break;
	}

	default:
		/* For other driver properties, call driver's callback */
		if (mip->mi_callbacks->mc_callbacks & MC_SETPROP) {
			err = mip->mi_callbacks->mc_setprop(mip->mi_driver,
			    name, id, valsize, val);
		}
	}
	return (err);
}

/*
 * mac_get_prop() gets MAC or device driver properties.
 *
 * If the property is a driver property, mac_get_prop() calls driver's callback
 * entry point to get it.
 * If the property is a MAC property, mac_get_prop() invokes mac_get_resources()
 * which returns the cached value in mac_impl_t.
 */
int
mac_get_prop(mac_handle_t mh, mac_prop_id_t id, char *name, void *val,
    uint_t valsize)
{
	int err = ENOTSUP;
	mac_impl_t *mip = (mac_impl_t *)mh;
	uint_t	rings;
	uint_t	vlinks;

	bzero(val, valsize);

	switch (id) {
	case MAC_PROP_RESOURCE: {
		mac_resource_props_t *mrp;

		/* If mac property, read from cache */
		ASSERT(valsize >= sizeof (mac_resource_props_t));
		mrp = kmem_zalloc(sizeof (*mrp), KM_SLEEP);
		mac_get_resources(mh, mrp);
		bcopy(mrp, val, sizeof (*mrp));
		kmem_free(mrp, sizeof (*mrp));
		return (0);
	}
	case MAC_PROP_RESOURCE_EFF: {
		mac_resource_props_t *mrp;

		/* If mac effective property, read from client */
		ASSERT(valsize >= sizeof (mac_resource_props_t));
		mrp = kmem_zalloc(sizeof (*mrp), KM_SLEEP);
		mac_get_effective_resources(mh, mrp);
		bcopy(mrp, val, sizeof (*mrp));
		kmem_free(mrp, sizeof (*mrp));
		return (0);
	}

	case MAC_PROP_PVID:
		ASSERT(valsize >= sizeof (uint16_t));
		if (mip->mi_state_flags & MIS_IS_VNIC)
			return (EINVAL);
		*(uint16_t *)val = mac_get_pvid(mh);
		return (0);

	case MAC_PROP_LLIMIT:
	case MAC_PROP_LDECAY:
		ASSERT(valsize >= sizeof (uint32_t));
		if (mip->mi_state_flags & MIS_IS_VNIC)
			return (EINVAL);
		if (id == MAC_PROP_LLIMIT)
			bcopy(&mip->mi_llimit, val, sizeof (mip->mi_llimit));
		else
			bcopy(&mip->mi_ldecay, val, sizeof (mip->mi_ldecay));
		return (0);

	case MAC_PROP_MTU: {
		uint32_t sdu;

		ASSERT(valsize >= sizeof (uint32_t));
		mac_sdu_get2(mh, NULL, &sdu, NULL);
		bcopy(&sdu, val, sizeof (sdu));

		return (0);
	}
	case MAC_PROP_STATUS: {
		link_state_t link_state;

		if (valsize < sizeof (link_state))
			return (EINVAL);
		link_state = mac_link_get(mh);
		bcopy(&link_state, val, sizeof (link_state));

		return (0);
	}

	case MAC_PROP_MAX_RX_RINGS_AVAIL:
	case MAC_PROP_MAX_TX_RINGS_AVAIL:
		ASSERT(valsize >= sizeof (uint_t));
		rings = id == MAC_PROP_MAX_RX_RINGS_AVAIL ?
		    mac_rxavail_get(mh) : mac_txavail_get(mh);
		bcopy(&rings, val, sizeof (uint_t));
		return (0);

	case MAC_PROP_MAX_RXHWCLNT_AVAIL:
	case MAC_PROP_MAX_TXHWCLNT_AVAIL:
		ASSERT(valsize >= sizeof (uint_t));
		vlinks = id == MAC_PROP_MAX_RXHWCLNT_AVAIL ?
		    mac_rxhwlnksavail_get(mh) : mac_txhwlnksavail_get(mh);
		bcopy(&vlinks, val, sizeof (uint_t));
		return (0);

	case MAC_PROP_RXRINGSRANGE:
	case MAC_PROP_TXRINGSRANGE:
		/*
		 * The value for these properties are returned through
		 * the MAC_PROP_RESOURCE property.
		 */
		return (0);

	default:
		break;

	}

	/* If driver property, request from driver */
	if (mip->mi_callbacks->mc_callbacks & MC_GETPROP) {
		err = mip->mi_callbacks->mc_getprop(mip->mi_driver, name, id,
		    valsize, val);
	}

	return (err);
}

/*
 * Helper function to initialize the range structure for use in
 * mac_get_prop. If the type can be other than uint32, we can
 * pass that as an arg.
 */
static void
_mac_set_range(mac_propval_range_t *range, uint32_t min, uint32_t max)
{
	range->mpr_count = 1;
	range->mpr_type = MAC_PROPVAL_UINT32;
	range->mpr_range_uint32[0].mpur_min = min;
	range->mpr_range_uint32[0].mpur_max = max;
}

/*
 * Returns information about the specified property, such as default
 * values or permissions.
 */
int
mac_prop_info(mac_handle_t mh, mac_prop_id_t id, char *name,
    void *default_val, uint_t default_size, mac_propval_range_t *range,
    uint_t *perm)
{
	mac_prop_info_state_t state;
	mac_impl_t *mip = (mac_impl_t *)mh;
	uint_t	max;

	/*
	 * A property is read/write by default unless the driver says
	 * otherwise.
	 */
	if (perm != NULL)
		*perm = MAC_PROP_PERM_RW;

	if (default_val != NULL)
		bzero(default_val, default_size);

	/*
	 * First, handle framework properties for which we don't need to
	 * involve the driver.
	 */
	switch (id) {
	case MAC_PROP_RESOURCE:
	case MAC_PROP_PVID:
	case MAC_PROP_LLIMIT:
	case MAC_PROP_LDECAY:
		return (0);

	case MAC_PROP_MAX_RX_RINGS_AVAIL:
	case MAC_PROP_MAX_TX_RINGS_AVAIL:
	case MAC_PROP_MAX_RXHWCLNT_AVAIL:
	case MAC_PROP_MAX_TXHWCLNT_AVAIL:
		if (perm != NULL)
			*perm = MAC_PROP_PERM_READ;
		return (0);

	case MAC_PROP_RXRINGSRANGE:
	case MAC_PROP_TXRINGSRANGE:
		/*
		 * Currently, we support range for RX and TX rings properties.
		 * When we extend this support to maxbw, cpus and priority,
		 * we should move this to mac_get_resources.
		 * There is no default value for RX or TX rings.
		 */
		if ((mip->mi_state_flags & MIS_IS_VNIC) &&
		    mac_is_vnic_primary(mh)) {
			/*
			 * We don't support setting rings for a VLAN
			 * data link because it shares its ring with the
			 * primary MAC client.
			 */
			if (perm != NULL)
				*perm = MAC_PROP_PERM_READ;
			if (range != NULL)
				range->mpr_count = 0;
		} else if (range != NULL) {
			if (mip->mi_state_flags & MIS_IS_VNIC)
				mh = mac_get_lower_mac_handle(mh);
			mip = (mac_impl_t *)mh;
			if ((id == MAC_PROP_RXRINGSRANGE &&
			    mip->mi_rx_group_type == MAC_GROUP_TYPE_STATIC) ||
			    (id == MAC_PROP_TXRINGSRANGE &&
			    mip->mi_tx_group_type == MAC_GROUP_TYPE_STATIC)) {
				if (id == MAC_PROP_RXRINGSRANGE) {
					if ((mac_rxhwlnksavail_get(mh) +
					    mac_rxhwlnksrsvd_get(mh)) <= 1) {
						/*
						 * doesn't support groups or
						 * rings
						 */
						range->mpr_count = 0;
					} else {
						/*
						 * supports specifying groups,
						 * but not rings
						 */
						_mac_set_range(range, 0, 0);
					}
				} else {
					if ((mac_txhwlnksavail_get(mh) +
					    mac_txhwlnksrsvd_get(mh)) <= 1) {
						/*
						 * doesn't support groups or
						 * rings
						 */
						range->mpr_count = 0;
					} else {
						/*
						 * supports specifying groups,
						 * but not rings
						 */
						_mac_set_range(range, 0, 0);
					}
				}
			} else {
				max = id == MAC_PROP_RXRINGSRANGE ?
				    mac_rxavail_get(mh) + mac_rxrsvd_get(mh) :
				    mac_txavail_get(mh) + mac_txrsvd_get(mh);
				if (max <= 1) {
					/*
					 * doesn't support groups or
					 * rings
					 */
					range->mpr_count = 0;
				} else  {
					/*
					 * -1 because we have to leave out the
					 * default ring.
					 */
					_mac_set_range(range, 1, max - 1);
				}
			}
		}
		return (0);

	case MAC_PROP_STATUS:
		if (perm != NULL)
			*perm = MAC_PROP_PERM_READ;
		return (0);
	}

	/*
	 * Get the property info from the driver if it implements the
	 * property info entry point.
	 */
	bzero(&state, sizeof (state));

	if (mip->mi_callbacks->mc_callbacks & MC_PROPINFO) {
		state.pr_default = default_val;
		state.pr_default_size = default_size;

		/*
		 * The caller specifies the maximum number of ranges
		 * it can accomodate using mpr_count. We don't touch
		 * this value until the driver returns from its
		 * mc_propinfo() callback, and ensure we don't exceed
		 * this number of range as the driver defines
		 * supported range from its mc_propinfo().
		 *
		 * pr_range_cur_count keeps track of how many ranges
		 * were defined by the driver from its mc_propinfo()
		 * entry point.
		 *
		 * On exit, the user-specified range mpr_count returns
		 * the number of ranges specified by the driver on
		 * success, or the number of ranges it wanted to
		 * define if that number of ranges could not be
		 * accomodated by the specified range structure.  In
		 * the latter case, the caller will be able to
		 * allocate a larger range structure, and query the
		 * property again.
		 */
		state.pr_range_cur_count = 0;
		state.pr_range = range;

		mip->mi_callbacks->mc_propinfo(mip->mi_driver, name, id,
		    (mac_prop_info_handle_t)&state);

		if (state.pr_flags & MAC_PROP_INFO_RANGE)
			range->mpr_count = state.pr_range_cur_count;

		/*
		 * The operation could fail if the buffer supplied by
		 * the user was too small for the range or default
		 * value of the property.
		 */
		if (state.pr_errno != 0)
			return (state.pr_errno);

		if (perm != NULL && state.pr_flags & MAC_PROP_INFO_PERM)
			*perm = state.pr_perm;
	}

	/*
	 * The MAC layer may want to provide default values or allowed
	 * ranges for properties if the driver does not provide a
	 * property info entry point, or that entry point exists, but
	 * it did not provide a default value or allowed ranges for
	 * that property.
	 */
	switch (id) {
	case MAC_PROP_MTU: {
		uint32_t sdu;

		mac_sdu_get2(mh, NULL, &sdu, NULL);

		if (range != NULL && !(state.pr_flags &
		    MAC_PROP_INFO_RANGE)) {
			/* MTU range */
			_mac_set_range(range, sdu, sdu);
		}

		if (default_val != NULL && !(state.pr_flags &
		    MAC_PROP_INFO_DEFAULT)) {
			if (mip->mi_info.mi_media == DL_ETHER)
				sdu = ETHERMTU;
			/* default MTU value */
			bcopy(&sdu, default_val, sizeof (sdu));
		}
	}
	}

	return (0);
}

int
mac_fastpath_disable(mac_handle_t mh)
{
	mac_impl_t	*mip = (mac_impl_t *)mh;

	if ((mip->mi_state_flags & MIS_LEGACY) == 0)
		return (0);

	return (mip->mi_capab_legacy.ml_fastpath_disable(mip->mi_driver));
}

void
mac_fastpath_enable(mac_handle_t mh)
{
	mac_impl_t	*mip = (mac_impl_t *)mh;

	if ((mip->mi_state_flags & MIS_LEGACY) == 0)
		return;

	mip->mi_capab_legacy.ml_fastpath_enable(mip->mi_driver);
}

void
mac_register_priv_prop(mac_impl_t *mip, char **priv_props)
{
	uint_t nprops, i;

	if (priv_props == NULL)
		return;

	nprops = 0;
	while (priv_props[nprops] != NULL)
		nprops++;
	if (nprops == 0)
		return;


	mip->mi_priv_prop = kmem_zalloc(nprops * sizeof (char *), KM_SLEEP);

	for (i = 0; i < nprops; i++) {
		mip->mi_priv_prop[i] = kmem_zalloc(MAXLINKPROPNAME, KM_SLEEP);
		(void) strlcpy(mip->mi_priv_prop[i], priv_props[i],
		    MAXLINKPROPNAME);
	}

	mip->mi_priv_prop_count = nprops;
}

void
mac_unregister_priv_prop(mac_impl_t *mip)
{
	uint_t i;

	if (mip->mi_priv_prop_count == 0) {
		ASSERT(mip->mi_priv_prop == NULL);
		return;
	}

	for (i = 0; i < mip->mi_priv_prop_count; i++)
		kmem_free(mip->mi_priv_prop[i], MAXLINKPROPNAME);
	kmem_free(mip->mi_priv_prop, mip->mi_priv_prop_count *
	    sizeof (char *));

	mip->mi_priv_prop = NULL;
	mip->mi_priv_prop_count = 0;
}

/*
 * mac_ring_t 'mr' macros. Some rogue drivers may access ring structure
 * (by invoking mac_rx()) even after processing mac_stop_ring(). In such
 * cases if MAC free's the ring structure after mac_stop_ring(), any
 * illegal access to the ring structure coming from the driver will panic
 * the system. In order to protect the system from such inadverent access,
 * we maintain a cache of rings in the mac_impl_t after they get free'd up.
 * When packets are received on free'd up rings, MAC (through the generation
 * count mechanism) will drop such packets.
 */
static mac_ring_t *
mac_ring_alloc(mac_impl_t *mip)
{
	mac_ring_t *ring;

	mutex_enter(&mip->mi_ring_lock);
	if (mip->mi_ring_freelist != NULL) {
		ring = mip->mi_ring_freelist;
		mip->mi_ring_freelist = ring->mr_next;
		bzero(ring, sizeof (mac_ring_t));
		mutex_exit(&mip->mi_ring_lock);
	} else {
		mutex_exit(&mip->mi_ring_lock);
		ring = kmem_cache_alloc(mac_ring_cache, KM_SLEEP);
	}
	ASSERT((ring != NULL) && (ring->mr_state == MR_FREE));
	return (ring);
}

static void
mac_ring_free(mac_impl_t *mip, mac_ring_t *ring)
{
	ASSERT(ring->mr_state == MR_FREE);

	mutex_enter(&mip->mi_ring_lock);
	ring->mr_state = MR_FREE;
	ring->mr_flag = 0;
	ring->mr_next = mip->mi_ring_freelist;
	ring->mr_mip = NULL;
	mip->mi_ring_freelist = ring;
	mac_ring_stat_delete(ring);
	mutex_exit(&mip->mi_ring_lock);
}

static void
mac_ring_freeall(mac_impl_t *mip)
{
	mac_ring_t *ring_next;
	mutex_enter(&mip->mi_ring_lock);
	mac_ring_t *ring = mip->mi_ring_freelist;
	while (ring != NULL) {
		ring_next = ring->mr_next;
		kmem_cache_free(mac_ring_cache, ring);
		ring = ring_next;
	}
	mip->mi_ring_freelist = NULL;
	mutex_exit(&mip->mi_ring_lock);
}

int
mac_start_ring(mac_ring_t *ring)
{
	int rv = 0;

	ASSERT(ring->mr_state == MR_FREE);

	if (ring->mr_start != NULL) {
		rv = ring->mr_start(ring->mr_driver, ring->mr_gen_num);
		if (rv != 0)
			return (rv);
	}

	ring->mr_state = MR_INUSE;
	return (rv);
}

void
mac_stop_ring(mac_ring_t *ring)
{
	ASSERT(ring->mr_state == MR_INUSE);

	if (ring->mr_stop != NULL)
		ring->mr_stop(ring->mr_driver);

	ring->mr_state = MR_FREE;

	/*
	 * Increment the ring generation number for this ring.
	 */
	ring->mr_gen_num++;
}

int
mac_start_group(mac_group_t *group)
{
	int rv = 0;

	if (group->mrg_start != NULL)
		rv = group->mrg_start(group->mrg_driver);

	return (rv);
}

void
mac_stop_group(mac_group_t *group)
{
	if (group->mrg_stop != NULL)
		group->mrg_stop(group->mrg_driver);
}

/*
 * Called from mac_start() on the default Rx group. Broadcast and multicast
 * packets are received only on the default group. Hence the default group
 * needs to be up even if the primary client is not up, for the other groups
 * to be functional. We do this by calling this function at mac_start time
 * itself. However the broadcast packets that are received can't make their
 * way beyond mac_rx until a mac client creates a broadcast flow.
 */
static int
mac_start_group_and_rings(mac_group_t *group)
{
	mac_ring_t	*ring;
	int		rv = 0;

	ASSERT(group->mrg_state == MAC_GROUP_STATE_REGISTERED);
	if ((rv = mac_start_group(group)) != 0)
		return (rv);

	for (ring = group->mrg_rings; ring != NULL; ring = ring->mr_next) {
		ASSERT(ring->mr_state == MR_FREE);
		if ((rv = mac_start_ring(ring)) != 0)
			goto error;
		ring->mr_classify_type = MAC_SW_CLASSIFIER;
	}
	return (0);

error:
	mac_stop_group_and_rings(group);
	return (rv);
}

/* Called from mac_stop on the default Rx group */
static void
mac_stop_group_and_rings(mac_group_t *group)
{
	mac_ring_t	*ring;

	for (ring = group->mrg_rings; ring != NULL; ring = ring->mr_next) {
		if (ring->mr_state != MR_FREE) {
			mac_stop_ring(ring);
			ring->mr_flag = 0;
			ring->mr_classify_type = MAC_NO_CLASSIFIER;
		}
	}
	mac_stop_group(group);
}


static mac_ring_t *
mac_init_ring(mac_impl_t *mip, mac_group_t *group, int index,
    mac_capab_rings_t *cap_rings)
{
	mac_ring_t *ring, *rnext;
	mac_ring_info_t ring_info;
	ddi_intr_handle_t ddi_handle;

	ring = mac_ring_alloc(mip);

	/* Prepare basic information of ring */

	/*
	 * Ring index is numbered to be unique across a particular device.
	 * Ring index computation makes following assumptions:
	 *	- For drivers with static grouping (e.g. ixgbe, bge),
	 *	ring index exchanged with the driver (e.g. during mr_rget)
	 *	is unique only across the group the ring belongs to.
	 *	- Drivers with dynamic grouping (e.g. nxge), start
	 *	with single group (mrg_index = 0).
	 */
	ring->mr_index = group->mrg_index * group->mrg_info.mgi_count + index;
	ring->mr_type = group->mrg_type;
	ring->mr_gh = (mac_group_handle_t)group;

	/* Insert the new ring to the list. */
	ring->mr_next = group->mrg_rings;
	group->mrg_rings = ring;

	/* Zero to reuse the info data structure */
	bzero(&ring_info, sizeof (ring_info));

	/* Query ring information from driver */
	cap_rings->mr_rget(mip->mi_driver, group->mrg_type, group->mrg_index,
	    index, &ring_info, (mac_ring_handle_t)ring);

	ring->mr_info = ring_info;

	/*
	 * The interrupt handle could be shared among multiple rings.
	 * Thus if there is a bunch of rings that are sharing an
	 * interrupt, then only one ring among the bunch will be made
	 * available for interrupt re-targeting; the rest will have
	 * ddi_shared flag set to TRUE and would not be available for
	 * be interrupt re-targeting.
	 */
	if ((ddi_handle = ring_info.mri_intr.mi_ddi_handle) != NULL) {
		rnext = ring->mr_next;
		while (rnext != NULL) {
			if (rnext->mr_info.mri_intr.mi_ddi_handle ==
			    ddi_handle) {
				/*
				 * If default ring (mr_index == 0) is part
				 * of a group of rings sharing an
				 * interrupt, then set ddi_shared flag for
				 * the default ring and give another ring
				 * the chance to be re-targeted.
				 */
				if (rnext->mr_index == 0 &&
				    !rnext->mr_info.mri_intr.mi_ddi_shared) {
					rnext->mr_info.mri_intr.mi_ddi_shared =
					    B_TRUE;
				} else {
					ring->mr_info.mri_intr.mi_ddi_shared =
					    B_TRUE;
				}
				break;
			}
			rnext = rnext->mr_next;
		}
		/*
		 * If rnext is NULL, then no matching ddi_handle was found.
		 * Rx rings get registered first. So if this is a Tx ring,
		 * then go through all the Rx rings and see if there is a
		 * matching ddi handle.
		 */
		if (rnext == NULL && ring->mr_type == MAC_RING_TYPE_TX) {
			mac_compare_ddi_handle(mip->mi_rx_groups,
			    mip->mi_rx_group_count, ring);
		}
	}

	/* Update ring's status */
	ring->mr_state = MR_FREE;
	ring->mr_flag = 0;

	/* Update the ring count of the group */
	group->mrg_cur_count++;

	/* Create per ring kstats */
	if (ring->mr_stat != NULL) {
		ring->mr_mip = mip;
		mac_ring_stat_create(ring);
	}

	return (ring);
}

/*
 * Rings are chained together for easy regrouping.
 */
static void
mac_init_group(mac_impl_t *mip, mac_group_t *group, int size,
    mac_capab_rings_t *cap_rings)
{
	int index;

	/*
	 * Initialize all ring members of this group. Size of zero will not
	 * enter the loop, so it's safe for initializing an empty group.
	 */
	for (index = size - 1; index >= 0; index--)
		(void) mac_init_ring(mip, group, index, cap_rings);
}

int
mac_init_rings(mac_impl_t *mip, mac_ring_type_t rtype)
{
	mac_capab_rings_t	*cap_rings;
	mac_group_t		*group;
	mac_group_t		*groups;
	mac_group_info_t	group_info;
	uint_t			group_free = 0;
	uint_t			ring_left;
	mac_ring_t		*ring;
	int			g;
	int			err = 0;
	uint_t			grpcnt;
	boolean_t		pseudo_txgrp = B_FALSE;

	switch (rtype) {
	case MAC_RING_TYPE_RX:
		ASSERT(mip->mi_rx_groups == NULL);

		cap_rings = &mip->mi_rx_rings_cap;
		cap_rings->mr_type = MAC_RING_TYPE_RX;
		break;
	case MAC_RING_TYPE_TX:
		ASSERT(mip->mi_tx_groups == NULL);

		cap_rings = &mip->mi_tx_rings_cap;
		cap_rings->mr_type = MAC_RING_TYPE_TX;
		break;
	default:
		ASSERT(B_FALSE);
	}

	if (!i_mac_capab_get((mac_handle_t)mip, MAC_CAPAB_RINGS, cap_rings))
		return (0);
	grpcnt = cap_rings->mr_gnum;

	/*
	 * If we have multiple TX rings, but only one TX group, we can
	 * create pseudo TX groups (one per TX ring) in the MAC layer,
	 * except for an aggr. For an aggr currently we maintain only
	 * one group with all the rings (for all its ports), going
	 * forwards we might change this.
	 */
	if (rtype == MAC_RING_TYPE_TX &&
	    cap_rings->mr_gnum == 0 && cap_rings->mr_rnum >  0 &&
	    (mip->mi_state_flags & MIS_IS_AGGR) == 0) {
		/*
		 * The -1 here is because we create a default TX group
		 * with all the rings in it.
		 */
		grpcnt = cap_rings->mr_rnum - 1;
		pseudo_txgrp = B_TRUE;
	}

	/*
	 * Allocate a contiguous buffer for all groups.
	 */
	groups = kmem_zalloc(sizeof (mac_group_t) * (grpcnt+ 1), KM_SLEEP);

	ring_left = cap_rings->mr_rnum;

	/*
	 * Get all ring groups if any, and get their ring members
	 * if any.
	 */
	for (g = 0; g < grpcnt; g++) {
		group = groups + g;

		/* Prepare basic information of the group */
		group->mrg_index = g;
		group->mrg_type = rtype;
		group->mrg_state = MAC_GROUP_STATE_UNINIT;
		group->mrg_mh = (mac_handle_t)mip;
		group->mrg_next = group + 1;

		/* Zero to reuse the info data structure */
		bzero(&group_info, sizeof (group_info));

		if (pseudo_txgrp) {
			/*
			 * This is a pseudo group that we created, apart
			 * from setting the state there is nothing to be
			 * done.
			 */
			group->mrg_state = MAC_GROUP_STATE_REGISTERED;
			group_free++;
			continue;
		}
		/* Query group information from driver */
		cap_rings->mr_gget(mip->mi_driver, rtype, g, &group_info,
		    (mac_group_handle_t)group);

		switch (cap_rings->mr_group_type) {
		case MAC_GROUP_TYPE_DYNAMIC:
			if (cap_rings->mr_gaddring == NULL ||
			    cap_rings->mr_gremring == NULL) {
				DTRACE_PROBE3(
				    mac__init__rings_no_addremring,
				    char *, mip->mi_name,
				    mac_group_add_ring_t,
				    cap_rings->mr_gaddring,
				    mac_group_add_ring_t,
				    cap_rings->mr_gremring);
				err = EINVAL;
				goto bail;
			}

			switch (rtype) {
			case MAC_RING_TYPE_RX:
				/*
				 * The first RX group must have non-zero
				 * rings, and the following groups must
				 * have zero rings.
				 */
				if (g == 0 && group_info.mgi_count == 0) {
					DTRACE_PROBE1(
					    mac__init__rings__rx__def__zero,
					    char *, mip->mi_name);
					err = EINVAL;
					goto bail;
				}
				if (g > 0 && group_info.mgi_count != 0) {
					DTRACE_PROBE3(
					    mac__init__rings__rx__nonzero,
					    char *, mip->mi_name,
					    int, g, int, group_info.mgi_count);
					err = EINVAL;
					goto bail;
				}
				break;
			case MAC_RING_TYPE_TX:
				/*
				 * All TX ring groups must have zero rings.
				 */
				if (group_info.mgi_count != 0) {
					DTRACE_PROBE3(
					    mac__init__rings__tx__nonzero,
					    char *, mip->mi_name,
					    int, g, int, group_info.mgi_count);
					err = EINVAL;
					goto bail;
				}
				break;
			}
			break;
		case MAC_GROUP_TYPE_STATIC:
			/*
			 * Note that an empty group is allowed, e.g., an aggr
			 * would start with an empty group.
			 */
			break;
		default:
			/* unknown group type */
			DTRACE_PROBE2(mac__init__rings__unknown__type,
			    char *, mip->mi_name,
			    int, cap_rings->mr_group_type);
			err = EINVAL;
			goto bail;
		}


		/*
		 * Driver must register group->mgi_addmac/remmac() for rx groups
		 * to support multiple MAC addresses.
		 */
		if (rtype == MAC_RING_TYPE_RX &&
		    ((group_info.mgi_addmac == NULL) ||
		    (group_info.mgi_remmac == NULL))) {
			err = EINVAL;
			goto bail;
		}

		/* Cache driver-supplied information */
		group->mrg_info = group_info;

		/* Update the group's status and group count. */
		mac_set_group_state(group, MAC_GROUP_STATE_REGISTERED);
		group_free++;

		group->mrg_rings = NULL;
		group->mrg_cur_count = 0;
		mac_init_group(mip, group, group_info.mgi_count, cap_rings);
		ring_left -= group_info.mgi_count;

		/* The current group size should be equal to default value */
		ASSERT(group->mrg_cur_count == group_info.mgi_count);
	}

	/* Build up a dummy group for free resources as a pool */
	group = groups + grpcnt;

	/* Prepare basic information of the group */
	group->mrg_index = -1;
	group->mrg_type = rtype;
	group->mrg_state = MAC_GROUP_STATE_UNINIT;
	group->mrg_mh = (mac_handle_t)mip;
	group->mrg_next = NULL;

	/*
	 * If there are ungrouped rings, allocate a continuous buffer for
	 * remaining resources.
	 */
	if (ring_left != 0) {
		group->mrg_rings = NULL;
		group->mrg_cur_count = 0;
		mac_init_group(mip, group, ring_left, cap_rings);

		/* The current group size should be equal to ring_left */
		ASSERT(group->mrg_cur_count == ring_left);

		ring_left = 0;

		/* Update this group's status */
		mac_set_group_state(group, MAC_GROUP_STATE_REGISTERED);
	} else
		group->mrg_rings = NULL;

	ASSERT(ring_left == 0);

bail:

	/* Cache other important information to finalize the initialization */
	switch (rtype) {
	case MAC_RING_TYPE_RX:
		mip->mi_rx_group_type = cap_rings->mr_group_type;
		mip->mi_rx_group_count = cap_rings->mr_gnum;
		mip->mi_rx_groups = groups;
		mip->mi_rx_donor_grp = groups;
		if (mip->mi_rx_group_type == MAC_GROUP_TYPE_DYNAMIC) {
			/*
			 * The default ring is reserved since it is
			 * used for sending the broadcast etc. packets.
			 */
			mip->mi_rxrings_avail =
			    mip->mi_rx_groups->mrg_cur_count - 1;
			mip->mi_rxrings_rsvd = 1;
		}
		/*
		 * The default group cannot be reserved. It is used by
		 * all the clients that do not have an exclusive group.
		 */
		mip->mi_rxhwclnt_avail = mip->mi_rx_group_count - 1;
		mip->mi_rxhwclnt_used = 1;
		break;
	case MAC_RING_TYPE_TX:
		mip->mi_tx_group_type = pseudo_txgrp ? MAC_GROUP_TYPE_DYNAMIC :
		    cap_rings->mr_group_type;
		mip->mi_tx_group_count = grpcnt;
		mip->mi_tx_group_free = group_free;
		mip->mi_tx_groups = groups;

		group = groups + grpcnt;
		ring = group->mrg_rings;
		/*
		 * The ring can be NULL in the case of aggr. Aggr will
		 * have an empty Tx group which will get populated
		 * later when pseudo Tx rings are added after
		 * mac_register() is done.
		 */
		if (ring == NULL) {
			ASSERT(mip->mi_state_flags & MIS_IS_AGGR);
			/*
			 * pass the group to aggr so it can add Tx
			 * rings to the group later.
			 */
			cap_rings->mr_gget(mip->mi_driver, rtype, 0, NULL,
			    (mac_group_handle_t)group);
			/*
			 * Even though there are no rings at this time
			 * (rings will come later), set the group
			 * state to registered.
			 */
			group->mrg_state = MAC_GROUP_STATE_REGISTERED;
		} else {
			/*
			 * Ring 0 is used as the default one and it could be
			 * assigned to a client as well.
			 */
			while ((ring->mr_index != 0) && (ring->mr_next != NULL))
				ring = ring->mr_next;
			ASSERT(ring->mr_index == 0);
			mip->mi_default_tx_ring = (mac_ring_handle_t)ring;
		}
		if (mip->mi_tx_group_type == MAC_GROUP_TYPE_DYNAMIC) {
			mip->mi_txrings_avail = group->mrg_cur_count - 1;
			/*
			 * The default ring cannot be reserved.
			 */
			mip->mi_txrings_rsvd = 1;
		}
		/*
		 * The default group cannot be reserved. It will be shared
		 * by clients that do not have an exclusive group.
		 */
		mip->mi_txhwclnt_avail = mip->mi_tx_group_count;
		mip->mi_txhwclnt_used = 1;
		break;
	default:
		ASSERT(B_FALSE);
	}

	if (err != 0)
		mac_free_rings(mip, rtype);

	return (err);
}

/*
 * The ddi interrupt handle could be shared amoung rings. If so, compare
 * the new ring's ddi handle with the existing ones and set ddi_shared
 * flag.
 */
void
mac_compare_ddi_handle(mac_group_t *groups, uint_t grpcnt, mac_ring_t *cring)
{
	mac_group_t *group;
	mac_ring_t *ring;
	ddi_intr_handle_t ddi_handle;
	int g;

	ddi_handle = cring->mr_info.mri_intr.mi_ddi_handle;
	for (g = 0; g < grpcnt; g++) {
		group = groups + g;
		for (ring = group->mrg_rings; ring != NULL;
		    ring = ring->mr_next) {
			if (ring == cring)
				continue;
			if (ring->mr_info.mri_intr.mi_ddi_handle ==
			    ddi_handle) {
				if (cring->mr_type == MAC_RING_TYPE_RX &&
				    ring->mr_index == 0 &&
				    !ring->mr_info.mri_intr.mi_ddi_shared) {
					ring->mr_info.mri_intr.mi_ddi_shared =
					    B_TRUE;
				} else {
					cring->mr_info.mri_intr.mi_ddi_shared =
					    B_TRUE;
				}
				return;
			}
		}
	}
}

/*
 * Called to free all groups of particular type (RX or TX). It's assumed that
 * no clients are using these groups.
 */
void
mac_free_rings(mac_impl_t *mip, mac_ring_type_t rtype)
{
	mac_group_t *group, *groups;
	uint_t group_count;

	switch (rtype) {
	case MAC_RING_TYPE_RX:
		if (mip->mi_rx_groups == NULL)
			return;

		groups = mip->mi_rx_groups;
		group_count = mip->mi_rx_group_count;

		mip->mi_rx_groups = NULL;
		mip->mi_rx_donor_grp = NULL;
		mip->mi_rx_group_count = 0;
		break;
	case MAC_RING_TYPE_TX:
		ASSERT(mip->mi_tx_group_count == mip->mi_tx_group_free);

		if (mip->mi_tx_groups == NULL)
			return;

		groups = mip->mi_tx_groups;
		group_count = mip->mi_tx_group_count;

		mip->mi_tx_groups = NULL;
		mip->mi_tx_group_count = 0;
		mip->mi_tx_group_free = 0;
		mip->mi_default_tx_ring = NULL;
		break;
	default:
		ASSERT(B_FALSE);
	}

	for (group = groups; group != NULL; group = group->mrg_next) {
		mac_ring_t *ring;

		if (group->mrg_cur_count == 0)
			continue;

		ASSERT(group->mrg_rings != NULL);

		while ((ring = group->mrg_rings) != NULL) {
			group->mrg_rings = ring->mr_next;
			mac_ring_free(mip, ring);
		}
	}

	/* Free all the cached rings */
	mac_ring_freeall(mip);
	/* Free the block of group data strutures */
	kmem_free(groups, sizeof (mac_group_t) * (group_count + 1));
}

/*
 * Associate a MAC address with a receive group.
 *
 * The return value of this function should always be checked properly, because
 * any type of failure could cause unexpected results. A group can be added
 * or removed with a MAC address only after it has been reserved. Ideally,
 * a successful reservation always leads to calling mac_group_addmac() to
 * steer desired traffic. Failure of adding an unicast MAC address doesn't
 * always imply that the group is functioning abnormally.
 *
 * Currently this function is called everywhere, and it reflects assumptions
 * about MAC addresses in the implementation. CR 6735196.
 */
int
mac_group_addmac(mac_group_t *group, const uint8_t *addr)
{
	ASSERT(group->mrg_type == MAC_RING_TYPE_RX);
	ASSERT(group->mrg_info.mgi_addmac != NULL);

	return (group->mrg_info.mgi_addmac(group->mrg_info.mgi_driver, addr));
}

/*
 * Remove the association between MAC address and receive group.
 */
int
mac_group_remmac(mac_group_t *group, const uint8_t *addr)
{
	ASSERT(group->mrg_type == MAC_RING_TYPE_RX);
	ASSERT(group->mrg_info.mgi_remmac != NULL);

	return (group->mrg_info.mgi_remmac(group->mrg_info.mgi_driver, addr));
}

/*
 * This is the entry point for packets transmitted through the bridging code.
 * If no bridge is in place, MAC_RING_TX transmits using tx ring. The 'rh'
 * pointer may be NULL to select the default ring.
 */
mblk_t *
mac_bridge_tx(mac_impl_t *mip, mac_ring_handle_t rh, mblk_t *mp)
{
	mac_handle_t mh;

	/*
	 * Once we take a reference on the bridge link, the bridge
	 * module itself can't unload, so the callback pointers are
	 * stable.
	 */
	mutex_enter(&mip->mi_bridge_lock);
	if ((mh = mip->mi_bridge_link) != NULL)
		mac_bridge_ref_cb(mh, B_TRUE);
	mutex_exit(&mip->mi_bridge_lock);
	if (mh == NULL) {
		MAC_RING_TX(mip, rh, mp, mp);
	} else {
		mp = mac_bridge_tx_cb(mh, rh, mp);
		mac_bridge_ref_cb(mh, B_FALSE);
	}

	return (mp);
}

/*
 * Find a ring from its index.
 */
mac_ring_handle_t
mac_find_ring(mac_group_handle_t gh, int index)
{
	mac_group_t *group = (mac_group_t *)gh;
	mac_ring_t *ring = group->mrg_rings;

	for (ring = group->mrg_rings; ring != NULL; ring = ring->mr_next)
		if (ring->mr_index == index)
			break;

	return ((mac_ring_handle_t)ring);
}
/*
 * Add a ring to an existing group.
 *
 * The ring must be either passed directly (for example if the ring
 * movement is initiated by the framework), or specified through a driver
 * index (for example when the ring is added by the driver.
 *
 * The caller needs to call mac_perim_enter() before calling this function.
 */
int
i_mac_group_add_ring(mac_group_t *group, mac_ring_t *ring, int index)
{
	mac_impl_t *mip = (mac_impl_t *)group->mrg_mh;
	mac_capab_rings_t *cap_rings;
	boolean_t driver_call = (ring == NULL);
	mac_group_type_t group_type;
	int ret = 0;
	flow_entry_t *flent;

	ASSERT(MAC_PERIM_HELD((mac_handle_t)mip));

	switch (group->mrg_type) {
	case MAC_RING_TYPE_RX:
		cap_rings = &mip->mi_rx_rings_cap;
		group_type = mip->mi_rx_group_type;
		break;
	case MAC_RING_TYPE_TX:
		cap_rings = &mip->mi_tx_rings_cap;
		group_type = mip->mi_tx_group_type;
		break;
	default:
		ASSERT(B_FALSE);
	}

	/*
	 * There should be no ring with the same ring index in the target
	 * group.
	 */
	ASSERT(mac_find_ring((mac_group_handle_t)group,
	    driver_call ? index : ring->mr_index) == NULL);

	if (driver_call) {
		/*
		 * The function is called as a result of a request from
		 * a driver to add a ring to an existing group, for example
		 * from the aggregation driver. Allocate a new mac_ring_t
		 * for that ring.
		 */
		ring = mac_init_ring(mip, group, index, cap_rings);
		ASSERT(group->mrg_state > MAC_GROUP_STATE_UNINIT);
	} else {
		/*
		 * The function is called as a result of a MAC layer request
		 * to add a ring to an existing group. In this case the
		 * ring is being moved between groups, which requires
		 * the underlying driver to support dynamic grouping,
		 * and the mac_ring_t already exists.
		 */
		ASSERT(group_type == MAC_GROUP_TYPE_DYNAMIC);
		ASSERT(group->mrg_driver == NULL ||
		    cap_rings->mr_gaddring != NULL);
		ASSERT(ring->mr_gh == NULL);
	}

	/*
	 * At this point the ring should not be in use, and it should be
	 * of the right for the target group.
	 */
	ASSERT(ring->mr_state < MR_INUSE);
	ASSERT(ring->mr_srs == NULL);
	ASSERT(ring->mr_type == group->mrg_type);

	if (!driver_call) {
		/*
		 * Add the driver level hardware ring if the process was not
		 * initiated by the driver, and the target group is not the
		 * group.
		 */
		if (group->mrg_driver != NULL) {
			cap_rings->mr_gaddring(group->mrg_driver,
			    ring->mr_driver, ring->mr_type);
		}

		/*
		 * Insert the ring ahead existing rings.
		 */
		ring->mr_next = group->mrg_rings;
		group->mrg_rings = ring;
		ring->mr_gh = (mac_group_handle_t)group;
		group->mrg_cur_count++;
	}

	/*
	 * If the group has not been actively used, we're done.
	 */
	if (group->mrg_index != -1 &&
	    group->mrg_state < MAC_GROUP_STATE_RESERVED)
		return (0);

	/*
	 * Start the ring if needed. Failure causes to undo the grouping action.
	 */
	if (ring->mr_state != MR_INUSE) {
		if ((ret = mac_start_ring(ring)) != 0) {
			if (!driver_call) {
				cap_rings->mr_gremring(group->mrg_driver,
				    ring->mr_driver, ring->mr_type);
			}
			group->mrg_cur_count--;
			group->mrg_rings = ring->mr_next;

			ring->mr_gh = NULL;

			if (driver_call)
				mac_ring_free(mip, ring);

			return (ret);
		}
	}

	/*
	 * Set up SRS/SR according to the ring type.
	 */
	switch (ring->mr_type) {
	case MAC_RING_TYPE_RX:
		/*
		 * Setup SRS on top of the new ring if the group is
		 * reserved for someones exclusive use.
		 */
		if (group->mrg_state == MAC_GROUP_STATE_RESERVED) {
			mac_client_impl_t *mcip;

			mcip = MAC_GROUP_ONLY_CLIENT(group);
			/*
			 * Even though this group is reserved we migth still
			 * have multiple clients, i.e a VLAN shares the
			 * group with the primary mac client.
			 */
			if (mcip != NULL) {
				flent = mcip->mci_flent;
				ASSERT(flent->fe_rx_srs_cnt > 0);
				mac_rx_srs_group_setup(mcip, flent, SRST_LINK);
				mac_fanout_setup(mcip, flent,
				    MCIP_RESOURCE_PROPS(mcip), mac_rx_deliver,
				    mcip, NULL, NULL);
			} else {
				ring->mr_classify_type = MAC_SW_CLASSIFIER;
			}
		}
		break;
	case MAC_RING_TYPE_TX:
	{
		mac_grp_client_t	*mgcp = group->mrg_clients;
		mac_client_impl_t	*mcip;
		mac_soft_ring_set_t	*mac_srs;
		mac_srs_tx_t		*tx;

		if (MAC_GROUP_NO_CLIENT(group)) {
			if (ring->mr_state == MR_INUSE)
				mac_stop_ring(ring);
			ring->mr_flag = 0;
			break;
		}
		/*
		 * If the rings are being moved to a group that has
		 * clients using it, then add the new rings to the
		 * clients SRS.
		 */
		while (mgcp != NULL) {
			boolean_t	is_aggr;

			mcip = mgcp->mgc_client;
			flent = mcip->mci_flent;
			is_aggr = (mcip->mci_state_flags & MCIS_IS_AGGR);
			mac_srs = MCIP_TX_SRS(mcip);
			tx = &mac_srs->srs_tx;
			mac_tx_client_quiesce((mac_client_handle_t)mcip);
			/*
			 * If we are  growing from 1 to multiple rings.
			 */
			if (tx->st_mode == SRS_TX_BW ||
			    tx->st_mode == SRS_TX_SERIALIZE ||
			    tx->st_mode == SRS_TX_DEFAULT) {
				mac_ring_t	*tx_ring = tx->st_arg2;

				tx->st_arg2 = NULL;
				mac_tx_srs_stat_recreate(mac_srs, B_TRUE);
				mac_tx_srs_add_ring(mac_srs, tx_ring);
				if (mac_srs->srs_type & SRST_BW_CONTROL) {
					tx->st_mode = is_aggr ? SRS_TX_BW_AGGR :
					    SRS_TX_BW_FANOUT;
				} else {
					tx->st_mode = is_aggr ? SRS_TX_AGGR :
					    SRS_TX_FANOUT;
				}
				tx->st_func = mac_tx_get_func(tx->st_mode);
			}
			mac_tx_srs_add_ring(mac_srs, ring);
			mac_fanout_setup(mcip, flent, MCIP_RESOURCE_PROPS(mcip),
			    mac_rx_deliver, mcip, NULL, NULL);
			mac_tx_client_restart((mac_client_handle_t)mcip);
			mgcp = mgcp->mgc_next;
		}
		break;
	}
	default:
		ASSERT(B_FALSE);
	}
	/*
	 * For aggr, the default ring will be NULL to begin with. If it
	 * is NULL, then pick the first ring that gets added as the
	 * default ring. Any ring in an aggregation can be removed at
	 * any time (by the user action of removing a link) and if the
	 * current default ring gets removed, then a new one gets
	 * picked (see i_mac_group_rem_ring()).
	 */
	if (mip->mi_state_flags & MIS_IS_AGGR &&
	    mip->mi_default_tx_ring == NULL &&
	    ring->mr_type == MAC_RING_TYPE_TX) {
		mip->mi_default_tx_ring = (mac_ring_handle_t)ring;
	}

	MAC_RING_UNMARK(ring, MR_INCIPIENT);
	return (0);
}

/*
 * Remove a ring from it's current group. MAC internal function for dynamic
 * grouping.
 *
 * The caller needs to call mac_perim_enter() before calling this function.
 */
void
i_mac_group_rem_ring(mac_group_t *group, mac_ring_t *ring,
    boolean_t driver_call)
{
	mac_impl_t *mip = (mac_impl_t *)group->mrg_mh;
	mac_capab_rings_t *cap_rings = NULL;
	mac_group_type_t group_type;

	ASSERT(MAC_PERIM_HELD((mac_handle_t)mip));

	ASSERT(mac_find_ring((mac_group_handle_t)group,
	    ring->mr_index) == (mac_ring_handle_t)ring);
	ASSERT((mac_group_t *)ring->mr_gh == group);
	ASSERT(ring->mr_type == group->mrg_type);

	if (ring->mr_state == MR_INUSE)
		mac_stop_ring(ring);
	switch (ring->mr_type) {
	case MAC_RING_TYPE_RX:
		group_type = mip->mi_rx_group_type;
		cap_rings = &mip->mi_rx_rings_cap;

		/*
		 * Only hardware classified packets hold a reference to the
		 * ring all the way up the Rx path. mac_rx_srs_remove()
		 * will take care of quiescing the Rx path and removing the
		 * SRS. The software classified path neither holds a reference
		 * nor any association with the ring in mac_rx.
		 */
		if (ring->mr_srs != NULL) {
			mac_rx_srs_remove(ring->mr_srs);
			ring->mr_srs = NULL;
		}

		break;
	case MAC_RING_TYPE_TX:
	{
		mac_grp_client_t	*mgcp;
		mac_client_impl_t	*mcip;
		mac_soft_ring_set_t	*mac_srs;
		mac_srs_tx_t		*tx;
		mac_ring_t		*rem_ring;
		mac_group_t		*defgrp;
		uint_t			ring_info = 0;

		/*
		 * For TX this function is invoked in three
		 * cases:
		 *
		 * 1) In the case of a failure during the
		 * initial creation of a group when a share is
		 * associated with a MAC client. So the SRS is not
		 * yet setup, and will be setup later after the
		 * group has been reserved and populated.
		 *
		 * 2) From mac_release_tx_group() when freeing
		 * a TX SRS.
		 *
		 * 3) In the case of aggr, when a port gets removed,
		 * the pseudo Tx rings that it exposed gets removed.
		 *
		 * In the first two cases the SRS and its soft
		 * rings are already quiesced.
		 */
		if (driver_call) {
			mac_client_impl_t *mcip;
			mac_soft_ring_set_t *mac_srs;
			mac_soft_ring_t *sringp;
			mac_srs_tx_t *srs_tx;

			if (mip->mi_state_flags & MIS_IS_AGGR &&
			    mip->mi_default_tx_ring ==
			    (mac_ring_handle_t)ring) {
				/* pick a new default Tx ring */
				mip->mi_default_tx_ring =
				    (group->mrg_rings != ring) ?
				    (mac_ring_handle_t)group->mrg_rings :
				    (mac_ring_handle_t)(ring->mr_next);
			}
			/* Presently only aggr case comes here */
			if (group->mrg_state != MAC_GROUP_STATE_RESERVED)
				break;

			mcip = MAC_GROUP_ONLY_CLIENT(group);
			ASSERT(mcip != NULL);
			ASSERT(mcip->mci_state_flags & MCIS_IS_AGGR);
			mac_srs = MCIP_TX_SRS(mcip);
			ASSERT(mac_srs->srs_tx.st_mode == SRS_TX_AGGR ||
			    mac_srs->srs_tx.st_mode == SRS_TX_BW_AGGR);
			srs_tx = &mac_srs->srs_tx;
			/*
			 * Wakeup any callers blocked on this
			 * Tx ring due to flow control.
			 */
			sringp = srs_tx->st_soft_rings[ring->mr_index];
			ASSERT(sringp != NULL);
			mac_tx_invoke_callbacks(mcip, (mac_tx_cookie_t)sringp);
			mac_tx_client_quiesce((mac_client_handle_t)mcip);
			mac_tx_srs_del_ring(mac_srs, ring);
			mac_tx_client_restart((mac_client_handle_t)mcip);
			break;
		}
		ASSERT(ring != (mac_ring_t *)mip->mi_default_tx_ring);
		group_type = mip->mi_tx_group_type;
		cap_rings = &mip->mi_tx_rings_cap;
		/*
		 * See if we need to take it out of the MAC clients using
		 * this group
		 */
		if (MAC_GROUP_NO_CLIENT(group))
			break;
		mgcp = group->mrg_clients;
		defgrp = MAC_DEFAULT_TX_GROUP(mip);
		while (mgcp != NULL) {
			mcip = mgcp->mgc_client;
			mac_srs = MCIP_TX_SRS(mcip);
			tx = &mac_srs->srs_tx;
			mac_tx_client_quiesce((mac_client_handle_t)mcip);
			/*
			 * If we are here when removing rings from the
			 * defgroup, mac_reserve_tx_ring would have
			 * already deleted the ring from the MAC
			 * clients in the group.
			 */
			if (group != defgrp) {
				mac_tx_invoke_callbacks(mcip,
				    (mac_tx_cookie_t)
				    mac_tx_srs_get_soft_ring(mac_srs, ring));
				mac_tx_srs_del_ring(mac_srs, ring);
			}
			/*
			 * Additionally, if  we are left with only
			 * one ring in the group after this, we need
			 * to modify the mode etc. to. (We haven't
			 * yet taken the ring out, so we check with 2).
			 */
			if (group->mrg_cur_count == 2) {
				if (ring->mr_next == NULL)
					rem_ring = group->mrg_rings;
				else
					rem_ring = ring->mr_next;
				mac_tx_invoke_callbacks(mcip,
				    (mac_tx_cookie_t)
				    mac_tx_srs_get_soft_ring(mac_srs,
				    rem_ring));
				mac_tx_srs_del_ring(mac_srs, rem_ring);
				if (rem_ring->mr_state != MR_INUSE) {
					(void) mac_start_ring(rem_ring);
				}
				tx->st_arg2 = (void *)rem_ring;
				mac_tx_srs_stat_recreate(mac_srs, B_FALSE);
				ring_info = mac_hwring_getinfo(
				    (mac_ring_handle_t)rem_ring);
				/*
				 * We are  shrinking from multiple
				 * to 1 ring.
				 */
				if (mac_srs->srs_type & SRST_BW_CONTROL) {
					tx->st_mode = SRS_TX_BW;
				} else if (mac_tx_serialize ||
				    (ring_info & MAC_RING_TX_SERIALIZE)) {
					tx->st_mode = SRS_TX_SERIALIZE;
				} else {
					tx->st_mode = SRS_TX_DEFAULT;
				}
				tx->st_func = mac_tx_get_func(tx->st_mode);
			}
			mac_tx_client_restart((mac_client_handle_t)mcip);
			mgcp = mgcp->mgc_next;
		}
		break;
	}
	default:
		ASSERT(B_FALSE);
	}

	/*
	 * Remove the ring from the group.
	 */
	if (ring == group->mrg_rings)
		group->mrg_rings = ring->mr_next;
	else {
		mac_ring_t *pre;

		pre = group->mrg_rings;
		while (pre->mr_next != ring)
			pre = pre->mr_next;
		pre->mr_next = ring->mr_next;
	}
	group->mrg_cur_count--;

	if (!driver_call) {
		ASSERT(group_type == MAC_GROUP_TYPE_DYNAMIC);
		ASSERT(group->mrg_driver == NULL ||
		    cap_rings->mr_gremring != NULL);

		/*
		 * Remove the driver level hardware ring.
		 */
		if (group->mrg_driver != NULL) {
			cap_rings->mr_gremring(group->mrg_driver,
			    ring->mr_driver, ring->mr_type);
		}
	}

	ring->mr_gh = NULL;
	if (driver_call)
		mac_ring_free(mip, ring);
	else
		ring->mr_flag = 0;
}

/*
 * Move a ring to the target group. If needed, remove the ring from the group
 * that it currently belongs to.
 *
 * The caller need to enter MAC's perimeter by calling mac_perim_enter().
 */
static int
mac_group_mov_ring(mac_impl_t *mip, mac_group_t *d_group, mac_ring_t *ring)
{
	mac_group_t *s_group = (mac_group_t *)ring->mr_gh;
	int rv;

	ASSERT(MAC_PERIM_HELD((mac_handle_t)mip));
	ASSERT(d_group != NULL);
	ASSERT(s_group->mrg_mh == d_group->mrg_mh);

	if (s_group == d_group)
		return (0);

	/*
	 * Remove it from current group first.
	 */
	if (s_group != NULL)
		i_mac_group_rem_ring(s_group, ring, B_FALSE);

	/*
	 * Add it to the new group.
	 */
	rv = i_mac_group_add_ring(d_group, ring, 0);
	if (rv != 0) {
		/*
		 * Failed to add ring back to source group. If
		 * that fails, the ring is stuck in limbo, log message.
		 */
		if (i_mac_group_add_ring(s_group, ring, 0)) {
			cmn_err(CE_WARN, "%s: failed to move ring %p\n",
			    mip->mi_name, (void *)ring);
		}
	}

	return (rv);
}

/*
 * Find a MAC address according to its value.
 */
mac_address_t *
mac_find_macaddr(mac_impl_t *mip, uint8_t *mac_addr)
{
	mac_address_t *map;

	ASSERT(MAC_PERIM_HELD((mac_handle_t)mip));

	for (map = mip->mi_addresses; map != NULL; map = map->ma_next) {
		if (bcmp(mac_addr, map->ma_addr, map->ma_len) == 0)
			break;
	}

	return (map);
}

/*
 * Check whether the MAC address is shared by multiple clients.
 */
boolean_t
mac_check_macaddr_shared(mac_address_t *map)
{
	ASSERT(MAC_PERIM_HELD((mac_handle_t)map->ma_mip));

	return (map->ma_nusers > 1);
}

/*
 * Remove the specified MAC address from the MAC address list and free it.
 */
static void
mac_free_macaddr(mac_address_t *map)
{
	mac_impl_t *mip = map->ma_mip;

	ASSERT(MAC_PERIM_HELD((mac_handle_t)mip));
	ASSERT(mip->mi_addresses != NULL);

	map = mac_find_macaddr(mip, map->ma_addr);

	ASSERT(map != NULL);
	ASSERT(map->ma_nusers == 0);

	if (map == mip->mi_addresses) {
		mip->mi_addresses = map->ma_next;
	} else {
		mac_address_t *pre;

		pre = mip->mi_addresses;
		while (pre->ma_next != map)
			pre = pre->ma_next;
		pre->ma_next = map->ma_next;
	}

	kmem_free(map, sizeof (mac_address_t));
}

/*
 * Add a MAC address reference for a client. If the desired MAC address
 * exists, add a reference to it. Otherwise, add the new address by adding
 * it to a reserved group or setting promiscuous mode. Won't try different
 * group is the group is non-NULL, so the caller must explictly share
 * default group when needed.
 *
 * Note, the primary MAC address is initialized at registration time, so
 * to add it to default group only need to activate it if its reference
 * count is still zero. Also, some drivers may not have advertised RINGS
 * capability.
 */
int
mac_add_macaddr(mac_impl_t *mip, mac_group_t *group, uint8_t *mac_addr,
    boolean_t use_hw)
{
	mac_address_t *map;
	int err = 0;
	boolean_t allocated_map = B_FALSE;

	ASSERT(MAC_PERIM_HELD((mac_handle_t)mip));

	map = mac_find_macaddr(mip, mac_addr);

	/*
	 * If the new MAC address has not been added. Allocate a new one
	 * and set it up.
	 */
	if (map == NULL) {
		map = kmem_zalloc(sizeof (mac_address_t), KM_SLEEP);
		map->ma_len = mip->mi_type->mt_addr_length;
		bcopy(mac_addr, map->ma_addr, map->ma_len);
		map->ma_nusers = 0;
		map->ma_group = group;
		map->ma_mip = mip;

		/* add the new MAC address to the head of the address list */
		map->ma_next = mip->mi_addresses;
		mip->mi_addresses = map;

		allocated_map = B_TRUE;
	}

	ASSERT(map->ma_group == NULL || map->ma_group == group);
	if (map->ma_group == NULL)
		map->ma_group = group;

	/*
	 * If the MAC address is already in use, simply account for the
	 * new client.
	 */
	if (map->ma_nusers++ > 0)
		return (0);

	/*
	 * Activate this MAC address by adding it to the reserved group.
	 */
	if (group != NULL) {
		err = mac_group_addmac(group, (const uint8_t *)mac_addr);
		if (err == 0) {
			map->ma_type = MAC_ADDRESS_TYPE_UNICAST_CLASSIFIED;
			return (0);
		}
	}

	/*
	 * The MAC address addition failed. If the client requires a
	 * hardware classified MAC address, fail the operation.
	 */
	if (use_hw) {
		err = ENOSPC;
		goto bail;
	}

	/*
	 * Try promiscuous mode.
	 *
	 * For drivers that don't advertise RINGS capability, do
	 * nothing for the primary address.
	 */
	if ((group == NULL) &&
	    (bcmp(map->ma_addr, mip->mi_addr, map->ma_len) == 0)) {
		map->ma_type = MAC_ADDRESS_TYPE_UNICAST_CLASSIFIED;
		return (0);
	}

	/*
	 * Enable promiscuous mode in order to receive traffic
	 * to the new MAC address.
	 */
	if ((err = i_mac_promisc_set(mip, B_TRUE)) == 0) {
		map->ma_type = MAC_ADDRESS_TYPE_UNICAST_PROMISC;
		return (0);
	}

	/*
	 * Free the MAC address that could not be added. Don't free
	 * a pre-existing address, it could have been the entry
	 * for the primary MAC address which was pre-allocated by
	 * mac_init_macaddr(), and which must remain on the list.
	 */
bail:
	map->ma_nusers--;
	if (allocated_map)
		mac_free_macaddr(map);
	return (err);
}

/*
 * Remove a reference to a MAC address. This may cause to remove the MAC
 * address from an associated group or to turn off promiscuous mode.
 * The caller needs to handle the failure properly.
 */
int
mac_remove_macaddr(mac_address_t *map)
{
	mac_impl_t *mip = map->ma_mip;
	int err = 0;

	ASSERT(MAC_PERIM_HELD((mac_handle_t)mip));

	ASSERT(map == mac_find_macaddr(mip, map->ma_addr));

	/*
	 * If it's not the last client using this MAC address, only update
	 * the MAC clients count.
	 */
	if (--map->ma_nusers > 0)
		return (0);

	/*
	 * The MAC address is no longer used by any MAC client, so remove
	 * it from its associated group, or turn off promiscuous mode
	 * if it was enabled for the MAC address.
	 */
	switch (map->ma_type) {
	case MAC_ADDRESS_TYPE_UNICAST_CLASSIFIED:
		/*
		 * Don't free the preset primary address for drivers that
		 * don't advertise RINGS capability.
		 */
		if (map->ma_group == NULL)
			return (0);

		err = mac_group_remmac(map->ma_group, map->ma_addr);
		if (err == 0)
			map->ma_group = NULL;
		break;
	case MAC_ADDRESS_TYPE_UNICAST_PROMISC:
		err = i_mac_promisc_set(mip, B_FALSE);
		break;
	default:
		ASSERT(B_FALSE);
	}

	if (err != 0)
		return (err);

	/*
	 * We created MAC address for the primary one at registration, so we
	 * won't free it here. mac_fini_macaddr() will take care of it.
	 */
	if (bcmp(map->ma_addr, mip->mi_addr, map->ma_len) != 0)
		mac_free_macaddr(map);

	return (0);
}

/*
 * Update an existing MAC address. The caller need to make sure that the new
 * value has not been used.
 */
int
mac_update_macaddr(mac_address_t *map, uint8_t *mac_addr)
{
	mac_impl_t *mip = map->ma_mip;
	int err = 0;

	ASSERT(MAC_PERIM_HELD((mac_handle_t)mip));
	ASSERT(mac_find_macaddr(mip, mac_addr) == NULL);

	switch (map->ma_type) {
	case MAC_ADDRESS_TYPE_UNICAST_CLASSIFIED:
		/*
		 * Update the primary address for drivers that are not
		 * RINGS capable.
		 */
		if (mip->mi_rx_groups == NULL) {
			err = mip->mi_unicst(mip->mi_driver, (const uint8_t *)
			    mac_addr);
			if (err != 0)
				return (err);
			break;
		}

		/*
		 * If this MAC address is not currently in use,
		 * simply break out and update the value.
		 */
		if (map->ma_nusers == 0)
			break;

		/*
		 * Need to replace the MAC address associated with a group.
		 */
		err = mac_group_remmac(map->ma_group, map->ma_addr);
		if (err != 0)
			return (err);

		err = mac_group_addmac(map->ma_group, mac_addr);

		/*
		 * Failure hints hardware error. The MAC layer needs to
		 * have error notification facility to handle this.
		 * Now, simply try to restore the value.
		 */
		if (err != 0)
			(void) mac_group_addmac(map->ma_group, map->ma_addr);

		break;
	case MAC_ADDRESS_TYPE_UNICAST_PROMISC:
		/*
		 * Need to do nothing more if in promiscuous mode.
		 */
		break;
	default:
		ASSERT(B_FALSE);
	}

	/*
	 * Successfully replaced the MAC address.
	 */
	if (err == 0)
		bcopy(mac_addr, map->ma_addr, map->ma_len);

	return (err);
}

/*
 * Freshen the MAC address with new value. Its caller must have updated the
 * hardware MAC address before calling this function.
 * This funcitons is supposed to be used to handle the MAC address change
 * notification from underlying drivers.
 */
void
mac_freshen_macaddr(mac_address_t *map, uint8_t *mac_addr)
{
	mac_impl_t *mip = map->ma_mip;

	ASSERT(MAC_PERIM_HELD((mac_handle_t)mip));
	ASSERT(mac_find_macaddr(mip, mac_addr) == NULL);

	/*
	 * Freshen the MAC address with new value.
	 */
	bcopy(mac_addr, map->ma_addr, map->ma_len);
	bcopy(mac_addr, mip->mi_addr, map->ma_len);

	/*
	 * Update all MAC clients that share this MAC address.
	 */
	mac_unicast_update_clients(mip, map);
}

/*
 * Set up the primary MAC address.
 */
void
mac_init_macaddr(mac_impl_t *mip)
{
	mac_address_t *map;

	/*
	 * The reference count is initialized to zero, until it's really
	 * activated.
	 */
	map = kmem_zalloc(sizeof (mac_address_t), KM_SLEEP);
	map->ma_len = mip->mi_type->mt_addr_length;
	bcopy(mip->mi_addr, map->ma_addr, map->ma_len);

	/*
	 * If driver advertises RINGS capability, it shouldn't have initialized
	 * its primary MAC address. For other drivers, including VNIC, the
	 * primary address must work after registration.
	 */
	if (mip->mi_rx_groups == NULL)
		map->ma_type = MAC_ADDRESS_TYPE_UNICAST_CLASSIFIED;

	map->ma_mip = mip;

	mip->mi_addresses = map;
}

/*
 * Clean up the primary MAC address. Note, only one primary MAC address
 * is allowed. All other MAC addresses must have been freed appropriately.
 */
void
mac_fini_macaddr(mac_impl_t *mip)
{
	mac_address_t *map = mip->mi_addresses;

	if (map == NULL)
		return;

	/*
	 * If mi_addresses is initialized, there should be exactly one
	 * entry left on the list with no users.
	 */
	ASSERT(map->ma_nusers == 0);
	ASSERT(map->ma_next == NULL);

	kmem_free(map, sizeof (mac_address_t));
	mip->mi_addresses = NULL;
}

/*
 * Logging related functions.
 *
 * Note that Kernel statistics have been extended to maintain fine
 * granularity of statistics viz. hardware lane, software lane, fanout
 * stats etc. However, extended accounting continues to support only
 * aggregate statistics like before.
 */

/* Write the flow description to a netinfo_t record */
static netinfo_t *
mac_write_flow_desc(flow_entry_t *flent, mac_client_impl_t *mcip)
{
	netinfo_t		*ninfo;
	net_desc_t		*ndesc;
	flow_desc_t		*fdesc;
	mac_resource_props_t	*mrp;

	ninfo = kmem_zalloc(sizeof (netinfo_t), KM_NOSLEEP);
	if (ninfo == NULL)
		return (NULL);
	ndesc = kmem_zalloc(sizeof (net_desc_t), KM_NOSLEEP);
	if (ndesc == NULL) {
		kmem_free(ninfo, sizeof (netinfo_t));
		return (NULL);
	}

	/*
	 * Grab the fe_lock to see a self-consistent fe_flow_desc.
	 * Updates to the fe_flow_desc are done under the fe_lock
	 */
	mutex_enter(&flent->fe_lock);
	fdesc = &flent->fe_flow_desc;
	mrp = &flent->fe_resource_props;

	ndesc->nd_name = flent->fe_flow_name;
	ndesc->nd_devname = mcip->mci_name;
	bcopy(fdesc->fd_src_mac, ndesc->nd_ehost, ETHERADDRL);
	bcopy(fdesc->fd_dst_mac, ndesc->nd_edest, ETHERADDRL);
	ndesc->nd_sap = htonl(fdesc->fd_sap);
	ndesc->nd_isv4 = (uint8_t)fdesc->fd_ipversion == IPV4_VERSION;
	ndesc->nd_bw_limit = mrp->mrp_maxbw;
	if (ndesc->nd_isv4) {
		ndesc->nd_saddr[3] = htonl(fdesc->fd_local_addr.s6_addr32[3]);
		ndesc->nd_daddr[3] = htonl(fdesc->fd_remote_addr.s6_addr32[3]);
	} else {
		bcopy(&fdesc->fd_local_addr, ndesc->nd_saddr, IPV6_ADDR_LEN);
		bcopy(&fdesc->fd_remote_addr, ndesc->nd_daddr, IPV6_ADDR_LEN);
	}
	ndesc->nd_sport = htons(fdesc->fd_local_port);
	ndesc->nd_dport = htons(fdesc->fd_remote_port);
	ndesc->nd_protocol = (uint8_t)fdesc->fd_protocol;
	mutex_exit(&flent->fe_lock);

	ninfo->ni_record = ndesc;
	ninfo->ni_size = sizeof (net_desc_t);
	ninfo->ni_type = EX_NET_FLDESC_REC;

	return (ninfo);
}

/* Write the flow statistics to a netinfo_t record */
static netinfo_t *
mac_write_flow_stats(flow_entry_t *flent)
{
	netinfo_t		*ninfo;
	net_stat_t		*nstat;
	mac_soft_ring_set_t	*mac_srs;
	mac_rx_stats_t		*mac_rx_stat;
	mac_tx_stats_t		*mac_tx_stat;
	int			i;

	ninfo = kmem_zalloc(sizeof (netinfo_t), KM_NOSLEEP);
	if (ninfo == NULL)
		return (NULL);
	nstat = kmem_zalloc(sizeof (net_stat_t), KM_NOSLEEP);
	if (nstat == NULL) {
		kmem_free(ninfo, sizeof (netinfo_t));
		return (NULL);
	}

	nstat->ns_name = flent->fe_flow_name;
	for (i = 0; i < flent->fe_rx_srs_cnt; i++) {
		mac_srs = (mac_soft_ring_set_t *)flent->fe_rx_srs[i];
		mac_rx_stat = &mac_srs->srs_rx.sr_stat;

		nstat->ns_ibytes += mac_rx_stat->mrs_intrbytes +
		    mac_rx_stat->mrs_pollbytes + mac_rx_stat->mrs_lclbytes;
		nstat->ns_ipackets += mac_rx_stat->mrs_intrcnt +
		    mac_rx_stat->mrs_pollcnt + mac_rx_stat->mrs_lclcnt;
		nstat->ns_oerrors += mac_rx_stat->mrs_ierrors;
	}

	mac_srs = (mac_soft_ring_set_t *)(flent->fe_tx_srs);
	if (mac_srs != NULL) {
		mac_tx_stat = &mac_srs->srs_tx.st_stat;

		nstat->ns_obytes = mac_tx_stat->mts_obytes;
		nstat->ns_opackets = mac_tx_stat->mts_opackets;
		nstat->ns_oerrors = mac_tx_stat->mts_oerrors;
	}

	ninfo->ni_record = nstat;
	ninfo->ni_size = sizeof (net_stat_t);
	ninfo->ni_type = EX_NET_FLSTAT_REC;

	return (ninfo);
}

/* Write the link description to a netinfo_t record */
static netinfo_t *
mac_write_link_desc(mac_client_impl_t *mcip)
{
	netinfo_t		*ninfo;
	net_desc_t		*ndesc;
	flow_entry_t		*flent = mcip->mci_flent;

	ninfo = kmem_zalloc(sizeof (netinfo_t), KM_NOSLEEP);
	if (ninfo == NULL)
		return (NULL);
	ndesc = kmem_zalloc(sizeof (net_desc_t), KM_NOSLEEP);
	if (ndesc == NULL) {
		kmem_free(ninfo, sizeof (netinfo_t));
		return (NULL);
	}

	ndesc->nd_name = mcip->mci_name;
	ndesc->nd_devname = mcip->mci_name;
	ndesc->nd_isv4 = B_TRUE;
	/*
	 * Grab the fe_lock to see a self-consistent fe_flow_desc.
	 * Updates to the fe_flow_desc are done under the fe_lock
	 * after removing the flent from the flow table.
	 */
	mutex_enter(&flent->fe_lock);
	bcopy(flent->fe_flow_desc.fd_src_mac, ndesc->nd_ehost, ETHERADDRL);
	mutex_exit(&flent->fe_lock);

	ninfo->ni_record = ndesc;
	ninfo->ni_size = sizeof (net_desc_t);
	ninfo->ni_type = EX_NET_LNDESC_REC;

	return (ninfo);
}

/* Write the link statistics to a netinfo_t record */
static netinfo_t *
mac_write_link_stats(mac_client_impl_t *mcip)
{
	netinfo_t		*ninfo;
	net_stat_t		*nstat;
	flow_entry_t		*flent;
	mac_soft_ring_set_t	*mac_srs;
	mac_rx_stats_t		*mac_rx_stat;
	mac_tx_stats_t		*mac_tx_stat;
	int			i;

	ninfo = kmem_zalloc(sizeof (netinfo_t), KM_NOSLEEP);
	if (ninfo == NULL)
		return (NULL);
	nstat = kmem_zalloc(sizeof (net_stat_t), KM_NOSLEEP);
	if (nstat == NULL) {
		kmem_free(ninfo, sizeof (netinfo_t));
		return (NULL);
	}

	nstat->ns_name = mcip->mci_name;
	flent = mcip->mci_flent;
	if (flent != NULL)  {
		for (i = 0; i < flent->fe_rx_srs_cnt; i++) {
			mac_srs = (mac_soft_ring_set_t *)flent->fe_rx_srs[i];
			mac_rx_stat = &mac_srs->srs_rx.sr_stat;

			nstat->ns_ibytes += mac_rx_stat->mrs_intrbytes +
			    mac_rx_stat->mrs_pollbytes +
			    mac_rx_stat->mrs_lclbytes;
			nstat->ns_ipackets += mac_rx_stat->mrs_intrcnt +
			    mac_rx_stat->mrs_pollcnt + mac_rx_stat->mrs_lclcnt;
			nstat->ns_oerrors += mac_rx_stat->mrs_ierrors;
		}
	}

	mac_srs = (mac_soft_ring_set_t *)(mcip->mci_flent->fe_tx_srs);
	if (mac_srs != NULL) {
		mac_tx_stat = &mac_srs->srs_tx.st_stat;

		nstat->ns_obytes = mac_tx_stat->mts_obytes;
		nstat->ns_opackets = mac_tx_stat->mts_opackets;
		nstat->ns_oerrors = mac_tx_stat->mts_oerrors;
	}

	ninfo->ni_record = nstat;
	ninfo->ni_size = sizeof (net_stat_t);
	ninfo->ni_type = EX_NET_LNSTAT_REC;

	return (ninfo);
}

typedef struct i_mac_log_state_s {
	boolean_t	mi_last;
	int		mi_fenable;
	int		mi_lenable;
	list_t		*mi_list;
} i_mac_log_state_t;

/*
 * For a given flow, if the description has not been logged before, do it now.
 * If it is a VNIC, then we have collected information about it from the MAC
 * table, so skip it.
 *
 * Called through mac_flow_walk_nolock()
 *
 * Return 0 if successful.
 */
static int
mac_log_flowinfo(flow_entry_t *flent, void *arg)
{
	mac_client_impl_t	*mcip = flent->fe_mcip;
	i_mac_log_state_t	*lstate = arg;
	netinfo_t		*ninfo;

	if (mcip == NULL)
		return (0);

	/*
	 * If the name starts with "vnic", and fe_user_generated is true (to
	 * exclude the mcast and active flow entries created implicitly for
	 * a vnic, it is a VNIC flow.  i.e. vnic1 is a vnic flow,
	 * vnic/bge1/mcast1 is not and neither is vnic/bge1/active.
	 */
	if (strncasecmp(flent->fe_flow_name, "vnic", 4) == 0 &&
	    (flent->fe_type & FLOW_USER) != 0) {
		return (0);
	}

	if (!flent->fe_desc_logged) {
		/*
		 * We don't return error because we want to continue the
		 * walk in case this is the last walk which means we
		 * need to reset fe_desc_logged in all the flows.
		 */
		if ((ninfo = mac_write_flow_desc(flent, mcip)) == NULL)
			return (0);
		list_insert_tail(lstate->mi_list, ninfo);
		flent->fe_desc_logged = B_TRUE;
	}

	/*
	 * Regardless of the error, we want to proceed in case we have to
	 * reset fe_desc_logged.
	 */
	ninfo = mac_write_flow_stats(flent);
	if (ninfo == NULL)
		return (-1);

	list_insert_tail(lstate->mi_list, ninfo);

	if (mcip != NULL && !(mcip->mci_state_flags & MCIS_DESC_LOGGED))
		flent->fe_desc_logged = B_FALSE;

	return (0);
}

/*
 * Log the description for each mac client of this mac_impl_t, if it
 * hasn't already been done. Additionally, log statistics for the link as
 * well. Walk the flow table and log information for each flow as well.
 * If it is the last walk (mci_last), then we turn off mci_desc_logged (and
 * also fe_desc_logged, if flow logging is on) since we want to log the
 * description if and when logging is restarted.
 *
 * Return 0 upon success or -1 upon failure
 */
static int
i_mac_impl_log(mac_impl_t *mip, i_mac_log_state_t *lstate)
{
	mac_client_impl_t	*mcip;
	netinfo_t		*ninfo;

	i_mac_perim_enter(mip);
	/*
	 * Only walk the client list for NIC and etherstub
	 */
	if ((mip->mi_state_flags & MIS_DISABLED) ||
	    ((mip->mi_state_flags & MIS_IS_VNIC) &&
	    (mac_get_lower_mac_handle((mac_handle_t)mip) != NULL))) {
		i_mac_perim_exit(mip);
		return (0);
	}

	for (mcip = mip->mi_clients_list; mcip != NULL;
	    mcip = mcip->mci_client_next) {
		if (!MCIP_DATAPATH_SETUP(mcip))
			continue;
		if (lstate->mi_lenable) {
			if (!(mcip->mci_state_flags & MCIS_DESC_LOGGED)) {
				ninfo = mac_write_link_desc(mcip);
				if (ninfo == NULL) {
				/*
				 * We can't terminate it if this is the last
				 * walk, else there might be some links with
				 * mi_desc_logged set to true, which means
				 * their description won't be logged the next
				 * time logging is started (similarly for the
				 * flows within such links). We can continue
				 * without walking the flow table (i.e. to
				 * set fe_desc_logged to false) because we
				 * won't have written any flow stuff for this
				 * link as we haven't logged the link itself.
				 */
					i_mac_perim_exit(mip);
					if (lstate->mi_last)
						return (0);
					else
						return (-1);
				}
				mcip->mci_state_flags |= MCIS_DESC_LOGGED;
				list_insert_tail(lstate->mi_list, ninfo);
			}
		}

		ninfo = mac_write_link_stats(mcip);
		if (ninfo == NULL && !lstate->mi_last) {
			i_mac_perim_exit(mip);
			return (-1);
		}
		list_insert_tail(lstate->mi_list, ninfo);

		if (lstate->mi_last)
			mcip->mci_state_flags &= ~MCIS_DESC_LOGGED;

		if (lstate->mi_fenable) {
			if (mcip->mci_subflow_tab != NULL) {
				(void) mac_flow_walk_nolock(
				    mcip->mci_subflow_tab, mac_log_flowinfo,
				    lstate);
			}
		}
	}
	i_mac_perim_exit(mip);
	return (0);
}

/*
 * modhash walker function to add a mac_impl_t to a list
 */
/*ARGSUSED*/
static uint_t
i_mac_impl_list_walker(mod_hash_key_t key, mod_hash_val_t *val, void *arg)
{
	list_t			*list = (list_t *)arg;
	mac_impl_t		*mip = (mac_impl_t *)val;

	if ((mip->mi_state_flags & MIS_DISABLED) == 0) {
		list_insert_tail(list, mip);
		mip->mi_ref++;
	}

	return (MH_WALK_CONTINUE);
}

void
i_mac_log_info(list_t *net_log_list, i_mac_log_state_t *lstate)
{
	list_t			mac_impl_list;
	mac_impl_t		*mip;
	netinfo_t		*ninfo;

	/* Create list of mac_impls */
	ASSERT(RW_LOCK_HELD(&i_mac_impl_lock));
	list_create(&mac_impl_list, sizeof (mac_impl_t), offsetof(mac_impl_t,
	    mi_node));
	mod_hash_walk(i_mac_impl_hash, i_mac_impl_list_walker, &mac_impl_list);
	rw_exit(&i_mac_impl_lock);

	/* Create log entries for each mac_impl */
	for (mip = list_head(&mac_impl_list); mip != NULL;
	    mip = list_next(&mac_impl_list, mip)) {
		if (i_mac_impl_log(mip, lstate) != 0)
			continue;
	}

	/* Remove elements and destroy list of mac_impls */
	rw_enter(&i_mac_impl_lock, RW_WRITER);
	while ((mip = list_remove_tail(&mac_impl_list)) != NULL) {
		mip->mi_ref--;
	}
	rw_exit(&i_mac_impl_lock);
	list_destroy(&mac_impl_list);

	/*
	 * Write log entries to files outside of locks, free associated
	 * structures, and remove entries from the list.
	 */
	while ((ninfo = list_head(net_log_list)) != NULL) {
		(void) exacct_commit_netinfo(ninfo->ni_record, ninfo->ni_type);
		list_remove(net_log_list, ninfo);
		kmem_free(ninfo->ni_record, ninfo->ni_size);
		kmem_free(ninfo, sizeof (*ninfo));
	}
	list_destroy(net_log_list);
}

/*
 * The timer thread that runs every mac_logging_interval seconds and logs
 * link and/or flow information.
 */
/* ARGSUSED */
void
mac_log_linkinfo(void *arg)
{
	i_mac_log_state_t	lstate;
	list_t			net_log_list;

	list_create(&net_log_list, sizeof (netinfo_t),
	    offsetof(netinfo_t, ni_link));

	rw_enter(&i_mac_impl_lock, RW_READER);
	if (!mac_flow_log_enable && !mac_link_log_enable) {
		rw_exit(&i_mac_impl_lock);
		return;
	}
	lstate.mi_fenable = mac_flow_log_enable;
	lstate.mi_lenable = mac_link_log_enable;
	lstate.mi_last = B_FALSE;
	lstate.mi_list = &net_log_list;

	/* Write log entries for each mac_impl in the list */
	i_mac_log_info(&net_log_list, &lstate);

	if (mac_flow_log_enable || mac_link_log_enable) {
		mac_logging_timer = timeout(mac_log_linkinfo, NULL,
		    SEC_TO_TICK(mac_logging_interval));
	}
}

typedef struct i_mac_fastpath_state_s {
	boolean_t	mf_disable;
	int		mf_err;
} i_mac_fastpath_state_t;

/* modhash walker function to enable or disable fastpath */
/*ARGSUSED*/
static uint_t
i_mac_fastpath_walker(mod_hash_key_t key, mod_hash_val_t *val,
    void *arg)
{
	i_mac_fastpath_state_t	*state = arg;
	mac_handle_t		mh = (mac_handle_t)val;

	if (state->mf_disable)
		state->mf_err = mac_fastpath_disable(mh);
	else
		mac_fastpath_enable(mh);

	return (state->mf_err == 0 ? MH_WALK_CONTINUE : MH_WALK_TERMINATE);
}

/*
 * Start the logging timer.
 */
int
mac_start_logusage(mac_logtype_t type, uint_t interval)
{
	i_mac_fastpath_state_t	dstate = {B_TRUE, 0};
	i_mac_fastpath_state_t	estate = {B_FALSE, 0};
	int			err;

	rw_enter(&i_mac_impl_lock, RW_WRITER);
	switch (type) {
	case MAC_LOGTYPE_FLOW:
		if (mac_flow_log_enable) {
			rw_exit(&i_mac_impl_lock);
			return (0);
		}
		/* FALLTHRU */
	case MAC_LOGTYPE_LINK:
		if (mac_link_log_enable) {
			rw_exit(&i_mac_impl_lock);
			return (0);
		}
		break;
	default:
		ASSERT(0);
	}

	/* Disable fastpath */
	mod_hash_walk(i_mac_impl_hash, i_mac_fastpath_walker, &dstate);
	if ((err = dstate.mf_err) != 0) {
		/* Reenable fastpath  */
		mod_hash_walk(i_mac_impl_hash, i_mac_fastpath_walker, &estate);
		rw_exit(&i_mac_impl_lock);
		return (err);
	}

	switch (type) {
	case MAC_LOGTYPE_FLOW:
		mac_flow_log_enable = B_TRUE;
		/* FALLTHRU */
	case MAC_LOGTYPE_LINK:
		mac_link_log_enable = B_TRUE;
		break;
	}

	mac_logging_interval = interval;
	rw_exit(&i_mac_impl_lock);
	mac_log_linkinfo(NULL);
	return (0);
}

/*
 * Stop the logging timer if both link and flow logging are turned off.
 */
void
mac_stop_logusage(mac_logtype_t type)
{
	i_mac_log_state_t	lstate;
	i_mac_fastpath_state_t	estate = {B_FALSE, 0};
	list_t			net_log_list;

	list_create(&net_log_list, sizeof (netinfo_t),
	    offsetof(netinfo_t, ni_link));

	rw_enter(&i_mac_impl_lock, RW_WRITER);

	lstate.mi_fenable = mac_flow_log_enable;
	lstate.mi_lenable = mac_link_log_enable;
	lstate.mi_list = &net_log_list;

	/* Last walk */
	lstate.mi_last = B_TRUE;

	switch (type) {
	case MAC_LOGTYPE_FLOW:
		if (lstate.mi_fenable) {
			ASSERT(mac_link_log_enable);
			mac_flow_log_enable = B_FALSE;
			mac_link_log_enable = B_FALSE;
			break;
		}
		/* FALLTHRU */
	case MAC_LOGTYPE_LINK:
		if (!lstate.mi_lenable || mac_flow_log_enable) {
			rw_exit(&i_mac_impl_lock);
			return;
		}
		mac_link_log_enable = B_FALSE;
		break;
	default:
		ASSERT(0);
	}

	/* Reenable fastpath */
	mod_hash_walk(i_mac_impl_hash, i_mac_fastpath_walker, &estate);

	(void) untimeout(mac_logging_timer);
	mac_logging_timer = 0;

	/* Write log entries for each mac_impl in the list */
	i_mac_log_info(&net_log_list, &lstate);
}

/*
 * Walk the rx and tx SRS/SRs for a flow and update the priority value.
 */
void
mac_flow_update_priority(mac_client_impl_t *mcip, flow_entry_t *flent)
{
	pri_t			pri;
	int			count;
	mac_soft_ring_set_t	*mac_srs;

	if (flent->fe_rx_srs_cnt <= 0)
		return;

	if (((mac_soft_ring_set_t *)flent->fe_rx_srs[0])->srs_type ==
	    SRST_FLOW) {
		pri = FLOW_PRIORITY(mcip->mci_min_pri,
		    mcip->mci_max_pri,
		    flent->fe_resource_props.mrp_priority);
	} else {
		pri = mcip->mci_max_pri;
	}

	for (count = 0; count < flent->fe_rx_srs_cnt; count++) {
		mac_srs = flent->fe_rx_srs[count];
		mac_update_srs_priority(mac_srs, pri);
	}
	/*
	 * If we have a Tx SRS, we need to modify all the threads associated
	 * with it.
	 */
	if (flent->fe_tx_srs != NULL)
		mac_update_srs_priority(flent->fe_tx_srs, pri);
}

/*
 * RX and TX rings are reserved according to different semantics depending
 * on the requests from the MAC clients and type of rings:
 *
 * On the Tx side, by default we reserve individual rings, independently from
 * the groups.
 *
 * On the Rx side, the reservation is at the granularity of the group
 * of rings, and used for v12n level 1 only. It has a special case for the
 * primary client.
 *
 * If a share is allocated to a MAC client, we allocate a TX group and an
 * RX group to the client, and assign TX rings and RX rings to these
 * groups according to information gathered from the driver through
 * the share capability.
 *
 * The foreseable evolution of Rx rings will handle v12n level 2 and higher
 * to allocate individual rings out of a group and program the hw classifier
 * based on IP address or higher level criteria.
 */

/*
 * mac_reserve_tx_ring()
 * Reserve a unused ring by marking it with MR_INUSE state.
 * As reserved, the ring is ready to function.
 *
 * Notes for Hybrid I/O:
 *
 * If a specific ring is needed, it is specified through the desired_ring
 * argument. Otherwise that argument is set to NULL.
 * If the desired ring was previous allocated to another client, this
 * function swaps it with a new ring from the group of unassigned rings.
 */
mac_ring_t *
mac_reserve_tx_ring(mac_impl_t *mip, mac_ring_t *desired_ring)
{
	mac_group_t		*group;
	mac_grp_client_t	*mgcp;
	mac_client_impl_t	*mcip;
	mac_soft_ring_set_t	*srs;

	ASSERT(MAC_PERIM_HELD((mac_handle_t)mip));

	/*
	 * Find an available ring and start it before changing its status.
	 * The unassigned rings are at the end of the mi_tx_groups
	 * array.
	 */
	group = MAC_DEFAULT_TX_GROUP(mip);

	/* Can't take the default ring out of the default group */
	ASSERT(desired_ring != (mac_ring_t *)mip->mi_default_tx_ring);

	if (desired_ring->mr_state == MR_FREE) {
		ASSERT(MAC_GROUP_NO_CLIENT(group));
		if (mac_start_ring(desired_ring) != 0)
			return (NULL);
		return (desired_ring);
	}
	/*
	 * There are clients using this ring, so let's move the clients
	 * away from using this ring.
	 */
	for (mgcp = group->mrg_clients; mgcp != NULL; mgcp = mgcp->mgc_next) {
		mcip = mgcp->mgc_client;
		mac_tx_client_quiesce((mac_client_handle_t)mcip);
		srs = MCIP_TX_SRS(mcip);
		ASSERT(mac_tx_srs_ring_present(srs, desired_ring));
		mac_tx_invoke_callbacks(mcip,
		    (mac_tx_cookie_t)mac_tx_srs_get_soft_ring(srs,
		    desired_ring));
		mac_tx_srs_del_ring(srs, desired_ring);
		mac_tx_client_restart((mac_client_handle_t)mcip);
	}
	return (desired_ring);
}

/*
 * For a reserved group with multiple clients, return the primary client.
 */
static mac_client_impl_t *
mac_get_grp_primary(mac_group_t *grp)
{
	mac_grp_client_t	*mgcp = grp->mrg_clients;
	mac_client_impl_t	*mcip;

	while (mgcp != NULL) {
		mcip = mgcp->mgc_client;
		if (mcip->mci_flent->fe_type & FLOW_PRIMARY_MAC)
			return (mcip);
		mgcp = mgcp->mgc_next;
	}
	return (NULL);
}

/*
 * Hybrid I/O specifies the ring that should be given to a share.
 * If the ring is already used by clients, then we need to release
 * the ring back to the default group so that we can give it to
 * the share. This means the clients using this ring now get a
 * replacement ring. If there aren't any replacement rings, this
 * function returns a failure.
 */
static int
mac_reclaim_ring_from_grp(mac_impl_t *mip, mac_ring_type_t ring_type,
    mac_ring_t *ring, mac_ring_t **rings, int nrings)
{
	mac_group_t		*group = (mac_group_t *)ring->mr_gh;
	mac_resource_props_t	*mrp;
	mac_client_impl_t	*mcip;
	mac_group_t		*defgrp;
	mac_ring_t		*tring;
	mac_group_t		*tgrp;
	int			i;
	int			j;

	mcip = MAC_GROUP_ONLY_CLIENT(group);
	if (mcip == NULL)
		mcip = mac_get_grp_primary(group);
	ASSERT(mcip != NULL);
	ASSERT(mcip->mci_share == NULL);

	mrp = MCIP_RESOURCE_PROPS(mcip);
	if (ring_type == MAC_RING_TYPE_RX) {
		defgrp = mip->mi_rx_donor_grp;
		if ((mrp->mrp_mask & MRP_RX_RINGS) == 0) {
			/* Need to put this mac client in the default group */
			if (mac_rx_switch_group(mcip, group, defgrp) != 0)
				return (ENOSPC);
		} else {
			/*
			 * Switch this ring with some other ring from
			 * the default group.
			 */
			for (tring = defgrp->mrg_rings; tring != NULL;
			    tring = tring->mr_next) {
				if (tring->mr_index == 0)
					continue;
				for (j = 0; j < nrings; j++) {
					if (rings[j] == tring)
						break;
				}
				if (j >= nrings)
					break;
			}
			if (tring == NULL)
				return (ENOSPC);
			if (mac_group_mov_ring(mip, group, tring) != 0)
				return (ENOSPC);
			if (mac_group_mov_ring(mip, defgrp, ring) != 0) {
				(void) mac_group_mov_ring(mip, defgrp, tring);
				return (ENOSPC);
			}
		}
		ASSERT(ring->mr_gh == (mac_group_handle_t)defgrp);
		return (0);
	}

	defgrp = MAC_DEFAULT_TX_GROUP(mip);
	if (ring == (mac_ring_t *)mip->mi_default_tx_ring) {
		/*
		 * See if we can get a spare ring to replace the default
		 * ring.
		 */
		if (defgrp->mrg_cur_count == 1) {
			/*
			 * Need to get a ring from another client, see if
			 * there are any clients that can be moved to
			 * the default group, thereby freeing some rings.
			 */
			for (i = 0; i < mip->mi_tx_group_count; i++) {
				tgrp = &mip->mi_tx_groups[i];
				if (tgrp->mrg_state ==
				    MAC_GROUP_STATE_REGISTERED) {
					continue;
				}
				mcip = MAC_GROUP_ONLY_CLIENT(tgrp);
				if (mcip == NULL)
					mcip = mac_get_grp_primary(tgrp);
				ASSERT(mcip != NULL);
				mrp = MCIP_RESOURCE_PROPS(mcip);
				if ((mrp->mrp_mask & MRP_TX_RINGS) == 0) {
					ASSERT(tgrp->mrg_cur_count == 1);
					/*
					 * If this ring is part of the
					 * rings asked by the share we cannot
					 * use it as the default ring.
					 */
					for (j = 0; j < nrings; j++) {
						if (rings[j] == tgrp->mrg_rings)
							break;
					}
					if (j < nrings)
						continue;
					mac_tx_client_quiesce(
					    (mac_client_handle_t)mcip);
					mac_tx_switch_group(mcip, tgrp,
					    defgrp);
					mac_tx_client_restart(
					    (mac_client_handle_t)mcip);
					break;
				}
			}
			/*
			 * All the rings are reserved, can't give up the
			 * default ring.
			 */
			if (defgrp->mrg_cur_count <= 1)
				return (ENOSPC);
		}
		/*
		 * Swap the default ring with another.
		 */
		for (tring = defgrp->mrg_rings; tring != NULL;
		    tring = tring->mr_next) {
			/*
			 * If this ring is part of the rings asked by the
			 * share we cannot use it as the default ring.
			 */
			for (j = 0; j < nrings; j++) {
				if (rings[j] == tring)
					break;
			}
			if (j >= nrings)
				break;
		}
		ASSERT(tring != NULL);
		mip->mi_default_tx_ring = (mac_ring_handle_t)tring;
		return (0);
	}
	/*
	 * The Tx ring is with a group reserved by a MAC client. See if
	 * we can swap it.
	 */
	ASSERT(group->mrg_state == MAC_GROUP_STATE_RESERVED);
	mcip = MAC_GROUP_ONLY_CLIENT(group);
	if (mcip == NULL)
		mcip = mac_get_grp_primary(group);
	ASSERT(mcip !=  NULL);
	mrp = MCIP_RESOURCE_PROPS(mcip);
	mac_tx_client_quiesce((mac_client_handle_t)mcip);
	if ((mrp->mrp_mask & MRP_TX_RINGS) == 0) {
		ASSERT(group->mrg_cur_count == 1);
		/* Put this mac client in the default group */
		mac_tx_switch_group(mcip, group, defgrp);
	} else {
		/*
		 * Switch this ring with some other ring from
		 * the default group.
		 */
		for (tring = defgrp->mrg_rings; tring != NULL;
		    tring = tring->mr_next) {
			if (tring == (mac_ring_t *)mip->mi_default_tx_ring)
				continue;
			/*
			 * If this ring is part of the rings asked by the
			 * share we cannot use it for swapping.
			 */
			for (j = 0; j < nrings; j++) {
				if (rings[j] == tring)
					break;
			}
			if (j >= nrings)
				break;
		}
		if (tring == NULL) {
			mac_tx_client_restart((mac_client_handle_t)mcip);
			return (ENOSPC);
		}
		if (mac_group_mov_ring(mip, group, tring) != 0) {
			mac_tx_client_restart((mac_client_handle_t)mcip);
			return (ENOSPC);
		}
		if (mac_group_mov_ring(mip, defgrp, ring) != 0) {
			(void) mac_group_mov_ring(mip, defgrp, tring);
			mac_tx_client_restart((mac_client_handle_t)mcip);
			return (ENOSPC);
		}
	}
	mac_tx_client_restart((mac_client_handle_t)mcip);
	ASSERT(ring->mr_gh == (mac_group_handle_t)defgrp);
	return (0);
}

/*
 * Populate a zero-ring group with rings. If the share is non-NULL,
 * the rings are chosen according to that share.
 * Invoked after allocating a new RX or TX group through
 * mac_reserve_rx_group() or mac_reserve_tx_group(), respectively.
 * Returns zero on success, an errno otherwise.
 */
int
i_mac_group_allocate_rings(mac_impl_t *mip, mac_ring_type_t ring_type,
    mac_group_t *src_group, mac_group_t *new_group, mac_share_handle_t share,
    uint32_t ringcnt)
{
	mac_ring_t **rings, *ring;
	uint_t nrings;
	int rv = 0, i = 0, j;

	ASSERT((ring_type == MAC_RING_TYPE_RX &&
	    mip->mi_rx_group_type == MAC_GROUP_TYPE_DYNAMIC) ||
	    (ring_type == MAC_RING_TYPE_TX &&
	    mip->mi_tx_group_type == MAC_GROUP_TYPE_DYNAMIC));

	/*
	 * First find the rings to allocate to the group.
	 */
	if (share != NULL) {
		/* get rings through ms_squery() */
		mip->mi_share_capab.ms_squery(share, ring_type, NULL, &nrings);
		ASSERT(nrings != 0);
		rings = kmem_alloc(nrings * sizeof (mac_ring_handle_t),
		    KM_SLEEP);
		mip->mi_share_capab.ms_squery(share, ring_type,
		    (mac_ring_handle_t *)rings, &nrings);
		for (i = 0; i < nrings; i++) {
			/*
			 * If we have given this ring to a non-default
			 * group, we need to check if we can get this
			 * ring.
			 */
			ring = rings[i];
			if (ring->mr_gh != (mac_group_handle_t)src_group ||
			    ring == (mac_ring_t *)mip->mi_default_tx_ring) {
				if (mac_reclaim_ring_from_grp(mip, ring_type,
				    ring, rings, nrings) != 0) {
					rv = ENOSPC;
					goto bail;
				}
			}
		}
	} else {
		/*
		 * Pick one ring from default group.
		 *
		 * for now pick the second ring which requires the first ring
		 * at index 0 to stay in the default group, since it is the
		 * ring which carries the multicast traffic.
		 * We need a better way for a driver to indicate this,
		 * for example a per-ring flag.
		 */
		rings = kmem_alloc(ringcnt * sizeof (mac_ring_handle_t),
		    KM_SLEEP);
		for (ring = src_group->mrg_rings; ring != NULL;
		    ring = ring->mr_next) {
			if (ring_type == MAC_RING_TYPE_RX &&
			    ring->mr_index == 0) {
				continue;
			}
			if (ring_type == MAC_RING_TYPE_TX &&
			    ring == (mac_ring_t *)mip->mi_default_tx_ring) {
				continue;
			}
			rings[i++] = ring;
			if (i == ringcnt)
				break;
		}
		ASSERT(ring != NULL);
		nrings = i;
		/* Not enough rings as required */
		if (nrings != ringcnt) {
			rv = ENOSPC;
			goto bail;
		}
	}

	switch (ring_type) {
	case MAC_RING_TYPE_RX:
		if (src_group->mrg_cur_count - nrings < 1) {
			/* we ran out of rings */
			rv = ENOSPC;
			goto bail;
		}

		/* move receive rings to new group */
		for (i = 0; i < nrings; i++) {
			rv = mac_group_mov_ring(mip, new_group, rings[i]);
			if (rv != 0) {
				/* move rings back on failure */
				for (j = 0; j < i; j++) {
					(void) mac_group_mov_ring(mip,
					    src_group, rings[j]);
				}
				goto bail;
			}
		}
		break;

	case MAC_RING_TYPE_TX: {
		mac_ring_t *tmp_ring;

		/* move the TX rings to the new group */
		for (i = 0; i < nrings; i++) {
			/* get the desired ring */
			tmp_ring = mac_reserve_tx_ring(mip, rings[i]);
			if (tmp_ring == NULL) {
				rv = ENOSPC;
				goto bail;
			}
			ASSERT(tmp_ring == rings[i]);
			rv = mac_group_mov_ring(mip, new_group, rings[i]);
			if (rv != 0) {
				/* cleanup on failure */
				for (j = 0; j < i; j++) {
					(void) mac_group_mov_ring(mip,
					    MAC_DEFAULT_TX_GROUP(mip),
					    rings[j]);
				}
				goto bail;
			}
		}
		break;
	}
	}

	/* add group to share */
	if (share != NULL)
		mip->mi_share_capab.ms_sadd(share, new_group->mrg_driver);

bail:
	/* free temporary array of rings */
	kmem_free(rings, nrings * sizeof (mac_ring_handle_t));

	return (rv);
}

void
mac_group_add_client(mac_group_t *grp, mac_client_impl_t *mcip)
{
	mac_grp_client_t *mgcp;

	for (mgcp = grp->mrg_clients; mgcp != NULL; mgcp = mgcp->mgc_next) {
		if (mgcp->mgc_client == mcip)
			break;
	}

	VERIFY(mgcp == NULL);

	mgcp = kmem_zalloc(sizeof (mac_grp_client_t), KM_SLEEP);
	mgcp->mgc_client = mcip;
	mgcp->mgc_next = grp->mrg_clients;
	grp->mrg_clients = mgcp;

}

void
mac_group_remove_client(mac_group_t *grp, mac_client_impl_t *mcip)
{
	mac_grp_client_t *mgcp, **pprev;

	for (pprev = &grp->mrg_clients, mgcp = *pprev; mgcp != NULL;
	    pprev = &mgcp->mgc_next, mgcp = *pprev) {
		if (mgcp->mgc_client == mcip)
			break;
	}

	ASSERT(mgcp != NULL);

	*pprev = mgcp->mgc_next;
	kmem_free(mgcp, sizeof (mac_grp_client_t));
}

/*
 * mac_reserve_rx_group()
 *
 * Finds an available group and exclusively reserves it for a client.
 * The group is chosen to suit the flow's resource controls (bandwidth and
 * fanout requirements) and the address type.
 * If the requestor is the pimary MAC then return the group with the
 * largest number of rings, otherwise the default ring when available.
 */
mac_group_t *
mac_reserve_rx_group(mac_client_impl_t *mcip, uint8_t *mac_addr, boolean_t move)
{
	mac_share_handle_t	share = mcip->mci_share;
	mac_impl_t		*mip = mcip->mci_mip;
	mac_group_t		*grp = NULL;
	int			i;
	int			err = 0;
	mac_address_t		*map;
	mac_resource_props_t	*mrp = MCIP_RESOURCE_PROPS(mcip);
	int			nrings;
	int			donor_grp_rcnt;
	boolean_t		need_exclgrp = B_FALSE;
	int			need_rings = 0;
	mac_group_t		*candidate_grp = NULL;
	mac_client_impl_t	*gclient;
	mac_resource_props_t	*gmrp;
	mac_group_t		*donorgrp = NULL;
	boolean_t		rxhw = mrp->mrp_mask & MRP_RX_RINGS;
	boolean_t		unspec = mrp->mrp_mask & MRP_RXRINGS_UNSPEC;
	boolean_t		isprimary;

	ASSERT(MAC_PERIM_HELD((mac_handle_t)mip));

	isprimary = mcip->mci_flent->fe_type & FLOW_PRIMARY_MAC;

	/*
	 * Check if a group already has this mac address (case of VLANs)
	 * unless we are moving this MAC client from one group to another.
	 */
	if (!move && (map = mac_find_macaddr(mip, mac_addr)) != NULL) {
		if (map->ma_group != NULL)
			return (map->ma_group);
	}
	if (mip->mi_rx_groups == NULL || mip->mi_rx_group_count == 0)
		return (NULL);
	/*
	 * If exclusive open, return NULL which will enable the
	 * caller to use the default group.
	 */
	if (mcip->mci_state_flags & MCIS_EXCLUSIVE)
		return (NULL);

	/* For dynamic groups default unspecified to 1 */
	if (rxhw && unspec &&
	    mip->mi_rx_group_type == MAC_GROUP_TYPE_DYNAMIC) {
		mrp->mrp_nrxrings = 1;
	}
	/*
	 * For static grouping we allow only specifying rings=0 and
	 * unspecified
	 */
	if (rxhw && mrp->mrp_nrxrings > 0 &&
	    mip->mi_rx_group_type == MAC_GROUP_TYPE_STATIC) {
		return (NULL);
	}
	if (rxhw) {
		/*
		 * We have explicitly asked for a group (with nrxrings,
		 * if unspec).
		 */
		if (unspec || mrp->mrp_nrxrings > 0) {
			need_exclgrp = B_TRUE;
			need_rings = mrp->mrp_nrxrings;
		} else if (mrp->mrp_nrxrings == 0) {
			/*
			 * We have asked for a software group.
			 */
			return (NULL);
		}
	} else if (isprimary && mip->mi_nactiveclients == 1 &&
	    mip->mi_rx_group_type == MAC_GROUP_TYPE_DYNAMIC) {
		/*
		 * If the primary is the only active client on this
		 * mip and we have not asked for any rings, we give
		 * it the default group so that the primary gets to
		 * use all the rings.
		 */
		return (NULL);
	}

	/* The group that can donate rings */
	donorgrp = mip->mi_rx_donor_grp;

	/*
	 * The number of rings that the default group can donate.
	 * We need to leave at least one ring.
	 */
	donor_grp_rcnt = donorgrp->mrg_cur_count - 1;

	/*
	 * Try to exclusively reserve a RX group.
	 *
	 * For flows requiring HW_DEFAULT_RING (unicast flow of the primary
	 * client), try to reserve the a non-default RX group and give
	 * it all the rings from the donor group, except the default ring
	 *
	 * For flows requiring HW_RING (unicast flow of other clients), try
	 * to reserve non-default RX group with the specified number of
	 * rings, if available.
	 *
	 * For flows that have not asked for software or hardware ring,
	 * try to reserve a non-default group with 1 ring, if available.
	 */
	for (i = 1; i < mip->mi_rx_group_count; i++) {
		grp = &mip->mi_rx_groups[i];

		DTRACE_PROBE3(rx__group__trying, char *, mip->mi_name,
		    int, grp->mrg_index, mac_group_state_t, grp->mrg_state);

		/*
		 * Check if this group could be a candidate group for
		 * eviction if we need a group for this MAC client,
		 * but there aren't any. A candidate group is one
		 * that didn't ask for an exclusive group, but got
		 * one and it has enough rings (combined with what
		 * the donor group can donate) for the new MAC
		 * client
		 */
		if (grp->mrg_state >= MAC_GROUP_STATE_RESERVED) {
			/*
			 * If the primary/donor group is not the default
			 * group, don't bother looking for a candidate group.
			 * If we don't have enough rings we will check
			 * if the primary group can be vacated.
			 */
			if (candidate_grp == NULL &&
			    donorgrp == MAC_DEFAULT_RX_GROUP(mip)) {
				ASSERT(!MAC_GROUP_NO_CLIENT(grp));
				gclient = MAC_GROUP_ONLY_CLIENT(grp);
				if (gclient == NULL)
					gclient = mac_get_grp_primary(grp);
				ASSERT(gclient != NULL);
				gmrp = MCIP_RESOURCE_PROPS(gclient);
				if (gclient->mci_share == NULL &&
				    (gmrp->mrp_mask & MRP_RX_RINGS) == 0 &&
				    (unspec ||
				    (grp->mrg_cur_count + donor_grp_rcnt >=
				    need_rings))) {
					candidate_grp = grp;
				}
			}
			continue;
		}
		/*
		 * This group could already be SHARED by other multicast
		 * flows on this client. In that case, the group would
		 * be shared and has already been started.
		 */
		ASSERT(grp->mrg_state != MAC_GROUP_STATE_UNINIT);

		if ((grp->mrg_state == MAC_GROUP_STATE_REGISTERED) &&
		    (mac_start_group(grp) != 0)) {
			continue;
		}

		if (mip->mi_rx_group_type != MAC_GROUP_TYPE_DYNAMIC)
			break;
		ASSERT(grp->mrg_cur_count == 0);

		/*
		 * Populate the group. Rings should be taken
		 * from the donor group.
		 */
		nrings = rxhw ? need_rings : isprimary ? donor_grp_rcnt: 1;

		/*
		 * If the donor group can't donate, let's just walk and
		 * see if someone can vacate a group, so that we have
		 * enough rings for this, unless we already have
		 * identified a candiate group..
		 */
		if (nrings <= donor_grp_rcnt) {
			err = i_mac_group_allocate_rings(mip, MAC_RING_TYPE_RX,
			    donorgrp, grp, share, nrings);
			if (err == 0) {
				/*
				 * For a share i_mac_group_allocate_rings gets
				 * the rings from the driver, let's populate
				 * the property for the client now.
				 */
				if (share != NULL) {
					mac_client_set_rings(
					    (mac_client_handle_t)mcip,
					    grp->mrg_cur_count, -1);
				}
				if (mac_is_primary_client(mcip) && !rxhw)
					mip->mi_rx_donor_grp = grp;
				break;
			}
		}

		DTRACE_PROBE3(rx__group__reserve__alloc__rings, char *,
		    mip->mi_name, int, grp->mrg_index, int, err);

		/*
		 * It's a dynamic group but the grouping operation
		 * failed.
		 */
		mac_stop_group(grp);
	}
	/* We didn't find an exclusive group for this MAC client */
	if (i >= mip->mi_rx_group_count) {

		if (!need_exclgrp)
			return (NULL);

		/*
		 * If we found a candidate group then we switch the
		 * MAC client from the candidate_group to the default
		 * group and give the group to this MAC client. If
		 * we didn't find a candidate_group, check if the
		 * primary is in its own group and if it can make way
		 * for this MAC client.
		 */
		if (candidate_grp == NULL &&
		    donorgrp != MAC_DEFAULT_RX_GROUP(mip) &&
		    donorgrp->mrg_cur_count >= need_rings) {
			candidate_grp = donorgrp;
		}
		if (candidate_grp != NULL) {
			boolean_t	prim_grp = B_FALSE;

			/*
			 * Switch the MAC client from the candidate group
			 * to the default group.. If this group was the
			 * donor group, then after the switch we need
			 * to update the donor group too.
			 */
			grp = candidate_grp;
			gclient = MAC_GROUP_ONLY_CLIENT(grp);
			if (gclient == NULL)
				gclient = mac_get_grp_primary(grp);
			if (grp == mip->mi_rx_donor_grp)
				prim_grp = B_TRUE;
			if (mac_rx_switch_group(gclient, grp,
			    MAC_DEFAULT_RX_GROUP(mip)) != 0) {
				return (NULL);
			}
			if (prim_grp) {
				mip->mi_rx_donor_grp =
				    MAC_DEFAULT_RX_GROUP(mip);
				donorgrp = MAC_DEFAULT_RX_GROUP(mip);
			}


			/*
			 * Now give this group with the required rings
			 * to this MAC client.
			 */
			ASSERT(grp->mrg_state == MAC_GROUP_STATE_REGISTERED);
			if (mac_start_group(grp) != 0)
				return (NULL);

			if (mip->mi_rx_group_type != MAC_GROUP_TYPE_DYNAMIC)
				return (grp);

			donor_grp_rcnt = donorgrp->mrg_cur_count - 1;
			ASSERT(grp->mrg_cur_count == 0);
			ASSERT(donor_grp_rcnt >= need_rings);
			err = i_mac_group_allocate_rings(mip, MAC_RING_TYPE_RX,
			    donorgrp, grp, share, need_rings);
			if (err == 0) {
				/*
				 * For a share i_mac_group_allocate_rings gets
				 * the rings from the driver, let's populate
				 * the property for the client now.
				 */
				if (share != NULL) {
					mac_client_set_rings(
					    (mac_client_handle_t)mcip,
					    grp->mrg_cur_count, -1);
				}
				DTRACE_PROBE2(rx__group__reserved,
				    char *, mip->mi_name, int, grp->mrg_index);
				return (grp);
			}
			DTRACE_PROBE3(rx__group__reserve__alloc__rings, char *,
			    mip->mi_name, int, grp->mrg_index, int, err);
			mac_stop_group(grp);
		}
		return (NULL);
	}
	ASSERT(grp != NULL);

	DTRACE_PROBE2(rx__group__reserved,
	    char *, mip->mi_name, int, grp->mrg_index);
	return (grp);
}

/*
 * mac_rx_release_group()
 *
 * This is called when there are no clients left for the group.
 * The group is stopped and marked MAC_GROUP_STATE_REGISTERED,
 * and if it is a non default group, the shares are removed and
 * all rings are assigned back to default group.
 */
void
mac_release_rx_group(mac_client_impl_t *mcip, mac_group_t *group)
{
	mac_impl_t		*mip = mcip->mci_mip;
	mac_ring_t		*ring;

	ASSERT(group != MAC_DEFAULT_RX_GROUP(mip));

	if (mip->mi_rx_donor_grp == group)
		mip->mi_rx_donor_grp = MAC_DEFAULT_RX_GROUP(mip);

	/*
	 * This is the case where there are no clients left. Any
	 * SRS etc on this group have also be quiesced.
	 */
	for (ring = group->mrg_rings; ring != NULL; ring = ring->mr_next) {
		if (ring->mr_classify_type == MAC_HW_CLASSIFIER) {
			ASSERT(group->mrg_state == MAC_GROUP_STATE_RESERVED);
			/*
			 * Remove the SRS associated with the HW ring.
			 * As a result, polling will be disabled.
			 */
			ring->mr_srs = NULL;
		}
		ASSERT(group->mrg_state < MAC_GROUP_STATE_RESERVED ||
		    ring->mr_state == MR_INUSE);
		if (ring->mr_state == MR_INUSE) {
			mac_stop_ring(ring);
			ring->mr_flag = 0;
		}
	}

	/* remove group from share */
	if (mcip->mci_share != NULL) {
		mip->mi_share_capab.ms_sremove(mcip->mci_share,
		    group->mrg_driver);
	}

	if (mip->mi_rx_group_type == MAC_GROUP_TYPE_DYNAMIC) {
		mac_ring_t *ring;

		/*
		 * Rings were dynamically allocated to group.
		 * Move rings back to default group.
		 */
		while ((ring = group->mrg_rings) != NULL) {
			(void) mac_group_mov_ring(mip, mip->mi_rx_donor_grp,
			    ring);
		}
	}
	mac_stop_group(group);
	/*
	 * Possible improvement: See if we can assign the group just released
	 * to a another client of the mip
	 */
}

/*
 * When we move the primary's mac address between groups, we need to also
 * take all the clients sharing the same mac address along with it (VLANs)
 * We remove the mac address for such clients from the group after quiescing
 * them. When we add the mac address we restart the client. Note that
 * the primary's mac address is removed from the group after all the
 * other clients sharing the address are removed. Similarly, the primary's
 * mac address is added before all the other client's mac address are
 * added. While grp is the group where the clients reside, tgrp is
 * the group where the addresses have to be added.
 */
static void
mac_rx_move_macaddr_prim(mac_client_impl_t *mcip, mac_group_t *grp,
    mac_group_t *tgrp, uint8_t *maddr, boolean_t add)
{
	mac_impl_t		*mip = mcip->mci_mip;
	mac_grp_client_t	*mgcp = grp->mrg_clients;
	mac_client_impl_t	*gmcip;
	boolean_t		prim;

	prim = (mcip->mci_state_flags & MCIS_UNICAST_HW) != 0;

	/*
	 * If the clients are in a non-default group, we just have to
	 * walk the group's client list. If it is in the default group
	 * (which will be shared by other clients as well, we need to
	 * check if the unicast address matches mcip's unicast.
	 */
	while (mgcp != NULL) {
		gmcip = mgcp->mgc_client;
		if (gmcip != mcip &&
		    (grp != MAC_DEFAULT_RX_GROUP(mip) ||
		    mcip->mci_unicast == gmcip->mci_unicast)) {
			if (!add) {
				mac_rx_client_quiesce(
				    (mac_client_handle_t)gmcip);
				(void) mac_remove_macaddr(mcip->mci_unicast);
			} else {
				(void) mac_add_macaddr(mip, tgrp, maddr, prim);
				mac_rx_client_restart(
				    (mac_client_handle_t)gmcip);
			}
		}
		mgcp = mgcp->mgc_next;
	}
}


/*
 * Move the MAC address from fgrp to tgrp. If this is the primary client,
 * we need to take any VLANs etc. together too.
 */
static int
mac_rx_move_macaddr(mac_client_impl_t *mcip, mac_group_t *fgrp,
    mac_group_t *tgrp)
{
	mac_impl_t		*mip = mcip->mci_mip;
	uint8_t			maddr[MAXMACADDRLEN];
	int			err = 0;
	boolean_t		prim;
	boolean_t		multiclnt = B_FALSE;

	mac_rx_client_quiesce((mac_client_handle_t)mcip);
	ASSERT(mcip->mci_unicast != NULL);
	bcopy(mcip->mci_unicast->ma_addr, maddr, mcip->mci_unicast->ma_len);

	prim = (mcip->mci_state_flags & MCIS_UNICAST_HW) != 0;
	if (mcip->mci_unicast->ma_nusers > 1) {
		mac_rx_move_macaddr_prim(mcip, fgrp, NULL, maddr, B_FALSE);
		multiclnt = B_TRUE;
	}
	ASSERT(mcip->mci_unicast->ma_nusers == 1);
	err = mac_remove_macaddr(mcip->mci_unicast);
	if (err != 0) {
		mac_rx_client_restart((mac_client_handle_t)mcip);
		if (multiclnt) {
			mac_rx_move_macaddr_prim(mcip, fgrp, fgrp, maddr,
			    B_TRUE);
		}
		return (err);
	}
	/*
	 * Program the H/W Classifier first, if this fails we need
	 * not proceed with the other stuff.
	 */
	if ((err = mac_add_macaddr(mip, tgrp, maddr, prim)) != 0) {
		/* Revert back the H/W Classifier */
		if ((err = mac_add_macaddr(mip, fgrp, maddr, prim)) != 0) {
			/*
			 * This should not fail now since it worked earlier,
			 * should we panic?
			 */
			cmn_err(CE_WARN,
			    "mac_rx_switch_group: switching %p back"
			    " to group %p failed!!", (void *)mcip,
			    (void *)fgrp);
		}
		mac_rx_client_restart((mac_client_handle_t)mcip);
		if (multiclnt) {
			mac_rx_move_macaddr_prim(mcip, fgrp, fgrp, maddr,
			    B_TRUE);
		}
		return (err);
	}
	mcip->mci_unicast = mac_find_macaddr(mip, maddr);
	mac_rx_client_restart((mac_client_handle_t)mcip);
	if (multiclnt)
		mac_rx_move_macaddr_prim(mcip, fgrp, tgrp, maddr, B_TRUE);
	return (err);
}

/*
 * Switch the MAC client from one group to another. This means we need
 * to remove the MAC address from the group, remove the MAC client,
 * teardown the SRSs and revert the group state. Then, we add the client
 * to the destination group, set the SRSs, and add the MAC address to the
 * group.
 */
int
mac_rx_switch_group(mac_client_impl_t *mcip, mac_group_t *fgrp,
    mac_group_t *tgrp)
{
	int			err;
	mac_group_state_t	next_state;
	mac_client_impl_t	*group_only_mcip;
	mac_client_impl_t	*gmcip;
	mac_impl_t		*mip = mcip->mci_mip;
	mac_grp_client_t	*mgcp;

	ASSERT(fgrp == mcip->mci_flent->fe_rx_ring_group);

	if ((err = mac_rx_move_macaddr(mcip, fgrp, tgrp)) != 0)
		return (err);

	/*
	 * The group might be reserved, but SRSs may not be set up, e.g.
	 * primary and its vlans using a reserved group.
	 */
	if (fgrp->mrg_state == MAC_GROUP_STATE_RESERVED &&
	    MAC_GROUP_ONLY_CLIENT(fgrp) != NULL) {
		mac_rx_srs_group_teardown(mcip->mci_flent, B_TRUE);
	}
	if (fgrp != MAC_DEFAULT_RX_GROUP(mip)) {
		mgcp = fgrp->mrg_clients;
		while (mgcp != NULL) {
			gmcip = mgcp->mgc_client;
			mgcp = mgcp->mgc_next;
			mac_group_remove_client(fgrp, gmcip);
			mac_group_add_client(tgrp, gmcip);
			gmcip->mci_flent->fe_rx_ring_group = tgrp;
		}
		mac_release_rx_group(mcip, fgrp);
		ASSERT(MAC_GROUP_NO_CLIENT(fgrp));
		mac_set_group_state(fgrp, MAC_GROUP_STATE_REGISTERED);
	} else {
		mac_group_remove_client(fgrp, mcip);
		mac_group_add_client(tgrp, mcip);
		mcip->mci_flent->fe_rx_ring_group = tgrp;
		/*
		 * If there are other clients (VLANs) sharing this address
		 * we should be here only for the primary.
		 */
		if (mcip->mci_unicast->ma_nusers > 1) {
			/*
			 * We need to move all the clients that are using
			 * this h/w address.
			 */
			mgcp = fgrp->mrg_clients;
			while (mgcp != NULL) {
				gmcip = mgcp->mgc_client;
				mgcp = mgcp->mgc_next;
				if (mcip->mci_unicast == gmcip->mci_unicast) {
					mac_group_remove_client(fgrp, gmcip);
					mac_group_add_client(tgrp, gmcip);
					gmcip->mci_flent->fe_rx_ring_group =
					    tgrp;
				}
			}
		}
		/*
		 * The default group will still take the multicast,
		 * broadcast traffic etc., so it won't go to
		 * MAC_GROUP_STATE_REGISTERED.
		 */
		if (fgrp->mrg_state == MAC_GROUP_STATE_RESERVED)
			mac_rx_group_unmark(fgrp, MR_CONDEMNED);
		mac_set_group_state(fgrp, MAC_GROUP_STATE_SHARED);
	}
	next_state = mac_group_next_state(tgrp, &group_only_mcip,
	    MAC_DEFAULT_RX_GROUP(mip), B_TRUE);
	mac_set_group_state(tgrp, next_state);
	/*
	 * If the destination group is reserved, setup the SRSs etc.
	 */
	if (tgrp->mrg_state == MAC_GROUP_STATE_RESERVED) {
		mac_rx_srs_group_setup(mcip, mcip->mci_flent, SRST_LINK);
		mac_fanout_setup(mcip, mcip->mci_flent,
		    MCIP_RESOURCE_PROPS(mcip), mac_rx_deliver, mcip, NULL,
		    NULL);
		mac_rx_group_unmark(tgrp, MR_INCIPIENT);
	} else {
		mac_rx_switch_grp_to_sw(tgrp);
	}
	return (0);
}

/*
 * Reserves a TX group for the specified share. Invoked by mac_tx_srs_setup()
 * when a share was allocated to the client.
 */
mac_group_t *
mac_reserve_tx_group(mac_client_impl_t *mcip, boolean_t move)
{
	mac_impl_t		*mip = mcip->mci_mip;
	mac_group_t		*grp = NULL;
	int			rv;
	int			i;
	int			err;
	mac_group_t		*defgrp;
	mac_share_handle_t	share = mcip->mci_share;
	mac_resource_props_t	*mrp = MCIP_RESOURCE_PROPS(mcip);
	int			nrings;
	int			defnrings;
	boolean_t		need_exclgrp = B_FALSE;
	int			need_rings = 0;
	mac_group_t		*candidate_grp = NULL;
	mac_client_impl_t	*gclient;
	mac_resource_props_t	*gmrp;
	boolean_t		txhw = mrp->mrp_mask & MRP_TX_RINGS;
	boolean_t		unspec = mrp->mrp_mask & MRP_TXRINGS_UNSPEC;
	boolean_t		isprimary;

	isprimary = mcip->mci_flent->fe_type & FLOW_PRIMARY_MAC;
	/*
	 * When we come here for a VLAN on the primary (dladm create-vlan),
	 * we need to pair it along with the primary (to keep it consistent
	 * with the RX side). So, we check if the primary is already assigned
	 * to a group and return the group if so. The other way is also
	 * true, i.e. the VLAN is already created and now we are plumbing
	 * the primary.
	 */
	if (!move && isprimary) {
		for (gclient = mip->mi_clients_list; gclient != NULL;
		    gclient = gclient->mci_client_next) {
			if (gclient->mci_flent->fe_type & FLOW_PRIMARY_MAC &&
			    gclient->mci_flent->fe_tx_ring_group != NULL) {
				return (gclient->mci_flent->fe_tx_ring_group);
			}
		}
	}

	if (mip->mi_tx_groups == NULL || mip->mi_tx_group_count == 0)
		return (NULL);

	/* For dynamic groups, default unspec to 1 */
	if (txhw && unspec &&
	    mip->mi_tx_group_type == MAC_GROUP_TYPE_DYNAMIC) {
		mrp->mrp_ntxrings = 1;
	}
	/*
	 * For static grouping we allow only specifying rings=0 and
	 * unspecified
	 */
	if (txhw && mrp->mrp_ntxrings > 0 &&
	    mip->mi_tx_group_type == MAC_GROUP_TYPE_STATIC) {
		return (NULL);
	}

	if (txhw) {
		/*
		 * We have explicitly asked for a group (with ntxrings,
		 * if unspec).
		 */
		if (unspec || mrp->mrp_ntxrings > 0) {
			need_exclgrp = B_TRUE;
			need_rings = mrp->mrp_ntxrings;
		} else if (mrp->mrp_ntxrings == 0) {
			/*
			 * We have asked for a software group.
			 */
			return (NULL);
		}
	}
	defgrp = MAC_DEFAULT_TX_GROUP(mip);
	/*
	 * The number of rings that the default group can donate.
	 * We need to leave at least one ring - the default ring - in
	 * this group.
	 */
	defnrings = defgrp->mrg_cur_count - 1;

	/*
	 * Primary gets default group unless explicitly told not
	 * to  (i.e. rings > 0).
	 */
	if (isprimary && !need_exclgrp)
		return (NULL);

	nrings = (mrp->mrp_mask & MRP_TX_RINGS) != 0 ? mrp->mrp_ntxrings : 1;
	for (i = 0; i <  mip->mi_tx_group_count; i++) {
		grp = &mip->mi_tx_groups[i];
		if ((grp->mrg_state == MAC_GROUP_STATE_RESERVED) ||
		    (grp->mrg_state == MAC_GROUP_STATE_UNINIT)) {
			/*
			 * Select a candidate for replacement if we don't
			 * get an exclusive group. A candidate group is one
			 * that didn't ask for an exclusive group, but got
			 * one and it has enough rings (combined with what
			 * the default group can donate) for the new MAC
			 * client.
			 */
			if (grp->mrg_state == MAC_GROUP_STATE_RESERVED &&
			    candidate_grp == NULL) {
				gclient = MAC_GROUP_ONLY_CLIENT(grp);
				if (gclient == NULL)
					gclient = mac_get_grp_primary(grp);
				gmrp = MCIP_RESOURCE_PROPS(gclient);
				if (gclient->mci_share == NULL &&
				    (gmrp->mrp_mask & MRP_TX_RINGS) == 0 &&
				    (unspec ||
				    (grp->mrg_cur_count + defnrings) >=
				    need_rings)) {
					candidate_grp = grp;
				}
			}
			continue;
		}
		/*
		 * If the default can't donate let's just walk and
		 * see if someone can vacate a group, so that we have
		 * enough rings for this.
		 */
		if (mip->mi_tx_group_type != MAC_GROUP_TYPE_DYNAMIC ||
		    nrings <= defnrings) {
			if (grp->mrg_state == MAC_GROUP_STATE_REGISTERED) {
				rv = mac_start_group(grp);
				ASSERT(rv == 0);
			}
			break;
		}
	}

	/* The default group */
	if (i >= mip->mi_tx_group_count) {
		/*
		 * If we need an exclusive group and have identified a
		 * candidate group we switch the MAC client from the
		 * candidate group to the default group and give the
		 * candidate group to this client.
		 */
		if (need_exclgrp && candidate_grp != NULL) {
			/*
			 * Switch the MAC client from the candidate group
			 * to the default group.
			 */
			grp = candidate_grp;
			gclient = MAC_GROUP_ONLY_CLIENT(grp);
			if (gclient == NULL)
				gclient = mac_get_grp_primary(grp);
			mac_tx_client_quiesce((mac_client_handle_t)gclient);
			mac_tx_switch_group(gclient, grp, defgrp);
			mac_tx_client_restart((mac_client_handle_t)gclient);

			/*
			 * Give the candidate group with the specified number
			 * of rings to this MAC client.
			 */
			ASSERT(grp->mrg_state == MAC_GROUP_STATE_REGISTERED);
			rv = mac_start_group(grp);
			ASSERT(rv == 0);

			if (mip->mi_tx_group_type != MAC_GROUP_TYPE_DYNAMIC)
				return (grp);

			ASSERT(grp->mrg_cur_count == 0);
			ASSERT(defgrp->mrg_cur_count > need_rings);

			err = i_mac_group_allocate_rings(mip, MAC_RING_TYPE_TX,
			    defgrp, grp, share, need_rings);
			if (err == 0) {
				/*
				 * For a share i_mac_group_allocate_rings gets
				 * the rings from the driver, let's populate
				 * the property for the client now.
				 */
				if (share != NULL) {
					mac_client_set_rings(
					    (mac_client_handle_t)mcip, -1,
					    grp->mrg_cur_count);
				}
				mip->mi_tx_group_free--;
				return (grp);
			}
			DTRACE_PROBE3(tx__group__reserve__alloc__rings, char *,
			    mip->mi_name, int, grp->mrg_index, int, err);
			mac_stop_group(grp);
		}
		return (NULL);
	}
	/*
	 * We got an exclusive group, but it is not dynamic.
	 */
	if (mip->mi_tx_group_type != MAC_GROUP_TYPE_DYNAMIC) {
		mip->mi_tx_group_free--;
		return (grp);
	}

	rv = i_mac_group_allocate_rings(mip, MAC_RING_TYPE_TX, defgrp, grp,
	    share, nrings);
	if (rv != 0) {
		DTRACE_PROBE3(tx__group__reserve__alloc__rings,
		    char *, mip->mi_name, int, grp->mrg_index, int, rv);
		mac_stop_group(grp);
		return (NULL);
	}
	/*
	 * For a share i_mac_group_allocate_rings gets the rings from the
	 * driver, let's populate the property for the client now.
	 */
	if (share != NULL) {
		mac_client_set_rings((mac_client_handle_t)mcip, -1,
		    grp->mrg_cur_count);
	}
	mip->mi_tx_group_free--;
	return (grp);
}

void
mac_release_tx_group(mac_client_impl_t *mcip, mac_group_t *grp)
{
	mac_impl_t		*mip = mcip->mci_mip;
	mac_share_handle_t	share = mcip->mci_share;
	mac_ring_t		*ring;
	mac_soft_ring_set_t	*srs = MCIP_TX_SRS(mcip);
	mac_group_t		*defgrp;

	defgrp = MAC_DEFAULT_TX_GROUP(mip);
	if (srs != NULL) {
		if (srs->srs_soft_ring_count > 0) {
			for (ring = grp->mrg_rings; ring != NULL;
			    ring = ring->mr_next) {
				ASSERT(mac_tx_srs_ring_present(srs, ring));
				mac_tx_invoke_callbacks(mcip,
				    (mac_tx_cookie_t)
				    mac_tx_srs_get_soft_ring(srs, ring));
				mac_tx_srs_del_ring(srs, ring);
			}
		} else {
			ASSERT(srs->srs_tx.st_arg2 != NULL);
			srs->srs_tx.st_arg2 = NULL;
			mac_srs_stat_delete(srs);
		}
	}
	if (share != NULL)
		mip->mi_share_capab.ms_sremove(share, grp->mrg_driver);

	/* move the ring back to the pool */
	if (mip->mi_tx_group_type == MAC_GROUP_TYPE_DYNAMIC) {
		while ((ring = grp->mrg_rings) != NULL)
			(void) mac_group_mov_ring(mip, defgrp, ring);
	}
	mac_stop_group(grp);
	mip->mi_tx_group_free++;
}

/*
 * Disassociate a MAC client from a group, i.e go through the rings in the
 * group and delete all the soft rings tied to them.
 */
static void
mac_tx_dismantle_soft_rings(mac_group_t *fgrp, flow_entry_t *flent)
{
	mac_client_impl_t	*mcip = flent->fe_mcip;
	mac_soft_ring_set_t	*tx_srs;
	mac_srs_tx_t		*tx;
	mac_ring_t		*ring;

	tx_srs = flent->fe_tx_srs;
	tx = &tx_srs->srs_tx;

	/* Single ring case we haven't created any soft rings */
	if (tx->st_mode == SRS_TX_BW || tx->st_mode == SRS_TX_SERIALIZE ||
	    tx->st_mode == SRS_TX_DEFAULT) {
		tx->st_arg2 = NULL;
		mac_srs_stat_delete(tx_srs);
	/* Fanout case, where we have to dismantle the soft rings */
	} else {
		for (ring = fgrp->mrg_rings; ring != NULL;
		    ring = ring->mr_next) {
			ASSERT(mac_tx_srs_ring_present(tx_srs, ring));
			mac_tx_invoke_callbacks(mcip,
			    (mac_tx_cookie_t)mac_tx_srs_get_soft_ring(tx_srs,
			    ring));
			mac_tx_srs_del_ring(tx_srs, ring);
		}
		ASSERT(tx->st_arg2 == NULL);
	}
}

/*
 * Switch the MAC client from one group to another. This means we need
 * to remove the MAC client, teardown the SRSs and revert the group state.
 * Then, we add the client to the destination roup, set the SRSs etc.
 */
void
mac_tx_switch_group(mac_client_impl_t *mcip, mac_group_t *fgrp,
    mac_group_t *tgrp)
{
	mac_client_impl_t	*group_only_mcip;
	mac_impl_t		*mip = mcip->mci_mip;
	flow_entry_t		*flent = mcip->mci_flent;
	mac_group_t		*defgrp;
	mac_grp_client_t	*mgcp;
	mac_client_impl_t	*gmcip;
	flow_entry_t		*gflent;

	defgrp = MAC_DEFAULT_TX_GROUP(mip);
	ASSERT(fgrp == flent->fe_tx_ring_group);

	if (fgrp == defgrp) {
		/*
		 * If this is the primary we need to find any VLANs on
		 * the primary and move them too.
		 */
		mac_group_remove_client(fgrp, mcip);
		mac_tx_dismantle_soft_rings(fgrp, flent);
		if (mcip->mci_unicast->ma_nusers > 1) {
			mgcp = fgrp->mrg_clients;
			while (mgcp != NULL) {
				gmcip = mgcp->mgc_client;
				mgcp = mgcp->mgc_next;
				if (mcip->mci_unicast != gmcip->mci_unicast)
					continue;
				mac_tx_client_quiesce(
				    (mac_client_handle_t)gmcip);

				gflent = gmcip->mci_flent;
				mac_group_remove_client(fgrp, gmcip);
				mac_tx_dismantle_soft_rings(fgrp, gflent);

				mac_group_add_client(tgrp, gmcip);
				gflent->fe_tx_ring_group = tgrp;
				/* We could directly set this to SHARED */
				tgrp->mrg_state = mac_group_next_state(tgrp,
				    &group_only_mcip, defgrp, B_FALSE);

				mac_tx_srs_group_setup(gmcip, gflent,
				    SRST_LINK);
				mac_fanout_setup(gmcip, gflent,
				    MCIP_RESOURCE_PROPS(gmcip), mac_rx_deliver,
				    gmcip, NULL, NULL);

				mac_tx_client_restart(
				    (mac_client_handle_t)gmcip);
			}
		}
		if (MAC_GROUP_NO_CLIENT(fgrp)) {
			mac_ring_t	*ring;
			int		cnt;
			int		ringcnt;

			fgrp->mrg_state = MAC_GROUP_STATE_REGISTERED;
			/*
			 * Additionally, we also need to stop all
			 * the rings in the default group, except
			 * the default ring. The reason being
			 * this group won't be released since it is
			 * the default group, so the rings won't
			 * be stopped otherwise.
			 */
			ringcnt = fgrp->mrg_cur_count;
			ring = fgrp->mrg_rings;
			for (cnt = 0; cnt < ringcnt; cnt++) {
				if (ring->mr_state == MR_INUSE &&
				    ring !=
				    (mac_ring_t *)mip->mi_default_tx_ring) {
					mac_stop_ring(ring);
					ring->mr_flag = 0;
				}
				ring = ring->mr_next;
			}
		} else if (MAC_GROUP_ONLY_CLIENT(fgrp) != NULL) {
			fgrp->mrg_state = MAC_GROUP_STATE_RESERVED;
		} else {
			ASSERT(fgrp->mrg_state == MAC_GROUP_STATE_SHARED);
		}
	} else {
		/*
		 * We could have VLANs sharing the non-default group with
		 * the primary.
		 */
		mgcp = fgrp->mrg_clients;
		while (mgcp != NULL) {
			gmcip = mgcp->mgc_client;
			mgcp = mgcp->mgc_next;
			if (gmcip == mcip)
				continue;
			mac_tx_client_quiesce((mac_client_handle_t)gmcip);
			gflent = gmcip->mci_flent;

			mac_group_remove_client(fgrp, gmcip);
			mac_tx_dismantle_soft_rings(fgrp, gflent);

			mac_group_add_client(tgrp, gmcip);
			gflent->fe_tx_ring_group = tgrp;
			/* We could directly set this to SHARED */
			tgrp->mrg_state = mac_group_next_state(tgrp,
			    &group_only_mcip, defgrp, B_FALSE);
			mac_tx_srs_group_setup(gmcip, gflent, SRST_LINK);
			mac_fanout_setup(gmcip, gflent,
			    MCIP_RESOURCE_PROPS(gmcip), mac_rx_deliver,
			    gmcip, NULL, NULL);

			mac_tx_client_restart((mac_client_handle_t)gmcip);
		}
		mac_group_remove_client(fgrp, mcip);
		mac_release_tx_group(mcip, fgrp);
		fgrp->mrg_state = MAC_GROUP_STATE_REGISTERED;
	}

	/* Add it to the tgroup */
	mac_group_add_client(tgrp, mcip);
	flent->fe_tx_ring_group = tgrp;
	tgrp->mrg_state = mac_group_next_state(tgrp, &group_only_mcip,
	    defgrp, B_FALSE);

	mac_tx_srs_group_setup(mcip, flent, SRST_LINK);
	mac_fanout_setup(mcip, flent, MCIP_RESOURCE_PROPS(mcip),
	    mac_rx_deliver, mcip, NULL, NULL);
}

/*
 * This is a 1-time control path activity initiated by the client (IP).
 * The mac perimeter protects against other simultaneous control activities,
 * for example an ioctl that attempts to change the degree of fanout and
 * increase or decrease the number of softrings associated with this Tx SRS.
 */
static mac_tx_notify_cb_t *
mac_client_tx_notify_add(mac_client_impl_t *mcip,
    mac_tx_notify_t notify, void *arg)
{
	mac_cb_info_t *mcbi;
	mac_tx_notify_cb_t *mtnfp;

	ASSERT(MAC_PERIM_HELD((mac_handle_t)mcip->mci_mip));

	mtnfp = kmem_zalloc(sizeof (mac_tx_notify_cb_t), KM_SLEEP);
	mtnfp->mtnf_fn = notify;
	mtnfp->mtnf_arg = arg;
	mtnfp->mtnf_link.mcb_objp = mtnfp;
	mtnfp->mtnf_link.mcb_objsize = sizeof (mac_tx_notify_cb_t);
	mtnfp->mtnf_link.mcb_flags = MCB_TX_NOTIFY_CB_T;

	mcbi = &mcip->mci_tx_notify_cb_info;
	mutex_enter(mcbi->mcbi_lockp);
	mac_callback_add(mcbi, &mcip->mci_tx_notify_cb_list, &mtnfp->mtnf_link);
	mutex_exit(mcbi->mcbi_lockp);
	return (mtnfp);
}

static void
mac_client_tx_notify_remove(mac_client_impl_t *mcip, mac_tx_notify_cb_t *mtnfp)
{
	mac_cb_info_t	*mcbi;
	mac_cb_t	**cblist;

	ASSERT(MAC_PERIM_HELD((mac_handle_t)mcip->mci_mip));

	if (!mac_callback_find(&mcip->mci_tx_notify_cb_info,
	    &mcip->mci_tx_notify_cb_list, &mtnfp->mtnf_link)) {
		cmn_err(CE_WARN,
		    "mac_client_tx_notify_remove: callback not "
		    "found, mcip 0x%p mtnfp 0x%p", (void *)mcip, (void *)mtnfp);
		return;
	}

	mcbi = &mcip->mci_tx_notify_cb_info;
	cblist = &mcip->mci_tx_notify_cb_list;
	mutex_enter(mcbi->mcbi_lockp);
	if (mac_callback_remove(mcbi, cblist, &mtnfp->mtnf_link))
		kmem_free(mtnfp, sizeof (mac_tx_notify_cb_t));
	else
		mac_callback_remove_wait(&mcip->mci_tx_notify_cb_info);
	mutex_exit(mcbi->mcbi_lockp);
}

/*
 * mac_client_tx_notify():
 * call to add and remove flow control callback routine.
 */
mac_tx_notify_handle_t
mac_client_tx_notify(mac_client_handle_t mch, mac_tx_notify_t callb_func,
    void *ptr)
{
	mac_client_impl_t	*mcip = (mac_client_impl_t *)mch;
	mac_tx_notify_cb_t	*mtnfp = NULL;

	i_mac_perim_enter(mcip->mci_mip);

	if (callb_func != NULL) {
		/* Add a notify callback */
		mtnfp = mac_client_tx_notify_add(mcip, callb_func, ptr);
	} else {
		mac_client_tx_notify_remove(mcip, (mac_tx_notify_cb_t *)ptr);
	}
	i_mac_perim_exit(mcip->mci_mip);

	return ((mac_tx_notify_handle_t)mtnfp);
}

void
mac_bridge_vectors(mac_bridge_tx_t txf, mac_bridge_rx_t rxf,
    mac_bridge_ref_t reff, mac_bridge_ls_t lsf)
{
	mac_bridge_tx_cb = txf;
	mac_bridge_rx_cb = rxf;
	mac_bridge_ref_cb = reff;
	mac_bridge_ls_cb = lsf;
}

int
mac_bridge_set(mac_handle_t mh, mac_handle_t link)
{
	mac_impl_t *mip = (mac_impl_t *)mh;
	int retv;

	mutex_enter(&mip->mi_bridge_lock);
	if (mip->mi_bridge_link == NULL) {
		mip->mi_bridge_link = link;
		retv = 0;
	} else {
		retv = EBUSY;
	}
	mutex_exit(&mip->mi_bridge_lock);
	if (retv == 0) {
		mac_poll_state_change(mh, B_FALSE);
		mac_capab_update(mh);
	}
	return (retv);
}

/*
 * Disable bridging on the indicated link.
 */
void
mac_bridge_clear(mac_handle_t mh, mac_handle_t link)
{
	mac_impl_t *mip = (mac_impl_t *)mh;

	mutex_enter(&mip->mi_bridge_lock);
	ASSERT(mip->mi_bridge_link == link);
	mip->mi_bridge_link = NULL;
	mutex_exit(&mip->mi_bridge_lock);
	mac_poll_state_change(mh, B_TRUE);
	mac_capab_update(mh);
}

void
mac_no_active(mac_handle_t mh)
{
	mac_impl_t *mip = (mac_impl_t *)mh;

	i_mac_perim_enter(mip);
	mip->mi_state_flags |= MIS_NO_ACTIVE;
	i_mac_perim_exit(mip);
}

/*
 * Walk the primary VLAN clients whenever the primary's rings property
 * changes and update the mac_resource_props_t for the VLAN's client.
 * We need to do this since we don't support setting these properties
 * on the primary's VLAN clients, but the VLAN clients have to
 * follow the primary w.r.t the rings property;
 */
void
mac_set_prim_vlan_rings(mac_impl_t  *mip, mac_resource_props_t *mrp)
{
	mac_client_impl_t	*vmcip;
	mac_resource_props_t	*vmrp;

	for (vmcip = mip->mi_clients_list; vmcip != NULL;
	    vmcip = vmcip->mci_client_next) {
		if (!(vmcip->mci_flent->fe_type & FLOW_PRIMARY_MAC) ||
		    mac_client_vid((mac_client_handle_t)vmcip) ==
		    VLAN_ID_NONE) {
			continue;
		}
		vmrp = MCIP_RESOURCE_PROPS(vmcip);

		vmrp->mrp_nrxrings =  mrp->mrp_nrxrings;
		if (mrp->mrp_mask & MRP_RX_RINGS)
			vmrp->mrp_mask |= MRP_RX_RINGS;
		else if (vmrp->mrp_mask & MRP_RX_RINGS)
			vmrp->mrp_mask &= ~MRP_RX_RINGS;

		vmrp->mrp_ntxrings =  mrp->mrp_ntxrings;
		if (mrp->mrp_mask & MRP_TX_RINGS)
			vmrp->mrp_mask |= MRP_TX_RINGS;
		else if (vmrp->mrp_mask & MRP_TX_RINGS)
			vmrp->mrp_mask &= ~MRP_TX_RINGS;

		if (mrp->mrp_mask & MRP_RXRINGS_UNSPEC)
			vmrp->mrp_mask |= MRP_RXRINGS_UNSPEC;
		else
			vmrp->mrp_mask &= ~MRP_RXRINGS_UNSPEC;

		if (mrp->mrp_mask & MRP_TXRINGS_UNSPEC)
			vmrp->mrp_mask |= MRP_TXRINGS_UNSPEC;
		else
			vmrp->mrp_mask &= ~MRP_TXRINGS_UNSPEC;
	}
}

/*
 * We are adding or removing ring(s) from a group. The source for taking
 * rings is the default group. The destination for giving rings back is
 * the default group.
 */
int
mac_group_ring_modify(mac_client_impl_t *mcip, mac_group_t *group,
    mac_group_t *defgrp)
{
	mac_resource_props_t	*mrp = MCIP_RESOURCE_PROPS(mcip);
	uint_t			modify;
	int			count;
	mac_ring_t		*ring;
	mac_ring_t		*next;
	mac_impl_t		*mip = mcip->mci_mip;
	mac_ring_t		**rings;
	uint_t			ringcnt;
	int			i = 0;
	boolean_t		rx_group = group->mrg_type == MAC_RING_TYPE_RX;
	int			start;
	int			end;
	mac_group_t		*tgrp;
	int			j;
	int			rv = 0;

	/*
	 * If we are asked for just a group, we give 1 ring, else
	 * the specified number of rings.
	 */
	if (rx_group) {
		ringcnt = (mrp->mrp_mask & MRP_RXRINGS_UNSPEC) ? 1:
		    mrp->mrp_nrxrings;
	} else {
		ringcnt = (mrp->mrp_mask & MRP_TXRINGS_UNSPEC) ? 1:
		    mrp->mrp_ntxrings;
	}

	/* don't allow modifying rings for a share for now. */
	ASSERT(mcip->mci_share == NULL);

	if (ringcnt == group->mrg_cur_count)
		return (0);

	if (group->mrg_cur_count > ringcnt) {
		modify = group->mrg_cur_count - ringcnt;
		if (rx_group) {
			if (mip->mi_rx_donor_grp == group) {
				ASSERT(mac_is_primary_client(mcip));
				mip->mi_rx_donor_grp = defgrp;
			} else {
				defgrp = mip->mi_rx_donor_grp;
			}
		}
		ring = group->mrg_rings;
		rings = kmem_alloc(modify * sizeof (mac_ring_handle_t),
		    KM_SLEEP);
		j = 0;
		for (count = 0; count < modify; count++) {
			next = ring->mr_next;
			rv = mac_group_mov_ring(mip, defgrp, ring);
			if (rv != 0) {
				/* cleanup on failure */
				for (j = 0; j < count; j++) {
					(void) mac_group_mov_ring(mip, group,
					    rings[j]);
				}
				break;
			}
			rings[j++] = ring;
			ring = next;
		}
		kmem_free(rings, modify * sizeof (mac_ring_handle_t));
		return (rv);
	}
	if (ringcnt >= MAX_RINGS_PER_GROUP)
		return (EINVAL);

	modify = ringcnt - group->mrg_cur_count;

	if (rx_group) {
		if (group != mip->mi_rx_donor_grp)
			defgrp = mip->mi_rx_donor_grp;
		else
			/*
			 * This is the donor group with all the remaining
			 * rings. Default group now gets to be the donor
			 */
			mip->mi_rx_donor_grp = defgrp;
		start = 1;
		end = mip->mi_rx_group_count;
	} else {
		start = 0;
		end = mip->mi_tx_group_count - 1;
	}
	/*
	 * If the default doesn't have any rings, lets see if we can
	 * take rings given to an h/w client that doesn't need it.
	 * For now, we just see if there is  any one client that can donate
	 * all the required rings.
	 */
	if (defgrp->mrg_cur_count < (modify + 1)) {
		for (i = start; i < end; i++) {
			if (rx_group) {
				tgrp = &mip->mi_rx_groups[i];
				if (tgrp == group || tgrp->mrg_state <
				    MAC_GROUP_STATE_RESERVED) {
					continue;
				}
				mcip = MAC_GROUP_ONLY_CLIENT(tgrp);
				if (mcip == NULL)
					mcip = mac_get_grp_primary(tgrp);
				ASSERT(mcip != NULL);
				mrp = MCIP_RESOURCE_PROPS(mcip);
				if ((mrp->mrp_mask & MRP_RX_RINGS) != 0)
					continue;
				if ((tgrp->mrg_cur_count +
				    defgrp->mrg_cur_count) < (modify + 1)) {
					continue;
				}
				if (mac_rx_switch_group(mcip, tgrp,
				    defgrp) != 0) {
					return (ENOSPC);
				}
			} else {
				tgrp = &mip->mi_tx_groups[i];
				if (tgrp == group || tgrp->mrg_state <
				    MAC_GROUP_STATE_RESERVED) {
					continue;
				}
				mcip = MAC_GROUP_ONLY_CLIENT(tgrp);
				if (mcip == NULL)
					mcip = mac_get_grp_primary(tgrp);
				mrp = MCIP_RESOURCE_PROPS(mcip);
				if ((mrp->mrp_mask & MRP_TX_RINGS) != 0)
					continue;
				if ((tgrp->mrg_cur_count +
				    defgrp->mrg_cur_count) < (modify + 1)) {
					continue;
				}
				/* OK, we can switch this to s/w */
				mac_tx_client_quiesce(
				    (mac_client_handle_t)mcip);
				mac_tx_switch_group(mcip, tgrp, defgrp);
				mac_tx_client_restart(
				    (mac_client_handle_t)mcip);
			}
		}
		if (defgrp->mrg_cur_count < (modify + 1))
			return (ENOSPC);
	}
	if ((rv = i_mac_group_allocate_rings(mip, group->mrg_type, defgrp,
	    group, mcip->mci_share, modify)) != 0) {
		return (rv);
	}
	return (0);
}

/*
 * Given the poolname in mac_resource_props, find the cpupart
 * that is associated with this pool.  The cpupart will be used
 * later for finding the cpus to be bound to the networking threads.
 *
 * use_default is set B_TRUE if pools are enabled and pool_default
 * is returned.  This avoids a 2nd lookup to set the poolname
 * for pool-effective.
 *
 * returns:
 *
 *    NULL -   pools are disabled or if the 'cpus' property is set.
 *    cpupart of pool_default  - pools are enabled and the pool
 *             is not available or poolname is blank
 *    cpupart of named pool    - pools are enabled and the pool
 *             is available.
 */
cpupart_t *
mac_pset_find(mac_resource_props_t *mrp, boolean_t *use_default)
{
	pool_t		*pool;
	cpupart_t	*cpupart;

	*use_default = B_FALSE;

	/* CPUs property is set */
	if (mrp->mrp_mask & MRP_CPUS)
		return (NULL);

	ASSERT(pool_lock_held());

	/* Pools are disabled, no pset */
	if (pool_state == POOL_DISABLED)
		return (NULL);

	/* Pools property is set */
	if (mrp->mrp_mask & MRP_POOL) {
		if ((pool = pool_lookup_pool_by_name(mrp->mrp_pool)) == NULL) {
			/* Pool not found */
			DTRACE_PROBE1(mac_pset_find_no_pool, char *,
			    mrp->mrp_pool);
			*use_default = B_TRUE;
			pool = pool_default;
		}
	/* Pools property is not set */
	} else {
		*use_default = B_TRUE;
		pool = pool_default;
	}

	/* Find the CPU pset that corresponds to the pool */
	mutex_enter(&cpu_lock);
	if ((cpupart = cpupart_find(pool->pool_pset->pset_id)) == NULL) {
		DTRACE_PROBE1(mac_find_pset_no_pset, psetid_t,
		    pool->pool_pset->pset_id);
	}
	mutex_exit(&cpu_lock);

	return (cpupart);
}

void
mac_set_pool_effective(boolean_t use_default, cpupart_t *cpupart,
    mac_resource_props_t *mrp, mac_resource_props_t *emrp)
{
	ASSERT(pool_lock_held());

	if (cpupart != NULL) {
		emrp->mrp_mask |= MRP_POOL;
		if (use_default) {
			(void) strcpy(emrp->mrp_pool,
			    "pool_default");
		} else {
			ASSERT(strlen(mrp->mrp_pool) != 0);
			(void) strcpy(emrp->mrp_pool,
			    mrp->mrp_pool);
		}
	} else {
		emrp->mrp_mask &= ~MRP_POOL;
		bzero(emrp->mrp_pool, MAXPATHLEN);
	}
}

struct mac_pool_arg {
	char		mpa_poolname[MAXPATHLEN];
	pool_event_t	mpa_what;
};

/*ARGSUSED*/
static uint_t
mac_pool_link_update(mod_hash_key_t key, mod_hash_val_t *val, void *arg)
{
	struct mac_pool_arg	*mpa = arg;
	mac_impl_t		*mip = (mac_impl_t *)val;
	mac_client_impl_t	*mcip;
	mac_resource_props_t	*mrp, *emrp;
	boolean_t		pool_update = B_FALSE;
	boolean_t		pool_clear = B_FALSE;
	boolean_t		use_default = B_FALSE;
	cpupart_t		*cpupart = NULL;

	mrp = kmem_zalloc(sizeof (*mrp), KM_SLEEP);
	i_mac_perim_enter(mip);
	for (mcip = mip->mi_clients_list; mcip != NULL;
	    mcip = mcip->mci_client_next) {
		pool_update = B_FALSE;
		pool_clear = B_FALSE;
		use_default = B_FALSE;
		mac_client_get_resources((mac_client_handle_t)mcip, mrp);
		emrp = MCIP_EFFECTIVE_PROPS(mcip);

		/*
		 * When pools are enabled
		 */
		if ((mpa->mpa_what == POOL_E_ENABLE) &&
		    ((mrp->mrp_mask & MRP_CPUS) == 0)) {
			mrp->mrp_mask |= MRP_POOL;
			pool_update = B_TRUE;
		}

		/*
		 * When pools are disabled
		 */
		if ((mpa->mpa_what == POOL_E_DISABLE) &&
		    ((mrp->mrp_mask & MRP_CPUS) == 0)) {
			mrp->mrp_mask |= MRP_POOL;
			pool_clear = B_TRUE;
		}

		/*
		 * Look for links with the pool property set and the poolname
		 * matching the one which is changing.
		 */
		if (strcmp(mrp->mrp_pool, mpa->mpa_poolname) == 0) {
			/*
			 * The pool associated with the link has changed.
			 */
			if (mpa->mpa_what == POOL_E_CHANGE) {
				mrp->mrp_mask |= MRP_POOL;
				pool_update = B_TRUE;
			}
		}

		/*
		 * This link is associated with pool_default and
		 * pool_default has changed.
		 */
		if ((mpa->mpa_what == POOL_E_CHANGE) &&
		    (strcmp(emrp->mrp_pool, "pool_default") == 0) &&
		    (strcmp(mpa->mpa_poolname, "pool_default") == 0)) {
			mrp->mrp_mask |= MRP_POOL;
			pool_update = B_TRUE;
		}

		/*
		 * Get new list of cpus for the pool, bind network
		 * threads to new list of cpus and update resources.
		 */
		if (pool_update) {
			if (MCIP_DATAPATH_SETUP(mcip)) {
				pool_lock();
				cpupart = mac_pset_find(mrp, &use_default);
				mac_fanout_setup(mcip, mcip->mci_flent, mrp,
				    mac_rx_deliver, mcip, NULL, cpupart);
				mac_set_pool_effective(use_default, cpupart,
				    mrp, emrp);
				pool_unlock();
			}
			mac_update_resources(mrp, MCIP_RESOURCE_PROPS(mcip),
			    B_FALSE);
		}

		/*
		 * Clear the effective pool and bind network threads
		 * to any available CPU.
		 */
		if (pool_clear) {
			if (MCIP_DATAPATH_SETUP(mcip)) {
				emrp->mrp_mask &= ~MRP_POOL;
				bzero(emrp->mrp_pool, MAXPATHLEN);
				mac_fanout_setup(mcip, mcip->mci_flent, mrp,
				    mac_rx_deliver, mcip, NULL, NULL);
			}
			mac_update_resources(mrp, MCIP_RESOURCE_PROPS(mcip),
			    B_FALSE);
		}
	}
	i_mac_perim_exit(mip);
	kmem_free(mrp, sizeof (*mrp));
	return (MH_WALK_CONTINUE);
}

static void
mac_pool_update(void *arg)
{
	mod_hash_walk(i_mac_impl_hash, mac_pool_link_update, arg);
	kmem_free(arg, sizeof (struct mac_pool_arg));
}

/*
 * Callback function to be executed when a noteworthy pool event
 * takes place.
 */
/* ARGSUSED */
static void
mac_pool_event_cb(pool_event_t what, poolid_t id, void *arg)
{
	pool_t			*pool;
	char			*poolname = NULL;
	struct mac_pool_arg	*mpa;

	pool_lock();
	mpa = kmem_zalloc(sizeof (struct mac_pool_arg), KM_SLEEP);

	switch (what) {
	case POOL_E_ENABLE:
	case POOL_E_DISABLE:
		break;

	case POOL_E_CHANGE:
		pool = pool_lookup_pool_by_id(id);
		if (pool == NULL) {
			kmem_free(mpa, sizeof (struct mac_pool_arg));
			pool_unlock();
			return;
		}
		pool_get_name(pool, &poolname);
		(void) strlcpy(mpa->mpa_poolname, poolname,
		    sizeof (mpa->mpa_poolname));
		break;

	default:
		kmem_free(mpa, sizeof (struct mac_pool_arg));
		pool_unlock();
		return;
	}
	pool_unlock();

	mpa->mpa_what = what;

	mac_pool_update(mpa);
}

/*
 * Set effective rings property. This could be called from datapath_setup/
 * datapath_teardown or set-linkprop.
 * If the group is reserved we just go ahead and set the effective rings.
 * Additionally, for TX this could mean the default  group has lost/gained
 * some rings, so if the default group is reserved, we need to adjust the
 * effective rings for the default group clients. For RX, if we are working
 * with the non-default group, we just need * to reset the effective props
 * for the default group clients.
 */
void
mac_set_rings_effective(mac_client_impl_t *mcip)
{
	mac_impl_t		*mip = mcip->mci_mip;
	mac_group_t		*grp;
	mac_group_t		*defgrp;
	flow_entry_t		*flent = mcip->mci_flent;
	mac_resource_props_t	*emrp = MCIP_EFFECTIVE_PROPS(mcip);
	mac_grp_client_t	*mgcp;
	mac_client_impl_t	*gmcip;

	grp = flent->fe_rx_ring_group;
	if (grp != NULL) {
		defgrp = MAC_DEFAULT_RX_GROUP(mip);
		/*
		 * If we have reserved a group, set the effective rings
		 * to the ring count in the group.
		 */
		if (grp->mrg_state == MAC_GROUP_STATE_RESERVED) {
			emrp->mrp_mask |= MRP_RX_RINGS;
			emrp->mrp_nrxrings = grp->mrg_cur_count;
		}

		/*
		 * We go through the clients in the shared group and
		 * reset the effective properties. It is possible this
		 * might have already been done for some client (i.e.
		 * if some client is being moved to a group that is
		 * already shared). The case where the default group is
		 * RESERVED is taken care of above (note in the RX side if
		 * there is a non-default group, the default group is always
		 * SHARED).
		 */
		if (grp != defgrp || grp->mrg_state == MAC_GROUP_STATE_SHARED) {
			if (grp->mrg_state == MAC_GROUP_STATE_SHARED)
				mgcp = grp->mrg_clients;
			else
				mgcp = defgrp->mrg_clients;
			while (mgcp != NULL) {
				gmcip = mgcp->mgc_client;
				emrp = MCIP_EFFECTIVE_PROPS(gmcip);
				if (emrp->mrp_mask & MRP_RX_RINGS) {
					emrp->mrp_mask &= ~MRP_RX_RINGS;
					emrp->mrp_nrxrings = 0;
				}
				mgcp = mgcp->mgc_next;
			}
		}
	}

	/* Now the TX side */
	grp = flent->fe_tx_ring_group;
	if (grp != NULL) {
		defgrp = MAC_DEFAULT_TX_GROUP(mip);

		if (grp->mrg_state == MAC_GROUP_STATE_RESERVED) {
			emrp->mrp_mask |= MRP_TX_RINGS;
			emrp->mrp_ntxrings = grp->mrg_cur_count;
		} else if (grp->mrg_state == MAC_GROUP_STATE_SHARED) {
			mgcp = grp->mrg_clients;
			while (mgcp != NULL) {
				gmcip = mgcp->mgc_client;
				emrp = MCIP_EFFECTIVE_PROPS(gmcip);
				if (emrp->mrp_mask & MRP_TX_RINGS) {
					emrp->mrp_mask &= ~MRP_TX_RINGS;
					emrp->mrp_ntxrings = 0;
				}
				mgcp = mgcp->mgc_next;
			}
		}

		/*
		 * If the group is not the default group and the default
		 * group is reserved, the ring count in the default group
		 * might have changed, update it.
		 */
		if (grp != defgrp &&
		    defgrp->mrg_state == MAC_GROUP_STATE_RESERVED) {
			gmcip = MAC_GROUP_ONLY_CLIENT(defgrp);
			emrp = MCIP_EFFECTIVE_PROPS(gmcip);
			emrp->mrp_ntxrings = defgrp->mrg_cur_count;
		}
	}
	emrp = MCIP_EFFECTIVE_PROPS(mcip);
}

/*
 * Check if the primary is in the default group. If so, see if we
 * can give it a an exclusive group now that another client is
 * being configured. We take the primary out of the default group
 * because the multicast/broadcast packets for the all the clients
 * will land in the default ring in the default group which means
 * any client in the default group, even if it is the only on in
 * the group, will lose exclusive access to the rings, hence
 * polling.
 */
mac_client_impl_t *
mac_check_primary_relocation(mac_client_impl_t *mcip, boolean_t rxhw)
{
	mac_impl_t		*mip = mcip->mci_mip;
	mac_group_t		*defgrp = MAC_DEFAULT_RX_GROUP(mip);
	flow_entry_t		*flent = mcip->mci_flent;
	mac_resource_props_t	*mrp = MCIP_RESOURCE_PROPS(mcip);
	uint8_t			*mac_addr;
	mac_group_t		*ngrp;

	/*
	 * Check if the primary is in the default group, if not
	 * or if it is explicitly configured to be in the default
	 * group OR set the RX rings property, return.
	 */
	if (flent->fe_rx_ring_group != defgrp || mrp->mrp_mask & MRP_RX_RINGS)
		return (NULL);

	/*
	 * If the new client needs an exclusive group and we
	 * don't have another for the primary, return.
	 */
	if (rxhw && mip->mi_rxhwclnt_avail < 2)
		return (NULL);

	mac_addr = flent->fe_flow_desc.fd_dst_mac;
	/*
	 * We call this when we are setting up the datapath for
	 * the first non-primary.
	 */
	ASSERT(mip->mi_nactiveclients == 2);
	/*
	 * OK, now we have the primary that needs to be relocated.
	 */
	ngrp =  mac_reserve_rx_group(mcip, mac_addr, B_TRUE);
	if (ngrp == NULL)
		return (NULL);
	if (mac_rx_switch_group(mcip, defgrp, ngrp) != 0) {
		mac_stop_group(ngrp);
		return (NULL);
	}
	return (mcip);
}

void
mac_transceiver_init(mac_impl_t *mip)
{
	if (mac_capab_get((mac_handle_t)mip, MAC_CAPAB_TRANSCEIVER,
	    &mip->mi_transceiver)) {
		/*
		 * The driver set a flag that we don't know about. In this case,
		 * we need to warn about that case and ignore this capability.
		 */
		if (mip->mi_transceiver.mct_flags != 0) {
			dev_err(mip->mi_dip, CE_WARN, "driver set transceiver "
			    "flags to invalid value: 0x%x, ignoring "
			    "capability", mip->mi_transceiver.mct_flags);
			bzero(&mip->mi_transceiver,
			    sizeof (mac_capab_transceiver_t));
		}
	} else {
			bzero(&mip->mi_transceiver,
			    sizeof (mac_capab_transceiver_t));
	}
}

int
mac_transceiver_count(mac_handle_t mh, uint_t *countp)
{
	mac_impl_t *mip = (mac_impl_t *)mh;

	ASSERT(MAC_PERIM_HELD(mh));

	if (mip->mi_transceiver.mct_ntransceivers == 0)
		return (ENOTSUP);

	*countp = mip->mi_transceiver.mct_ntransceivers;
	return (0);
}

int
mac_transceiver_info(mac_handle_t mh, uint_t tranid, boolean_t *present,
    boolean_t *usable)
{
	int ret;
	mac_transceiver_info_t info;

	mac_impl_t *mip = (mac_impl_t *)mh;

	ASSERT(MAC_PERIM_HELD(mh));

	if (mip->mi_transceiver.mct_info == NULL ||
	    mip->mi_transceiver.mct_ntransceivers == 0)
		return (ENOTSUP);

	if (tranid >= mip->mi_transceiver.mct_ntransceivers)
		return (EINVAL);

	bzero(&info, sizeof (mac_transceiver_info_t));
	if ((ret = mip->mi_transceiver.mct_info(mip->mi_driver, tranid,
	    &info)) != 0) {
		return (ret);
	}

	*present = info.mti_present;
	*usable = info.mti_usable;
	return (0);
}

int
mac_transceiver_read(mac_handle_t mh, uint_t tranid, uint_t page, void *buf,
    size_t nbytes, off_t offset, size_t *nread)
{
	int ret;
	size_t nr;
	mac_impl_t *mip = (mac_impl_t *)mh;

	ASSERT(MAC_PERIM_HELD(mh));

	if (mip->mi_transceiver.mct_read == NULL)
		return (ENOTSUP);

	if (tranid >= mip->mi_transceiver.mct_ntransceivers)
		return (EINVAL);

	/*
	 * All supported pages today are 256 bytes wide. Make sure offset +
	 * nbytes never exceeds that.
	 */
	if (offset < 0 || offset >= 256 || nbytes > 256 ||
	    offset + nbytes > 256)
		return (EINVAL);

	if (nread == NULL)
		nread = &nr;
	ret = mip->mi_transceiver.mct_read(mip->mi_driver, tranid, page, buf,
	    nbytes, offset, nread);
	if (ret == 0 && *nread > nbytes) {
<<<<<<< HEAD
		dev_err(mip->mi_dip, CE_PANIC, "driver wrote %ld bytes into "
		    "%ld byte sized buffer, possible memory corruption",
=======
		dev_err(mip->mi_dip, CE_PANIC, "driver wrote %lu bytes into "
		    "%lu byte sized buffer, possible memory corruption",
>>>>>>> 45d3dd98
		    *nread, nbytes);
	}

	return (ret);
<<<<<<< HEAD
}

void
mac_led_init(mac_impl_t *mip)
{
	mip->mi_led_modes = MAC_LED_DEFAULT;

	if (!mac_capab_get((mac_handle_t)mip, MAC_CAPAB_LED, &mip->mi_led)) {
		bzero(&mip->mi_led, sizeof (mac_capab_led_t));
		return;
	}

	if (mip->mi_led.mcl_flags != 0) {
		dev_err(mip->mi_dip, CE_WARN, "driver set led capability "
		    "flags to invalid value: 0x%x, ignoring "
		    "capability", mip->mi_transceiver.mct_flags);
		bzero(&mip->mi_led, sizeof (mac_capab_led_t));
		return;
	}

	if ((mip->mi_led.mcl_modes & ~MAC_LED_ALL) != 0) {
		dev_err(mip->mi_dip, CE_WARN, "driver set led capability "
		    "supported modes to invalid value: 0x%x, ignoring "
		    "capability", mip->mi_transceiver.mct_flags);
		bzero(&mip->mi_led, sizeof (mac_capab_led_t));
		return;
	}
}

int
mac_led_get(mac_handle_t mh, mac_led_mode_t *supported, mac_led_mode_t *active)
{
	mac_impl_t *mip = (mac_impl_t *)mh;

	ASSERT(MAC_PERIM_HELD(mh));

	if (mip->mi_led.mcl_set == NULL)
		return (ENOTSUP);

	*supported = mip->mi_led.mcl_modes;
	*active = mip->mi_led_modes;

	return (0);
}

/*
 * Update and multiplex the various LED requests. We only ever send one LED to
 * the underlying driver at a time. As such, we end up multiplexing all
 * requested states and picking one to send down to the driver.
 */
int
mac_led_set(mac_handle_t mh, mac_led_mode_t desired)
{
	int ret;
	mac_led_mode_t driver;

	mac_impl_t *mip = (mac_impl_t *)mh;

	ASSERT(MAC_PERIM_HELD(mh));

	/*
	 * If we've been passed a desired value of zero, that indicates that
	 * we're basically resetting to the value of zero, which is our default
	 * value.
	 */
	if (desired == 0)
		desired = MAC_LED_DEFAULT;

	if (mip->mi_led.mcl_set == NULL)
		return (ENOTSUP);

	/*
	 * Catch both values that we don't know about and those that the driver
	 * doesn't support.
	 */
	if ((desired & ~MAC_LED_ALL) != 0)
		return (EINVAL);

	if ((desired & ~mip->mi_led.mcl_modes) != 0)
		return (ENOTSUP);

	/*
	 * If we have the same value, then there is nothing to do.
	 */
	if (desired == mip->mi_led_modes)
		return (0);

	/*
	 * Based on the desired value, determine what to send to the driver. We
	 * only will send a single bit to the driver at any given time. IDENT
	 * takes priority over OFF or ON. We also let OFF take priority over the
	 * rest.
	 */
	if (desired & MAC_LED_IDENT) {
		driver = MAC_LED_IDENT;
	} else if (desired & MAC_LED_OFF) {
		driver = MAC_LED_OFF;
	} else if (desired & MAC_LED_ON) {
		driver = MAC_LED_ON;
	} else {
		driver = MAC_LED_DEFAULT;
	}

	if ((ret = mip->mi_led.mcl_set(mip->mi_driver, driver, 0)) == 0) {
		mip->mi_led_modes = desired;
	}

	return (ret);
=======
>>>>>>> 45d3dd98
}<|MERGE_RESOLUTION|>--- conflicted
+++ resolved
@@ -8139,18 +8139,12 @@
 	ret = mip->mi_transceiver.mct_read(mip->mi_driver, tranid, page, buf,
 	    nbytes, offset, nread);
 	if (ret == 0 && *nread > nbytes) {
-<<<<<<< HEAD
-		dev_err(mip->mi_dip, CE_PANIC, "driver wrote %ld bytes into "
-		    "%ld byte sized buffer, possible memory corruption",
-=======
 		dev_err(mip->mi_dip, CE_PANIC, "driver wrote %lu bytes into "
 		    "%lu byte sized buffer, possible memory corruption",
->>>>>>> 45d3dd98
 		    *nread, nbytes);
 	}
 
 	return (ret);
-<<<<<<< HEAD
 }
 
 void
@@ -8259,6 +8253,4 @@
 	}
 
 	return (ret);
-=======
->>>>>>> 45d3dd98
 }