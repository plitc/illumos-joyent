/*
 * CDDL HEADER START
 *
 * The contents of this file are subject to the terms of the
 * Common Development and Distribution License (the "License").
 * You may not use this file except in compliance with the License.
 *
 * You can obtain a copy of the license at usr/src/OPENSOLARIS.LICENSE
 * or http://www.opensolaris.org/os/licensing.
 * See the License for the specific language governing permissions
 * and limitations under the License.
 *
 * When distributing Covered Code, include this CDDL HEADER in each
 * file and include the License file at usr/src/OPENSOLARIS.LICENSE.
 * If applicable, add the following below this CDDL HEADER, with the
 * fields enclosed by brackets "[]" replaced with your own identifying
 * information: Portions Copyright [yyyy] [name of copyright owner]
 *
 * CDDL HEADER END
 */

/*
 * Copyright (c) 2006, 2010, Oracle and/or its affiliates. All rights reserved.
 * Copyright 2018 Nexenta Systems, Inc.  All rights reserved.
<<<<<<< HEAD
 * Copyright (c) 2018, Joyent, Inc.
=======
 * Copyright 2018 OmniOS Community Edition (OmniOSce) Association.
>>>>>>> 44a84c18
 */

/*
 * AHCI (Advanced Host Controller Interface) SATA HBA Driver
 *
 * Power Management Support
 * ------------------------
 *
 * At the moment, the ahci driver only implements suspend/resume to
 * support Suspend to RAM on X86 feature. Device power management isn't
 * implemented, link power management is disabled, and hot plug isn't
 * allowed during the period from suspend to resume.
 *
 * For s/r support, the ahci driver only need to implement DDI_SUSPEND
 * and DDI_RESUME entries, and don't need to take care of new requests
 * sent down after suspend because the target driver (sd) has already
 * handled these conditions, and blocked these requests. For the detailed
 * information, please check with sdopen, sdclose and sdioctl routines.
 *
 *
 * Enclosure Management Support
 * ----------------------------
 *
 * The ahci driver has basic support for AHCI Enclosure Management (EM)
 * services. The AHCI specification provides an area in the primary ahci BAR for
 * posting data to send out to the enclosure management and provides a register
 * that provides both information and control about this. While the
 * specification allows for multiple forms of enclosure management, the only
 * supported, and commonly found form, is the AHCI specified LED format. The LED
 * format is often implemented as a one-way communication mechanism. Software
 * can write out what it cares about into the aforementioned data buffer and
 * then we wait for the transmission to be sent.
 *
 * This has some drawbacks. It means that we cannot know whether or not it has
 * succeeded. This means we cannot ask hardware what it thinks the LEDs are
 * set to. There's also the added unfortunate reality that firmware on the
 * microcontroller driving this will often not show the LEDs if no drive is
 * present and that actions taken may potentially cause this to get out of sync
 * with what we expect it to be. For example, the specification does not
 * describe what should happen if a drive is removed from the enclosure while
 * this is set and what should happen when it returns. We can only infer that it
 * should be the same.
 *
 * Because only a single command can be sent at any time and we don't want to
 * interfere with controller I/O, we create a taskq dedicated to this that has a
 * single thread. Both resets (which occur on attach and resume) and normal
 * changes to the LED state will be driven through this taskq. Because the taskq
 * has a single thread, this guarantees serial processing.
 *
 * Each userland-submitted task (basically not resets) has a reference counted
 * task structure. This allows the thread that called it to be cancelled and
 * have the system clean itself up. The user thread in ioctl blocks on a CV that
 * can receive signals as it waits for completion.  Note, there is no guarantee
 * provided by the kernel that the first thread to enter the kernel will be the
 * first one to change state.
 */

#include <sys/note.h>
#include <sys/scsi/scsi.h>
#include <sys/pci.h>
#include <sys/disp.h>
#include <sys/sata/sata_hba.h>
#include <sys/sata/adapters/ahci/ahcireg.h>
#include <sys/sata/adapters/ahci/ahcivar.h>

/*
 * FMA header files
 */
#include <sys/ddifm.h>
#include <sys/fm/protocol.h>
#include <sys/fm/util.h>
#include <sys/fm/io/ddi.h>

/*
 * EM Control header files
 */
#include <sys/types.h>
#include <sys/file.h>
#include <sys/errno.h>
#include <sys/open.h>
#include <sys/cred.h>
#include <sys/ddi.h>
#include <sys/sunddi.h>

/*
 * This is the string displayed by modinfo, etc.
 */
static char ahci_ident[] = "ahci driver";

/*
 * Function prototypes for driver entry points
 */
static	int ahci_attach(dev_info_t *, ddi_attach_cmd_t);
static	int ahci_detach(dev_info_t *, ddi_detach_cmd_t);
static	int ahci_getinfo(dev_info_t *, ddi_info_cmd_t, void *, void **);
static	int ahci_quiesce(dev_info_t *);

/*
 * Function prototypes for SATA Framework interfaces
 */
static	int ahci_register_sata_hba_tran(ahci_ctl_t *, uint32_t);
static	int ahci_unregister_sata_hba_tran(ahci_ctl_t *);

static	int ahci_tran_probe_port(dev_info_t *, sata_device_t *);
static	int ahci_tran_start(dev_info_t *, sata_pkt_t *spkt);
static	int ahci_tran_abort(dev_info_t *, sata_pkt_t *, int);
static	int ahci_tran_reset_dport(dev_info_t *, sata_device_t *);
static	int ahci_tran_hotplug_port_activate(dev_info_t *, sata_device_t *);
static	int ahci_tran_hotplug_port_deactivate(dev_info_t *, sata_device_t *);
#if defined(__lock_lint)
static	int ahci_selftest(dev_info_t *, sata_device_t *);
#endif

/*
 * FMA Prototypes
 */
static	void ahci_fm_init(ahci_ctl_t *);
static	void ahci_fm_fini(ahci_ctl_t *);
static	int ahci_fm_error_cb(dev_info_t *, ddi_fm_error_t *, const void*);
int	ahci_check_acc_handle(ddi_acc_handle_t);
int	ahci_check_dma_handle(ddi_dma_handle_t);
void	ahci_fm_ereport(ahci_ctl_t *, char *);
static	int ahci_check_all_handle(ahci_ctl_t *);
static	int ahci_check_ctl_handle(ahci_ctl_t *);
static	int ahci_check_port_handle(ahci_ctl_t *, int);
static	int ahci_check_slot_handle(ahci_port_t *, int);

/*
 * Local function prototypes
 */
static	int ahci_setup_port_base_addresses(ahci_ctl_t *, ahci_port_t *);
static	int ahci_alloc_ports_state(ahci_ctl_t *);
static	void ahci_dealloc_ports_state(ahci_ctl_t *);
static	int ahci_alloc_port_state(ahci_ctl_t *, uint8_t);
static	void ahci_dealloc_port_state(ahci_ctl_t *, uint8_t);
static	int ahci_alloc_rcvd_fis(ahci_ctl_t *, ahci_port_t *);
static	void ahci_dealloc_rcvd_fis(ahci_port_t *);
static	int ahci_alloc_cmd_list(ahci_ctl_t *, ahci_port_t *);
static	void ahci_dealloc_cmd_list(ahci_ctl_t *, ahci_port_t *);
static  int ahci_alloc_cmd_tables(ahci_ctl_t *, ahci_port_t *);
static  void ahci_dealloc_cmd_tables(ahci_ctl_t *, ahci_port_t *);
static	void ahci_alloc_pmult(ahci_ctl_t *, ahci_port_t *);
static	void ahci_dealloc_pmult(ahci_ctl_t *, ahci_port_t *);

static	int ahci_initialize_controller(ahci_ctl_t *);
static	void ahci_uninitialize_controller(ahci_ctl_t *);
static	int ahci_initialize_port(ahci_ctl_t *, ahci_port_t *, ahci_addr_t *);
static	int ahci_config_space_init(ahci_ctl_t *);
static	void ahci_staggered_spin_up(ahci_ctl_t *, uint8_t);

static	void ahci_drain_ports_taskq(ahci_ctl_t *);
static	int ahci_rdwr_pmult(ahci_ctl_t *, ahci_addr_t *, uint8_t, uint32_t *,
    uint8_t);
static	int ahci_read_pmult(ahci_ctl_t *, ahci_addr_t *, uint8_t, uint32_t *);
static	int ahci_write_pmult(ahci_ctl_t *, ahci_addr_t *, uint8_t, uint32_t);
static	int ahci_update_pmult_pscr(ahci_ctl_t *, ahci_addr_t *,
    sata_device_t *);
static	int ahci_update_pmult_gscr(ahci_ctl_t *, ahci_addr_t *,
    sata_pmult_gscr_t *);
static	int ahci_initialize_pmult(ahci_ctl_t *, ahci_port_t *, ahci_addr_t *,
    sata_device_t *);
static	int ahci_initialize_pmport(ahci_ctl_t *, ahci_port_t *, ahci_addr_t *);
static	int ahci_probe_pmult(ahci_ctl_t *, ahci_port_t *, ahci_addr_t *);
static	int ahci_probe_pmport(ahci_ctl_t *, ahci_port_t *, ahci_addr_t *,
    sata_device_t *);

static	void ahci_disable_interface_pm(ahci_ctl_t *, uint8_t);
static	int ahci_start_port(ahci_ctl_t *, ahci_port_t *, uint8_t);
static	void ahci_find_dev_signature(ahci_ctl_t *, ahci_port_t *,
    ahci_addr_t *);
static	void ahci_update_sata_registers(ahci_ctl_t *, uint8_t, sata_device_t *);
static	int ahci_deliver_satapkt(ahci_ctl_t *, ahci_port_t *,
    ahci_addr_t *, sata_pkt_t *);
static	int ahci_do_sync_start(ahci_ctl_t *, ahci_port_t *,
    ahci_addr_t *, sata_pkt_t *);
static	int ahci_claim_free_slot(ahci_ctl_t *, ahci_port_t *,
    ahci_addr_t *, int);
static  void ahci_copy_err_cnxt(sata_cmd_t *, ahci_fis_d2h_register_t *);
static	void ahci_copy_ncq_err_page(sata_cmd_t *,
    struct sata_ncq_error_recovery_page *);
static	void ahci_copy_out_regs(sata_cmd_t *, ahci_fis_d2h_register_t *);
static	void ahci_add_doneq(ahci_port_t *, sata_pkt_t *, int);
static	void ahci_flush_doneq(ahci_port_t *);

static	int ahci_software_reset(ahci_ctl_t *, ahci_port_t *, ahci_addr_t *);
static	int ahci_hba_reset(ahci_ctl_t *);
static	int ahci_port_reset(ahci_ctl_t *, ahci_port_t *, ahci_addr_t *);
static	int ahci_pmport_reset(ahci_ctl_t *, ahci_port_t *, ahci_addr_t *);
static	void ahci_reject_all_abort_pkts(ahci_ctl_t *, ahci_port_t *, uint8_t);
static	int ahci_reset_device_reject_pkts(ahci_ctl_t *, ahci_port_t *,
    ahci_addr_t *);
static	int ahci_reset_pmdevice_reject_pkts(ahci_ctl_t *, ahci_port_t *,
    ahci_addr_t *);
static	int ahci_reset_port_reject_pkts(ahci_ctl_t *, ahci_port_t *,
    ahci_addr_t *);
static	int ahci_reset_hba_reject_pkts(ahci_ctl_t *);
static	int ahci_put_port_into_notrunning_state(ahci_ctl_t *, ahci_port_t *,
    uint8_t);
static	int ahci_restart_port_wait_till_ready(ahci_ctl_t *, ahci_port_t *,
    uint8_t, int, int *);
static	void ahci_mop_commands(ahci_ctl_t *, ahci_port_t *, uint32_t,
    uint32_t, uint32_t, uint32_t, uint32_t);
static	uint32_t ahci_get_rdlogext_data(ahci_ctl_t *, ahci_port_t *, uint8_t);
static void ahci_get_rqsense_data(ahci_ctl_t *, ahci_port_t *,
    uint8_t, sata_pkt_t *);
static	void ahci_fatal_error_recovery_handler(ahci_ctl_t *, ahci_port_t *,
    ahci_addr_t *, uint32_t);
static	void ahci_pmult_error_recovery_handler(ahci_ctl_t *, ahci_port_t *,
    uint8_t, uint32_t);
static	void ahci_timeout_pkts(ahci_ctl_t *, ahci_port_t *,
    uint8_t, uint32_t);
static	void ahci_events_handler(void *);
static	void ahci_watchdog_handler(ahci_ctl_t *);

static	uint_t ahci_intr(caddr_t, caddr_t);
static	void ahci_port_intr(ahci_ctl_t *, ahci_port_t *, uint8_t);
static	int ahci_add_intrs(ahci_ctl_t *, int);
static	void ahci_rem_intrs(ahci_ctl_t *);
static	void ahci_enable_all_intrs(ahci_ctl_t *);
static	void ahci_disable_all_intrs(ahci_ctl_t *);
static	void ahci_enable_port_intrs(ahci_ctl_t *, uint8_t);
static	void ahci_disable_port_intrs(ahci_ctl_t *, uint8_t);

static  int ahci_intr_cmd_cmplt(ahci_ctl_t *, ahci_port_t *, uint8_t);
static	int ahci_intr_set_device_bits(ahci_ctl_t *, ahci_port_t *, uint8_t);
static	int ahci_intr_ncq_events(ahci_ctl_t *, ahci_port_t *, ahci_addr_t *);
static	int ahci_intr_pmult_sntf_events(ahci_ctl_t *, ahci_port_t *, uint8_t);
static	int ahci_intr_port_connect_change(ahci_ctl_t *, ahci_port_t *, uint8_t);
static	int ahci_intr_device_mechanical_presence_status(ahci_ctl_t *,
    ahci_port_t *, uint8_t);
static	int ahci_intr_phyrdy_change(ahci_ctl_t *, ahci_port_t *, uint8_t);
static	int ahci_intr_non_fatal_error(ahci_ctl_t *, ahci_port_t *,
    uint8_t, uint32_t);
static  int ahci_intr_fatal_error(ahci_ctl_t *, ahci_port_t *,
    uint8_t, uint32_t);
static	int ahci_intr_cold_port_detect(ahci_ctl_t *, ahci_port_t *, uint8_t);

static	void ahci_get_ahci_addr(ahci_ctl_t *, sata_device_t *, ahci_addr_t *);
static	int ahci_get_num_implemented_ports(uint32_t);
static  void ahci_log_fatal_error_message(ahci_ctl_t *, uint8_t, uint32_t);
static	void ahci_dump_commands(ahci_ctl_t *, uint8_t, uint32_t);
static	void ahci_log_serror_message(ahci_ctl_t *, uint8_t, uint32_t, int);
#if AHCI_DEBUG
static	void ahci_log(ahci_ctl_t *, uint_t, char *, ...);
#endif

static	boolean_t ahci_em_init(ahci_ctl_t *);
static	void ahci_em_fini(ahci_ctl_t *);
static	void ahci_em_suspend(ahci_ctl_t *);
static	void ahci_em_resume(ahci_ctl_t *);
static	int ahci_em_ioctl(dev_info_t *, int, intptr_t);


/*
 * DMA attributes for the data buffer
 *
 * dma_attr_addr_hi will be changed to 0xffffffffull if the HBA
 * does not support 64-bit addressing
 */
static ddi_dma_attr_t buffer_dma_attr = {
	DMA_ATTR_V0,		/* dma_attr_version */
	0x0ull,			/* dma_attr_addr_lo: lowest bus address */
	0xffffffffffffffffull,	/* dma_attr_addr_hi: highest bus address */
	0x3fffffull,		/* dma_attr_count_max i.e. for one cookie */
	0x2ull,			/* dma_attr_align: word aligned */
	1,			/* dma_attr_burstsizes */
	1,			/* dma_attr_minxfer */
	0xffffffffull,		/* dma_attr_maxxfer i.e. includes all cookies */
	0xffffffffull,		/* dma_attr_seg */
	AHCI_PRDT_NUMBER,	/* dma_attr_sgllen */
	512,			/* dma_attr_granular */
	0,			/* dma_attr_flags */
};

/*
 * DMA attributes for the rcvd FIS
 *
 * dma_attr_addr_hi will be changed to 0xffffffffull if the HBA
 * does not support 64-bit addressing
 */
static ddi_dma_attr_t rcvd_fis_dma_attr = {
	DMA_ATTR_V0,		/* dma_attr_version */
	0x0ull,			/* dma_attr_addr_lo: lowest bus address */
	0xffffffffffffffffull,	/* dma_attr_addr_hi: highest bus address */
	0xffffffffull,		/* dma_attr_count_max i.e. for one cookie */
	0x100ull,		/* dma_attr_align: 256-byte aligned */
	1,			/* dma_attr_burstsizes */
	1,			/* dma_attr_minxfer */
	0xffffffffull,		/* dma_attr_maxxfer i.e. includes all cookies */
	0xffffffffull,		/* dma_attr_seg */
	1,			/* dma_attr_sgllen */
	1,			/* dma_attr_granular */
	0,			/* dma_attr_flags */
};

/*
 * DMA attributes for the command list
 *
 * dma_attr_addr_hi will be changed to 0xffffffffull if the HBA
 * does not support 64-bit addressing
 */
static ddi_dma_attr_t cmd_list_dma_attr = {
	DMA_ATTR_V0,		/* dma_attr_version */
	0x0ull,			/* dma_attr_addr_lo: lowest bus address */
	0xffffffffffffffffull,	/* dma_attr_addr_hi: highest bus address */
	0xffffffffull,		/* dma_attr_count_max i.e. for one cookie */
	0x400ull,		/* dma_attr_align: 1K-byte aligned */
	1,			/* dma_attr_burstsizes */
	1,			/* dma_attr_minxfer */
	0xffffffffull,		/* dma_attr_maxxfer i.e. includes all cookies */
	0xffffffffull,		/* dma_attr_seg */
	1,			/* dma_attr_sgllen */
	1,			/* dma_attr_granular */
	0,			/* dma_attr_flags */
};

/*
 * DMA attributes for cmd tables
 *
 * dma_attr_addr_hi will be changed to 0xffffffffull if the HBA
 * does not support 64-bit addressing
 */
static ddi_dma_attr_t cmd_table_dma_attr = {
	DMA_ATTR_V0,		/* dma_attr_version */
	0x0ull,			/* dma_attr_addr_lo: lowest bus address */
	0xffffffffffffffffull,	/* dma_attr_addr_hi: highest bus address */
	0xffffffffull,		/* dma_attr_count_max i.e. for one cookie */
	0x80ull,		/* dma_attr_align: 128-byte aligned */
	1,			/* dma_attr_burstsizes */
	1,			/* dma_attr_minxfer */
	0xffffffffull,		/* dma_attr_maxxfer i.e. includes all cookies */
	0xffffffffull,		/* dma_attr_seg */
	1,			/* dma_attr_sgllen */
	1,			/* dma_attr_granular */
	0,			/* dma_attr_flags */
};


/* Device access attributes */
static ddi_device_acc_attr_t accattr = {
	DDI_DEVICE_ATTR_V1,
	DDI_STRUCTURE_LE_ACC,
	DDI_STRICTORDER_ACC,
	DDI_DEFAULT_ACC
};

static struct dev_ops ahcictl_dev_ops = {
	DEVO_REV,		/* devo_rev */
	0,			/* refcnt  */
	ahci_getinfo,		/* info */
	nulldev,		/* identify */
	nulldev,		/* probe */
	ahci_attach,		/* attach */
	ahci_detach,		/* detach */
	nodev,			/* no reset */
	NULL,			/* driver operations */
	NULL,			/* bus operations */
	NULL,			/* power */
	ahci_quiesce,		/* quiesce */
};

static sata_tran_hotplug_ops_t ahci_tran_hotplug_ops = {
	SATA_TRAN_HOTPLUG_OPS_REV_1,
	ahci_tran_hotplug_port_activate,
	ahci_tran_hotplug_port_deactivate
};

extern struct mod_ops mod_driverops;

static  struct modldrv modldrv = {
	&mod_driverops,		/* driverops */
	ahci_ident,		/* short description */
	&ahcictl_dev_ops,	/* driver ops */
};

static  struct modlinkage modlinkage = {
	MODREV_1,
	&modldrv,
	NULL
};

/* The following variables are watchdog handler related */
static clock_t ahci_watchdog_timeout = 5; /* 5 seconds */
static clock_t ahci_watchdog_tick;

/*
 * This static variable indicates the size of command table,
 * and it's changeable with prdt number, which ahci_dma_prdt_number
 * indicates.
 */
static size_t ahci_cmd_table_size;

/*
 * The below global variables are tunable via /etc/system
 *
 *	ahci_dma_prdt_number
 *	ahci_msi_enabled
 *	ahci_buf_64bit_dma
 *	ahci_commu_64bit_dma
 */

/* The number of Physical Region Descriptor Table(PRDT) in Command Table */
int ahci_dma_prdt_number = AHCI_PRDT_NUMBER;

/* AHCI MSI is tunable */
boolean_t ahci_msi_enabled = B_TRUE;

/*
 * 64-bit dma addressing for data buffer is tunable
 *
 * The variable controls only the below value:
 *	DBAU (upper 32-bits physical address of data block)
 */
boolean_t ahci_buf_64bit_dma = B_TRUE;

/*
 * 64-bit dma addressing for communication system descriptors is tunable
 *
 * The variable controls the below three values:
 *
 *	PxCLBU (upper 32-bits for the command list base physical address)
 *	PxFBU (upper 32-bits for the received FIS base physical address)
 *	CTBAU (upper 32-bits of command table base)
 */
boolean_t ahci_commu_64bit_dma = B_TRUE;

/*
 * By default, 64-bit dma for data buffer will be disabled for AMD/ATI SB600
 * chipset. If the users want to have a try with 64-bit dma, please change
 * the below variable value to enable it.
 */
boolean_t sb600_buf_64bit_dma_disable = B_TRUE;

/*
 * By default, 64-bit dma for command buffer will be disabled for AMD/ATI
 * SB600/700/710/750/800. If the users want to have a try with 64-bit dma,
 * please change the below value to enable it.
 */
boolean_t sbxxx_commu_64bit_dma_disable = B_TRUE;

/*
 * These values control the default delay and default number of times to wait
 * for an enclosure message to complete.
 */
uint_t	ahci_em_reset_delay_ms = 1;
uint_t	ahci_em_reset_delay_count = 1000;
uint_t	ahci_em_tx_delay_ms = 1;
uint_t	ahci_em_tx_delay_count = 1000;


/*
 * End of global tunable variable definition
 */

#if AHCI_DEBUG
uint32_t ahci_debug_flags = 0;
#else
uint32_t ahci_debug_flags = (AHCIDBG_ERRS|AHCIDBG_TIMEOUT);
#endif


#if AHCI_DEBUG
/* The following is needed for ahci_log() */
static kmutex_t ahci_log_mutex;
static char ahci_log_buf[512];
#endif

/* Opaque state pointer initialized by ddi_soft_state_init() */
static void *ahci_statep = NULL;

/*
 *  ahci module initialization.
 */
int
_init(void)
{
	int	ret;

	ret = ddi_soft_state_init(&ahci_statep, sizeof (ahci_ctl_t), 0);
	if (ret != 0) {
		goto err_out;
	}

#if AHCI_DEBUG
	mutex_init(&ahci_log_mutex, NULL, MUTEX_DRIVER, NULL);
#endif

	if ((ret = sata_hba_init(&modlinkage)) != 0) {
#if AHCI_DEBUG
		mutex_destroy(&ahci_log_mutex);
#endif
		ddi_soft_state_fini(&ahci_statep);
		goto err_out;
	}

	/* watchdog tick */
	ahci_watchdog_tick = drv_usectohz(
	    (clock_t)ahci_watchdog_timeout * 1000000);

	ret = mod_install(&modlinkage);
	if (ret != 0) {
		sata_hba_fini(&modlinkage);
#if AHCI_DEBUG
		mutex_destroy(&ahci_log_mutex);
#endif
		ddi_soft_state_fini(&ahci_statep);
		goto err_out;
	}

	return (ret);

err_out:
	cmn_err(CE_WARN, "!ahci: Module init failed");
	return (ret);
}

/*
 * ahci module uninitialize.
 */
int
_fini(void)
{
	int	ret;

	ret = mod_remove(&modlinkage);
	if (ret != 0) {
		return (ret);
	}

	/* Remove the resources allocated in _init(). */
	sata_hba_fini(&modlinkage);
#if AHCI_DEBUG
	mutex_destroy(&ahci_log_mutex);
#endif
	ddi_soft_state_fini(&ahci_statep);

	return (ret);
}

/*
 * _info entry point
 */
int
_info(struct modinfo *modinfop)
{
	return (mod_info(&modlinkage, modinfop));
}

/*
 * The attach entry point for dev_ops.
 */
static int
ahci_attach(dev_info_t *dip, ddi_attach_cmd_t cmd)
{
	ahci_ctl_t *ahci_ctlp = NULL;
	int instance = ddi_get_instance(dip);
	int status;
	int attach_state;
	uint32_t cap_status, ahci_version;
	uint32_t ghc_control;
	int intr_types;
	int i;
	pci_regspec_t *regs;
	int regs_length;
	int rnumber;
#if AHCI_DEBUG
	int speed;
#endif

	AHCIDBG(AHCIDBG_INIT|AHCIDBG_ENTRY, ahci_ctlp, "ahci_attach enter",
	    NULL);

	switch (cmd) {
	case DDI_ATTACH:
		break;

	case DDI_RESUME:

		/*
		 * During DDI_RESUME, the hardware state of the device
		 * (power may have been removed from the device) must be
		 * restored, allow pending requests to continue, and
		 * service new requests.
		 */
		ahci_ctlp = ddi_get_soft_state(ahci_statep, instance);
		mutex_enter(&ahci_ctlp->ahcictl_mutex);

		/*
		 * GHC.AE must be set to 1 before any other AHCI register
		 * is accessed
		 */
		ghc_control = ddi_get32(ahci_ctlp->ahcictl_ahci_acc_handle,
		    (uint32_t *)AHCI_GLOBAL_GHC(ahci_ctlp));
		ghc_control |= AHCI_HBA_GHC_AE;
		ddi_put32(ahci_ctlp->ahcictl_ahci_acc_handle,
		    (uint32_t *)AHCI_GLOBAL_GHC(ahci_ctlp), ghc_control);

		/* Restart watch thread */
		if (ahci_ctlp->ahcictl_timeout_id == 0)
			ahci_ctlp->ahcictl_timeout_id = timeout(
			    (void (*)(void *))ahci_watchdog_handler,
			    (caddr_t)ahci_ctlp, ahci_watchdog_tick);

		mutex_exit(&ahci_ctlp->ahcictl_mutex);

		/*
		 * Re-initialize the controller and enable the interrupts and
		 * restart all the ports.
		 *
		 * Note that so far we don't support hot-plug during
		 * suspend/resume.
		 */
		if (ahci_initialize_controller(ahci_ctlp) != AHCI_SUCCESS) {
			AHCIDBG(AHCIDBG_ERRS|AHCIDBG_PM, ahci_ctlp,
			    "Failed to initialize the controller "
			    "during DDI_RESUME", NULL);
			return (DDI_FAILURE);
		}

		/*
		 * Reset the enclosure services.
		 */
		ahci_em_resume(ahci_ctlp);

		mutex_enter(&ahci_ctlp->ahcictl_mutex);
		ahci_ctlp->ahcictl_flags &= ~AHCI_SUSPEND;
		mutex_exit(&ahci_ctlp->ahcictl_mutex);

		return (DDI_SUCCESS);

	default:
		return (DDI_FAILURE);
	}

	attach_state = AHCI_ATTACH_STATE_NONE;

	/* Allocate soft state */
	status = ddi_soft_state_zalloc(ahci_statep, instance);
	if (status != DDI_SUCCESS) {
		cmn_err(CE_WARN, "!ahci%d: Cannot allocate soft state",
		    instance);
		goto err_out;
	}

	ahci_ctlp = ddi_get_soft_state(ahci_statep, instance);
	ahci_ctlp->ahcictl_flags |= AHCI_ATTACH;
	ahci_ctlp->ahcictl_dip = dip;

	/* Initialize the cport/port mapping */
	for (i = 0; i < AHCI_MAX_PORTS; i++) {
		ahci_ctlp->ahcictl_port_to_cport[i] = 0xff;
		ahci_ctlp->ahcictl_cport_to_port[i] = 0xff;
	}

	attach_state |= AHCI_ATTACH_STATE_STATEP_ALLOC;

	/* Initialize FMA properties */
	ahci_fm_init(ahci_ctlp);

	attach_state |= AHCI_ATTACH_STATE_FMA;

	/*
	 * Now map the AHCI base address; which includes global
	 * registers and port control registers
	 *
	 * According to the spec, the AHCI Base Address is BAR5,
	 * but BAR0-BAR4 are optional, so we need to check which
	 * rnumber is used for BAR5.
	 */

	/*
	 * search through DDI "reg" property for the AHCI register set
	 */
	if (ddi_prop_lookup_int_array(DDI_DEV_T_ANY, dip,
	    DDI_PROP_DONTPASS, "reg", (int **)&regs,
	    (uint_t *)&regs_length) != DDI_PROP_SUCCESS) {
		cmn_err(CE_WARN, "!ahci%d: Cannot lookup reg property",
		    instance);
		goto err_out;
	}

	/* AHCI Base Address is located at 0x24 offset */
	for (rnumber = 0; rnumber < regs_length; ++rnumber) {
		if ((regs[rnumber].pci_phys_hi & PCI_REG_REG_M)
		    == AHCI_PCI_RNUM)
			break;
	}

	ddi_prop_free(regs);

	if (rnumber == regs_length) {
		cmn_err(CE_WARN, "!ahci%d: Cannot find AHCI register set",
		    instance);
		goto err_out;
	}

	AHCIDBG(AHCIDBG_INIT, ahci_ctlp, "rnumber = %d", rnumber);

	status = ddi_regs_map_setup(dip,
	    rnumber,
	    (caddr_t *)&ahci_ctlp->ahcictl_ahci_addr,
	    0,
	    0,
	    &accattr,
	    &ahci_ctlp->ahcictl_ahci_acc_handle);
	if (status != DDI_SUCCESS) {
		cmn_err(CE_WARN, "!ahci%d: Cannot map register space",
		    instance);
		goto err_out;
	}

	attach_state |= AHCI_ATTACH_STATE_REG_MAP;

	/*
	 * GHC.AE must be set to 1 before any other AHCI register
	 * is accessed
	 */
	ghc_control = ddi_get32(ahci_ctlp->ahcictl_ahci_acc_handle,
	    (uint32_t *)AHCI_GLOBAL_GHC(ahci_ctlp));
	ghc_control |= AHCI_HBA_GHC_AE;
	ddi_put32(ahci_ctlp->ahcictl_ahci_acc_handle,
	    (uint32_t *)AHCI_GLOBAL_GHC(ahci_ctlp), ghc_control);

	/* Get the AHCI version information */
	ahci_version = ddi_get32(ahci_ctlp->ahcictl_ahci_acc_handle,
	    (uint32_t *)AHCI_GLOBAL_VS(ahci_ctlp));

	cmn_err(CE_NOTE, "!ahci%d: hba AHCI version = %x.%x", instance,
	    (ahci_version & 0xffff0000) >> 16,
	    ((ahci_version & 0x0000ff00) >> 4 |
	    (ahci_version & 0x000000ff)));

	/* We don't support controllers whose versions are lower than 1.0 */
	if (!(ahci_version & 0xffff0000)) {
		cmn_err(CE_WARN, "ahci%d: Don't support AHCI HBA with lower "
		    "than version 1.0", instance);
		goto err_out;
	}

	/* Get the HBA capabilities information */
	cap_status = ddi_get32(ahci_ctlp->ahcictl_ahci_acc_handle,
	    (uint32_t *)AHCI_GLOBAL_CAP(ahci_ctlp));

	AHCIDBG(AHCIDBG_INIT, ahci_ctlp, "hba capabilities = 0x%x",
	    cap_status);

	/* CAP2 (HBA Capabilities Extended) is available since AHCI spec 1.2 */
	if (ahci_version >= 0x00010200) {
		uint32_t cap2_status;

		/* Get the HBA capabilities extended information */
		cap2_status = ddi_get32(ahci_ctlp->ahcictl_ahci_acc_handle,
		    (uint32_t *)AHCI_GLOBAL_CAP2(ahci_ctlp));

		AHCIDBG(AHCIDBG_INIT, ahci_ctlp,
		    "hba capabilities extended = 0x%x", cap2_status);
	}

	if (cap_status & AHCI_HBA_CAP_EMS) {
		ahci_ctlp->ahcictl_cap |= AHCI_CAP_EMS;
		ahci_ctlp->ahcictl_em_loc =
		    ddi_get32(ahci_ctlp->ahcictl_ahci_acc_handle,
		    (uint32_t *)AHCI_GLOBAL_EM_LOC(ahci_ctlp));
		ahci_ctlp->ahcictl_em_ctl =
		    ddi_get32(ahci_ctlp->ahcictl_ahci_acc_handle,
		    (uint32_t *)AHCI_GLOBAL_EM_CTL(ahci_ctlp));
	}

#if AHCI_DEBUG
	/* Get the interface speed supported by the HBA */
	speed = (cap_status & AHCI_HBA_CAP_ISS) >> AHCI_HBA_CAP_ISS_SHIFT;
	if (speed == 0x01) {
		AHCIDBG(AHCIDBG_INIT, ahci_ctlp,
		    "hba interface speed support: Gen 1 (1.5Gbps)", NULL);
	} else if (speed == 0x10) {
		AHCIDBG(AHCIDBG_INIT, ahci_ctlp,
		    "hba interface speed support: Gen 2 (3 Gbps)", NULL);
	} else if (speed == 0x11) {
		AHCIDBG(AHCIDBG_INIT, ahci_ctlp,
		    "hba interface speed support: Gen 3 (6 Gbps)", NULL);
	}
#endif

	/* Get the number of command slots supported by the HBA */
	ahci_ctlp->ahcictl_num_cmd_slots =
	    ((cap_status & AHCI_HBA_CAP_NCS) >>
	    AHCI_HBA_CAP_NCS_SHIFT) + 1;

	AHCIDBG(AHCIDBG_INIT, ahci_ctlp, "hba number of cmd slots: %d",
	    ahci_ctlp->ahcictl_num_cmd_slots);

	/* Get the bit map which indicates ports implemented by the HBA */
	ahci_ctlp->ahcictl_ports_implemented =
	    ddi_get32(ahci_ctlp->ahcictl_ahci_acc_handle,
	    (uint32_t *)AHCI_GLOBAL_PI(ahci_ctlp));

	AHCIDBG(AHCIDBG_INIT, ahci_ctlp, "hba implementation of ports: 0x%x",
	    ahci_ctlp->ahcictl_ports_implemented);

	/* Max port number implemented */
	ahci_ctlp->ahcictl_num_ports =
	    ddi_fls(ahci_ctlp->ahcictl_ports_implemented);

	AHCIDBG(AHCIDBG_INIT, ahci_ctlp, "hba number of ports: %d",
	    (cap_status & AHCI_HBA_CAP_NP) + 1);

	/* Get the number of implemented ports by the HBA */
	ahci_ctlp->ahcictl_num_implemented_ports =
	    ahci_get_num_implemented_ports(
	    ahci_ctlp->ahcictl_ports_implemented);

	AHCIDBG(AHCIDBG_INIT, ahci_ctlp,
	    "hba number of implemented ports: %d",
	    ahci_ctlp->ahcictl_num_implemented_ports);

	/* Check whether HBA supports 64bit DMA addressing */
	if (!(cap_status & AHCI_HBA_CAP_S64A)) {
		ahci_ctlp->ahcictl_cap |= AHCI_CAP_BUF_32BIT_DMA;
		ahci_ctlp->ahcictl_cap |= AHCI_CAP_COMMU_32BIT_DMA;
		AHCIDBG(AHCIDBG_INIT, ahci_ctlp,
		    "hba does not support 64-bit addressing", NULL);
	}

	/* Checking for the support of Port Multiplier */
	if (cap_status & AHCI_HBA_CAP_SPM) {
		ahci_ctlp->ahcictl_cap |= AHCI_CAP_PMULT_CBSS;
		AHCIDBG(AHCIDBG_INIT|AHCIDBG_PMULT, ahci_ctlp,
		    "hba supports port multiplier (CBSS)", NULL);

		/* Support FIS-based switching ? */
		if (cap_status & AHCI_HBA_CAP_FBSS) {
			ahci_ctlp->ahcictl_cap |= AHCI_CAP_PMULT_FBSS;
			AHCIDBG(AHCIDBG_INIT|AHCIDBG_PMULT, ahci_ctlp,
			    "hba supports FIS-based switching (FBSS)", NULL);
		}
	}

	/* Checking for Support Command List Override */
	if (cap_status & AHCI_HBA_CAP_SCLO) {
		ahci_ctlp->ahcictl_cap |= AHCI_CAP_SCLO;
		AHCIDBG(AHCIDBG_INIT|AHCIDBG_PMULT, ahci_ctlp,
		    "hba supports command list override.", NULL);
	}

	/* Checking for Asynchronous Notification */
	if (cap_status & AHCI_HBA_CAP_SSNTF) {
		ahci_ctlp->ahcictl_cap |= AHCI_CAP_SNTF;
		AHCIDBG(AHCIDBG_INIT|AHCIDBG_PMULT, ahci_ctlp,
		    "hba supports asynchronous notification.", NULL);
	}

	if (pci_config_setup(dip, &ahci_ctlp->ahcictl_pci_conf_handle)
	    != DDI_SUCCESS) {
		cmn_err(CE_WARN, "!ahci%d: Cannot set up pci configure space",
		    instance);
		goto err_out;
	}

	attach_state |= AHCI_ATTACH_STATE_PCICFG_SETUP;

	/*
	 * Check the pci configuration space, and set caps. We also
	 * handle the hardware defect in this function.
	 *
	 * For example, force ATI SB600 to use 32-bit dma addressing
	 * since it doesn't support 64-bit dma though its CAP register
	 * declares it support.
	 */
	if (ahci_config_space_init(ahci_ctlp) == AHCI_FAILURE) {
		cmn_err(CE_WARN, "!ahci%d: ahci_config_space_init failed",
		    instance);
		goto err_out;
	}

	/*
	 * Disable the whole controller interrupts before adding
	 * interrupt handlers(s).
	 */
	ahci_disable_all_intrs(ahci_ctlp);

	/* Get supported interrupt types */
	if (ddi_intr_get_supported_types(dip, &intr_types) != DDI_SUCCESS) {
		cmn_err(CE_WARN, "!ahci%d: ddi_intr_get_supported_types failed",
		    instance);
		goto err_out;
	}

	AHCIDBG(AHCIDBG_INIT|AHCIDBG_INTR, ahci_ctlp,
	    "ddi_intr_get_supported_types() returned: 0x%x",
	    intr_types);

	if (ahci_msi_enabled && (intr_types & DDI_INTR_TYPE_MSI)) {
		/*
		 * Try MSI first, but fall back to FIXED if failed
		 */
		if (ahci_add_intrs(ahci_ctlp, DDI_INTR_TYPE_MSI) ==
		    DDI_SUCCESS) {
			ahci_ctlp->ahcictl_intr_type = DDI_INTR_TYPE_MSI;
			AHCIDBG(AHCIDBG_INIT|AHCIDBG_INTR, ahci_ctlp,
			    "Using MSI interrupt type", NULL);
			goto intr_done;
		}

		AHCIDBG(AHCIDBG_INIT|AHCIDBG_INTR, ahci_ctlp,
		    "MSI registration failed, "
		    "trying FIXED interrupts", NULL);
	}

	if (intr_types & DDI_INTR_TYPE_FIXED) {
		if (ahci_add_intrs(ahci_ctlp, DDI_INTR_TYPE_FIXED) ==
		    DDI_SUCCESS) {
			ahci_ctlp->ahcictl_intr_type = DDI_INTR_TYPE_FIXED;
			AHCIDBG(AHCIDBG_INIT|AHCIDBG_INTR, ahci_ctlp,
			    "Using FIXED interrupt type", NULL);
			goto intr_done;
		}

		AHCIDBG(AHCIDBG_INIT|AHCIDBG_INTR, ahci_ctlp,
		    "FIXED interrupt registration failed", NULL);
	}

	cmn_err(CE_WARN, "!ahci%d: Interrupt registration failed", instance);

	goto err_out;

intr_done:

	attach_state |= AHCI_ATTACH_STATE_INTR_ADDED;

	/* Initialize the controller mutex */
	mutex_init(&ahci_ctlp->ahcictl_mutex, NULL, MUTEX_DRIVER,
	    (void *)(uintptr_t)ahci_ctlp->ahcictl_intr_pri);

	attach_state |= AHCI_ATTACH_STATE_MUTEX_INIT;

	if (ahci_dma_prdt_number < AHCI_MIN_PRDT_NUMBER) {
		ahci_dma_prdt_number = AHCI_MIN_PRDT_NUMBER;
	} else if (ahci_dma_prdt_number > AHCI_MAX_PRDT_NUMBER) {
		ahci_dma_prdt_number = AHCI_MAX_PRDT_NUMBER;
	}

	ahci_cmd_table_size = (sizeof (ahci_cmd_table_t) +
	    (ahci_dma_prdt_number - AHCI_PRDT_NUMBER) *
	    sizeof (ahci_prdt_item_t));

	AHCIDBG(AHCIDBG_INIT, ahci_ctlp,
	    "ahci_attach: ahci_dma_prdt_number set by user is 0x%x,"
	    " ahci_cmd_table_size is 0x%x",
	    ahci_dma_prdt_number, ahci_cmd_table_size);

	if (ahci_dma_prdt_number != AHCI_PRDT_NUMBER)
		ahci_ctlp->ahcictl_buffer_dma_attr.dma_attr_sgllen =
		    ahci_dma_prdt_number;

	ahci_ctlp->ahcictl_buffer_dma_attr = buffer_dma_attr;
	ahci_ctlp->ahcictl_rcvd_fis_dma_attr = rcvd_fis_dma_attr;
	ahci_ctlp->ahcictl_cmd_list_dma_attr = cmd_list_dma_attr;
	ahci_ctlp->ahcictl_cmd_table_dma_attr = cmd_table_dma_attr;

	/*
	 * enable 64bit dma for data buffer for SB600 if
	 * sb600_buf_64bit_dma_disable is B_FALSE
	 */
	if ((ahci_buf_64bit_dma == B_FALSE) ||
	    ((ahci_ctlp->ahcictl_cap & AHCI_CAP_BUF_32BIT_DMA) &&
	    !(sb600_buf_64bit_dma_disable == B_FALSE &&
	    ahci_ctlp->ahcictl_venid == 0x1002 &&
	    ahci_ctlp->ahcictl_devid == 0x4380))) {
		ahci_ctlp->ahcictl_buffer_dma_attr.dma_attr_addr_hi =
		    0xffffffffull;
	}

	/*
	 * enable 64bit dma for command buffer for SB600/700/710/800
	 * if sbxxx_commu_64bit_dma_disable is B_FALSE
	 */
	if ((ahci_commu_64bit_dma == B_FALSE) ||
	    ((ahci_ctlp->ahcictl_cap & AHCI_CAP_COMMU_32BIT_DMA) &&
	    !(sbxxx_commu_64bit_dma_disable == B_FALSE &&
	    ahci_ctlp->ahcictl_venid == 0x1002 &&
	    (ahci_ctlp->ahcictl_devid == 0x4380 ||
	    ahci_ctlp->ahcictl_devid == 0x4391)))) {
		ahci_ctlp->ahcictl_rcvd_fis_dma_attr.dma_attr_addr_hi =
		    0xffffffffull;
		ahci_ctlp->ahcictl_cmd_list_dma_attr.dma_attr_addr_hi =
		    0xffffffffull;
		ahci_ctlp->ahcictl_cmd_table_dma_attr.dma_attr_addr_hi =
		    0xffffffffull;
	}

	/* Allocate the ports structure */
	status = ahci_alloc_ports_state(ahci_ctlp);
	if (status != AHCI_SUCCESS) {
		cmn_err(CE_WARN, "!ahci%d: Cannot allocate ports structure",
		    instance);
		goto err_out;
	}

	attach_state |= AHCI_ATTACH_STATE_PORT_ALLOC;

	/*
	 * Initialize the controller and ports.
	 */
	status = ahci_initialize_controller(ahci_ctlp);
	if (status != AHCI_SUCCESS) {
		cmn_err(CE_WARN, "!ahci%d: HBA initialization failed",
		    instance);
		goto err_out;
	}

	attach_state |= AHCI_ATTACH_STATE_HW_INIT;

	/* Start one thread to check packet timeouts */
	ahci_ctlp->ahcictl_timeout_id = timeout(
	    (void (*)(void *))ahci_watchdog_handler,
	    (caddr_t)ahci_ctlp, ahci_watchdog_tick);

	attach_state |= AHCI_ATTACH_STATE_TIMEOUT_ENABLED;

	if (!ahci_em_init(ahci_ctlp)) {
		cmn_err(CE_WARN, "!ahci%d: failed to initialize enclosure "
		    "services", instance);
		goto err_out;
	}
	attach_state |= AHCI_ATTACH_STATE_ENCLOSURE;

	if (ahci_register_sata_hba_tran(ahci_ctlp, cap_status)) {
		cmn_err(CE_WARN, "!ahci%d: sata hba tran registration failed",
		    instance);
		goto err_out;
	}

	/* Check all handles at the end of the attach operation. */
	if (ahci_check_all_handle(ahci_ctlp) != DDI_SUCCESS) {
		cmn_err(CE_WARN, "!ahci%d: invalid dma/acc handles",
		    instance);
		goto err_out;
	}

	ahci_ctlp->ahcictl_flags &= ~AHCI_ATTACH;

	AHCIDBG(AHCIDBG_INIT, ahci_ctlp, "ahci_attach success!", NULL);

	return (DDI_SUCCESS);

err_out:
	/* FMA message */
	ahci_fm_ereport(ahci_ctlp, DDI_FM_DEVICE_NO_RESPONSE);
	ddi_fm_service_impact(ahci_ctlp->ahcictl_dip, DDI_SERVICE_LOST);

	if (attach_state & AHCI_ATTACH_STATE_ENCLOSURE) {
		ahci_em_fini(ahci_ctlp);
	}

	if (attach_state & AHCI_ATTACH_STATE_TIMEOUT_ENABLED) {
		mutex_enter(&ahci_ctlp->ahcictl_mutex);
		(void) untimeout(ahci_ctlp->ahcictl_timeout_id);
		ahci_ctlp->ahcictl_timeout_id = 0;
		mutex_exit(&ahci_ctlp->ahcictl_mutex);
	}

	if (attach_state & AHCI_ATTACH_STATE_HW_INIT) {
		ahci_uninitialize_controller(ahci_ctlp);
	}

	if (attach_state & AHCI_ATTACH_STATE_PORT_ALLOC) {
		ahci_dealloc_ports_state(ahci_ctlp);
	}

	if (attach_state & AHCI_ATTACH_STATE_MUTEX_INIT) {
		mutex_destroy(&ahci_ctlp->ahcictl_mutex);
	}

	if (attach_state & AHCI_ATTACH_STATE_INTR_ADDED) {
		ahci_rem_intrs(ahci_ctlp);
	}

	if (attach_state & AHCI_ATTACH_STATE_PCICFG_SETUP) {
		pci_config_teardown(&ahci_ctlp->ahcictl_pci_conf_handle);
	}

	if (attach_state & AHCI_ATTACH_STATE_REG_MAP) {
		ddi_regs_map_free(&ahci_ctlp->ahcictl_ahci_acc_handle);
	}

	if (attach_state & AHCI_ATTACH_STATE_FMA) {
		ahci_fm_fini(ahci_ctlp);
	}

	if (attach_state & AHCI_ATTACH_STATE_STATEP_ALLOC) {
		ddi_soft_state_free(ahci_statep, instance);
	}

	return (DDI_FAILURE);
}

/*
 * The detach entry point for dev_ops.
 */
static int
ahci_detach(dev_info_t *dip, ddi_detach_cmd_t cmd)
{
	ahci_ctl_t *ahci_ctlp;
	int instance;
	int ret;

	instance = ddi_get_instance(dip);
	ahci_ctlp = ddi_get_soft_state(ahci_statep, instance);

	AHCIDBG(AHCIDBG_ENTRY, ahci_ctlp, "ahci_detach enter", NULL);

	switch (cmd) {
	case DDI_DETACH:

		/* disable the interrupts for an uninterrupted detach */
		mutex_enter(&ahci_ctlp->ahcictl_mutex);
		ahci_disable_all_intrs(ahci_ctlp);
		mutex_exit(&ahci_ctlp->ahcictl_mutex);

		/* unregister from the sata framework. */
		ret = ahci_unregister_sata_hba_tran(ahci_ctlp);
		if (ret != AHCI_SUCCESS) {
			mutex_enter(&ahci_ctlp->ahcictl_mutex);
			ahci_enable_all_intrs(ahci_ctlp);
			mutex_exit(&ahci_ctlp->ahcictl_mutex);
			return (DDI_FAILURE);
		}

		ahci_em_fini(ahci_ctlp);

		mutex_enter(&ahci_ctlp->ahcictl_mutex);

		/* stop the watchdog handler */
		(void) untimeout(ahci_ctlp->ahcictl_timeout_id);
		ahci_ctlp->ahcictl_timeout_id = 0;

		mutex_exit(&ahci_ctlp->ahcictl_mutex);

		/* uninitialize the controller */
		ahci_uninitialize_controller(ahci_ctlp);

		/* remove the interrupts */
		ahci_rem_intrs(ahci_ctlp);

		/* deallocate the ports structures */
		ahci_dealloc_ports_state(ahci_ctlp);

		/* destroy mutex */
		mutex_destroy(&ahci_ctlp->ahcictl_mutex);

		/* teardown the pci config */
		pci_config_teardown(&ahci_ctlp->ahcictl_pci_conf_handle);

		/* remove the reg maps. */
		ddi_regs_map_free(&ahci_ctlp->ahcictl_ahci_acc_handle);

		/* release fma resource */
		ahci_fm_fini(ahci_ctlp);

		/* free the soft state. */
		ddi_soft_state_free(ahci_statep, instance);

		return (DDI_SUCCESS);

	case DDI_SUSPEND:

		/*
		 * The steps associated with suspension must include putting
		 * the underlying device into a quiescent state so that it
		 * will not generate interrupts or modify or access memory.
		 */
		mutex_enter(&ahci_ctlp->ahcictl_mutex);
		if (ahci_ctlp->ahcictl_flags & AHCI_SUSPEND) {
			mutex_exit(&ahci_ctlp->ahcictl_mutex);
			return (DDI_SUCCESS);
		}

		ahci_ctlp->ahcictl_flags |= AHCI_SUSPEND;

		ahci_em_suspend(ahci_ctlp);

		/* stop the watchdog handler */
		if (ahci_ctlp->ahcictl_timeout_id) {
			(void) untimeout(ahci_ctlp->ahcictl_timeout_id);
			ahci_ctlp->ahcictl_timeout_id = 0;
		}

		mutex_exit(&ahci_ctlp->ahcictl_mutex);

		/*
		 * drain the taskq
		 */
		ahci_drain_ports_taskq(ahci_ctlp);

		/*
		 * Disable the interrupts and stop all the ports.
		 */
		ahci_uninitialize_controller(ahci_ctlp);

		return (DDI_SUCCESS);

	default:
		return (DDI_FAILURE);
	}
}

/*
 * The info entry point for dev_ops.
 *
 */
static int
ahci_getinfo(dev_info_t *dip, ddi_info_cmd_t infocmd,
    void *arg, void **result)
{
#ifndef __lock_lint
	_NOTE(ARGUNUSED(dip))
#endif /* __lock_lint */

	ahci_ctl_t *ahci_ctlp;
	int instance;
	dev_t dev;

	dev = (dev_t)arg;
	instance = getminor(dev);

	switch (infocmd) {
		case DDI_INFO_DEVT2DEVINFO:
			ahci_ctlp = ddi_get_soft_state(ahci_statep,  instance);
			if (ahci_ctlp != NULL) {
				*result = ahci_ctlp->ahcictl_dip;
				return (DDI_SUCCESS);
			} else {
				*result = NULL;
				return (DDI_FAILURE);
			}
		case DDI_INFO_DEVT2INSTANCE:
			*(int *)result = instance;
			break;
		default:
			break;
	}

	return (DDI_SUCCESS);
}

/*
 * Registers the ahci with sata framework.
 */
static int
ahci_register_sata_hba_tran(ahci_ctl_t *ahci_ctlp, uint32_t cap_status)
{
	struct	sata_hba_tran	*sata_hba_tran;

	AHCIDBG(AHCIDBG_INIT|AHCIDBG_ENTRY, ahci_ctlp,
	    "ahci_register_sata_hba_tran enter", NULL);

	mutex_enter(&ahci_ctlp->ahcictl_mutex);

	/* Allocate memory for the sata_hba_tran  */
	sata_hba_tran = kmem_zalloc(sizeof (sata_hba_tran_t), KM_SLEEP);

	sata_hba_tran->sata_tran_hba_rev = SATA_TRAN_HBA_REV;
	sata_hba_tran->sata_tran_hba_dip = ahci_ctlp->ahcictl_dip;
	sata_hba_tran->sata_tran_hba_dma_attr =
	    &ahci_ctlp->ahcictl_buffer_dma_attr;

	/* Report the number of implemented ports */
	sata_hba_tran->sata_tran_hba_num_cports =
	    ahci_ctlp->ahcictl_num_implemented_ports;

	/* Support ATAPI device */
	sata_hba_tran->sata_tran_hba_features_support = SATA_CTLF_ATAPI;

	/* Get the data transfer capability for PIO command by the HBA */
	if (cap_status & AHCI_HBA_CAP_PMD) {
		ahci_ctlp->ahcictl_cap |= AHCI_CAP_PIO_MDRQ;
		AHCIDBG(AHCIDBG_INFO, ahci_ctlp, "HBA supports multiple "
		    "DRQ block data transfer for PIO command protocol", NULL);
	}

	/*
	 * According to the AHCI spec, the ATA/ATAPI-7 queued feature set
	 * is not supported by AHCI (including the READ QUEUED (EXT), WRITE
	 * QUEUED (EXT), and SERVICE commands). Queued operations are
	 * supported in AHCI using the READ FPDMA QUEUED and WRITE FPDMA
	 * QUEUED commands when the HBA and device support native command
	 * queuing(NCQ).
	 *
	 * SATA_CTLF_NCQ will be set to sata_tran_hba_features_support if the
	 * CAP register of the HBA indicates NCQ is supported.
	 *
	 * SATA_CTLF_NCQ cannot be set if AHCI_CAP_NO_MCMDLIST_NONQUEUE is
	 * set because the previous register content of PxCI can be re-written
	 * in the register write.
	 */
	if ((cap_status & AHCI_HBA_CAP_SNCQ) &&
	    !(ahci_ctlp->ahcictl_cap & AHCI_CAP_NO_MCMDLIST_NONQUEUE)) {
		sata_hba_tran->sata_tran_hba_features_support |= SATA_CTLF_NCQ;
		ahci_ctlp->ahcictl_cap |= AHCI_CAP_NCQ;
		AHCIDBG(AHCIDBG_INFO, ahci_ctlp, "HBA supports Native "
		    "Command Queuing", NULL);
	}

	/* Support port multiplier? */
	if (cap_status & AHCI_HBA_CAP_SPM) {
		sata_hba_tran->sata_tran_hba_features_support |=
		    SATA_CTLF_PORT_MULTIPLIER;

		/* Support FIS-based switching for port multiplier? */
		if (cap_status & AHCI_HBA_CAP_FBSS) {
			sata_hba_tran->sata_tran_hba_features_support |=
			    SATA_CTLF_PMULT_FBS;
		}
	}

	/* Report the number of command slots */
	sata_hba_tran->sata_tran_hba_qdepth = ahci_ctlp->ahcictl_num_cmd_slots;

	sata_hba_tran->sata_tran_probe_port = ahci_tran_probe_port;
	sata_hba_tran->sata_tran_start = ahci_tran_start;
	sata_hba_tran->sata_tran_abort = ahci_tran_abort;
	sata_hba_tran->sata_tran_reset_dport = ahci_tran_reset_dport;
	sata_hba_tran->sata_tran_hotplug_ops = &ahci_tran_hotplug_ops;
#ifdef __lock_lint
	sata_hba_tran->sata_tran_selftest = ahci_selftest;
#endif
	/*
	 * When SATA framework adds support for pwrmgt the
	 * pwrmgt_ops needs to be updated
	 */
	sata_hba_tran->sata_tran_pwrmgt_ops = NULL;
	sata_hba_tran->sata_tran_ioctl = ahci_em_ioctl;

	ahci_ctlp->ahcictl_sata_hba_tran = sata_hba_tran;

	mutex_exit(&ahci_ctlp->ahcictl_mutex);

	/* Attach it to SATA framework */
	if (sata_hba_attach(ahci_ctlp->ahcictl_dip, sata_hba_tran, DDI_ATTACH)
	    != DDI_SUCCESS) {
		kmem_free((void *)sata_hba_tran, sizeof (sata_hba_tran_t));
		mutex_enter(&ahci_ctlp->ahcictl_mutex);
		ahci_ctlp->ahcictl_sata_hba_tran = NULL;
		mutex_exit(&ahci_ctlp->ahcictl_mutex);
		return (AHCI_FAILURE);
	}

	return (AHCI_SUCCESS);
}

/*
 * Unregisters the ahci with sata framework.
 */
static int
ahci_unregister_sata_hba_tran(ahci_ctl_t *ahci_ctlp)
{
	AHCIDBG(AHCIDBG_ENTRY, ahci_ctlp,
	    "ahci_unregister_sata_hba_tran enter", NULL);

	/* Detach from the SATA framework. */
	if (sata_hba_detach(ahci_ctlp->ahcictl_dip, DDI_DETACH) !=
	    DDI_SUCCESS) {
		return (AHCI_FAILURE);
	}

	/* Deallocate sata_hba_tran. */
	kmem_free((void *)ahci_ctlp->ahcictl_sata_hba_tran,
	    sizeof (sata_hba_tran_t));

	mutex_enter(&ahci_ctlp->ahcictl_mutex);
	ahci_ctlp->ahcictl_sata_hba_tran = NULL;
	mutex_exit(&ahci_ctlp->ahcictl_mutex);

	return (AHCI_SUCCESS);
}

#define	SET_PORTSTR(str, addrp)						\
	if (AHCI_ADDR_IS_PORT(addrp))					\
		(void) sprintf((str), "%d", (addrp)->aa_port);		\
	else if (AHCI_ADDR_IS_PMULT(addrp))				\
		(void) sprintf((str), "%d (pmult)", (addrp)->aa_port);	\
	else								\
		(void) sprintf((str), "%d:%d", (addrp)->aa_port,	\
		    (addrp)->aa_pmport);

/*
 * ahci_tran_probe_port is called by SATA framework. It returns port state,
 * port status registers and an attached device type via sata_device
 * structure.
 *
 * We return the cached information from a previous hardware probe. The
 * actual hardware probing itself was done either from within
 * ahci_initialize_controller() during the driver attach or from a phy
 * ready change interrupt handler.
 */
static int
ahci_tran_probe_port(dev_info_t *dip, sata_device_t *sd)
{
	ahci_ctl_t *ahci_ctlp;
	ahci_port_t *ahci_portp;
	ahci_addr_t addr, pmult_addr;
	uint8_t cport = sd->satadev_addr.cport;
	char portstr[10];
	uint8_t device_type;
	uint32_t port_state;
	uint8_t port;
	int rval = SATA_SUCCESS, rval_init;

	ahci_ctlp = ddi_get_soft_state(ahci_statep, ddi_get_instance(dip));
	port = ahci_ctlp->ahcictl_cport_to_port[cport];

	ahci_portp = ahci_ctlp->ahcictl_ports[port];

	mutex_enter(&ahci_portp->ahciport_mutex);

	ahci_get_ahci_addr(ahci_ctlp, sd, &addr);
	ASSERT(AHCI_ADDR_IS_VALID(&addr));
	SET_PORTSTR(portstr, &addr);

	AHCIDBG(AHCIDBG_ENTRY, ahci_ctlp,
	    "ahci_tran_probe_port enter: port %s", portstr);

	if ((AHCI_ADDR_IS_PMULT(&addr) || AHCI_ADDR_IS_PMPORT(&addr)) &&
	    (ahci_portp->ahciport_device_type != SATA_DTYPE_PMULT ||
	    ahci_portp->ahciport_pmult_info == NULL)) {
		/* port mutliplier is removed. */
		AHCIDBG(AHCIDBG_PMULT, ahci_ctlp,
		    "ahci_tran_probe_port: "
		    "pmult is removed from port %s", portstr);
		mutex_exit(&ahci_portp->ahciport_mutex);
		return (SATA_FAILURE);
	}

	/*
	 * The sata_device may refer to
	 * 1. A controller port.
	 *    A controller port should be ready here.
	 * 2. A port multiplier.
	 *    SATA_ADDR_PMULT_SPEC - if it is not initialized yet, initialize
	 *    it and register the port multiplier to the framework.
	 *    SATA_ADDR_PMULT - check the status of all its device ports.
	 * 3. A port multiplier port.
	 *    If it has not been initialized, initialized it.
	 *
	 * A port multiplier or a port multiplier port may require some
	 * initialization because we cannot do these time-consuming jobs in an
	 * interrupt context.
	 */
	if (sd->satadev_addr.qual & SATA_ADDR_PMULT_SPEC) {
		AHCI_ADDR_SET_PMULT(&pmult_addr, port);
		/* Initialize registers on a port multiplier */
		rval_init = ahci_initialize_pmult(ahci_ctlp,
		    ahci_portp, &pmult_addr, sd);
		if (rval_init != AHCI_SUCCESS) {
			AHCIDBG(AHCIDBG_PMULT, ahci_ctlp,
			    "ahci_tran_probe_port: "
			    "pmult initialization failed.", NULL);
			mutex_exit(&ahci_portp->ahciport_mutex);
			return (SATA_FAILURE);
		}
	} else if (sd->satadev_addr.qual & SATA_ADDR_PMULT) {
		/* Check pmports hotplug events */
		(void) ahci_probe_pmult(ahci_ctlp, ahci_portp, &addr);
	} else if (sd->satadev_addr.qual & (SATA_ADDR_PMPORT |
	    SATA_ADDR_DPMPORT)) {
		if (ahci_probe_pmport(ahci_ctlp, ahci_portp,
		    &addr, sd) != AHCI_SUCCESS) {
			rval = SATA_FAILURE;
			goto out;
		}
	}

	/* Update port state and device type */
	port_state = AHCIPORT_GET_STATE(ahci_portp, &addr);

	switch (port_state) {

	case SATA_PSTATE_FAILED:
		sd->satadev_state = SATA_PSTATE_FAILED;
		AHCIDBG(AHCIDBG_ERRS, ahci_ctlp,
		    "ahci_tran_probe_port: port %s PORT FAILED", portstr);
		goto out;

	case SATA_PSTATE_SHUTDOWN:
		sd->satadev_state = SATA_PSTATE_SHUTDOWN;
		AHCIDBG(AHCIDBG_ERRS, ahci_ctlp,
		    "ahci_tran_probe_port: port %s PORT SHUTDOWN", portstr);
		goto out;

	case SATA_PSTATE_PWROFF:
		sd->satadev_state = SATA_PSTATE_PWROFF;
		AHCIDBG(AHCIDBG_ERRS, ahci_ctlp,
		    "ahci_tran_probe_port: port %s PORT PWROFF", portstr);
		goto out;

	case SATA_PSTATE_PWRON:
		sd->satadev_state = SATA_PSTATE_PWRON;
		AHCIDBG(AHCIDBG_INFO, ahci_ctlp,
		    "ahci_tran_probe_port: port %s PORT PWRON", portstr);
		break;

	default:
		sd->satadev_state = port_state;
		AHCIDBG(AHCIDBG_INFO, ahci_ctlp,
		    "ahci_tran_probe_port: port %s PORT NORMAL %x",
		    portstr, port_state);
		break;
	}

	device_type = AHCIPORT_GET_DEV_TYPE(ahci_portp, &addr);

	switch (device_type) {

	case SATA_DTYPE_ATADISK:
		sd->satadev_type = SATA_DTYPE_ATADISK;
		AHCIDBG(AHCIDBG_INFO, ahci_ctlp,
		    "ahci_tran_probe_port: port %s DISK found", portstr);
		break;

	case SATA_DTYPE_ATAPI:
		/*
		 * HBA driver only knows it's an ATAPI device, and don't know
		 * it's CD/DVD, tape or ATAPI disk because the ATAPI device
		 * type need to be determined by checking IDENTIFY PACKET
		 * DEVICE data
		 */
		sd->satadev_type = SATA_DTYPE_ATAPI;
		AHCIDBG(AHCIDBG_INFO, ahci_ctlp,
		    "ahci_tran_probe_port: port %s ATAPI found", portstr);
		break;

	case SATA_DTYPE_PMULT:
		ASSERT(AHCI_ADDR_IS_PORT(&addr) || AHCI_ADDR_IS_PMULT(&addr));
		sd->satadev_type = SATA_DTYPE_PMULT;

		/* Update the number of pmports. */
		ASSERT(ahci_portp->ahciport_pmult_info != NULL);
		sd->satadev_add_info = ahci_portp->
		    ahciport_pmult_info->ahcipmi_num_dev_ports;

		AHCIDBG(AHCIDBG_INFO, ahci_ctlp,
		    "ahci_tran_probe_port: port %s Port Multiplier found",
		    portstr);
		break;

	case SATA_DTYPE_UNKNOWN:
		sd->satadev_type = SATA_DTYPE_UNKNOWN;
		AHCIDBG(AHCIDBG_INFO, ahci_ctlp,
		    "ahci_tran_probe_port: port %s Unknown device found",
		    portstr);
		break;

	default:
		/* we don't support any other device types */
		sd->satadev_type = SATA_DTYPE_NONE;
		AHCIDBG(AHCIDBG_INFO, ahci_ctlp,
		    "ahci_tran_probe_port: port %s No device found", portstr);
		break;
	}

out:
	/* Register update only fails while probing a pmult/pmport */
	if (AHCI_ADDR_IS_PORT(&addr) || AHCI_ADDR_IS_PMULT(&addr)) {
		ahci_update_sata_registers(ahci_ctlp, port, sd);
	} else if (AHCI_ADDR_IS_PMPORT(&addr)) {
		if (port_state & SATA_STATE_READY)
			if (ahci_update_pmult_pscr(ahci_ctlp,
			    &addr, sd) != AHCI_SUCCESS)
				rval = SATA_FAILURE;
	}

	/* Check handles for the sata registers access */
	if ((ahci_check_ctl_handle(ahci_ctlp) != DDI_SUCCESS) ||
	    (ahci_check_port_handle(ahci_ctlp, port) != DDI_SUCCESS)) {
		ddi_fm_service_impact(ahci_ctlp->ahcictl_dip,
		    DDI_SERVICE_UNAFFECTED);
		rval = SATA_FAILURE;
	}

	mutex_exit(&ahci_portp->ahciport_mutex);
	return (rval);
}

/*
 * There are four operation modes in sata framework:
 * SATA_OPMODE_INTERRUPTS
 * SATA_OPMODE_POLLING
 * SATA_OPMODE_ASYNCH
 * SATA_OPMODE_SYNCH
 *
 * Their combined meanings as following:
 *
 * SATA_OPMODE_SYNCH
 * The command has to be completed before sata_tran_start functions returns.
 * Either interrupts or polling could be used - it's up to the driver.
 * Mode used currently for internal, sata-module initiated operations.
 *
 * SATA_OPMODE_SYNCH | SATA_OPMODE_INTERRUPTS
 * It is the same as the one above.
 *
 * SATA_OPMODE_SYNCH | SATA_OPMODE_POLLING
 * The command has to be completed before sata_tran_start function returns.
 * No interrupt used, polling only. This should be the mode used for scsi
 * packets with FLAG_NOINTR.
 *
 * SATA_OPMODE_ASYNCH | SATA_OPMODE_INTERRUPTS
 * The command may be queued (callback function specified). Interrupts could
 * be used. It's normal operation mode.
 */
/*
 * Called by sata framework to transport a sata packet down stream.
 */
static int
ahci_tran_start(dev_info_t *dip, sata_pkt_t *spkt)
{
	ahci_ctl_t *ahci_ctlp;
	ahci_port_t *ahci_portp;
	ahci_addr_t addr;
	uint8_t	cport = spkt->satapkt_device.satadev_addr.cport;
	uint8_t port;
	char portstr[10];

	ahci_ctlp = ddi_get_soft_state(ahci_statep, ddi_get_instance(dip));
	port = ahci_ctlp->ahcictl_cport_to_port[cport];

	AHCIDBG(AHCIDBG_ENTRY, ahci_ctlp,
	    "ahci_tran_start enter: cport %d satapkt 0x%p",
	    cport, (void *)spkt);

	ahci_portp = ahci_ctlp->ahcictl_ports[port];

	mutex_enter(&ahci_portp->ahciport_mutex);
	ahci_get_ahci_addr(ahci_ctlp, &spkt->satapkt_device, &addr);
	SET_PORTSTR(portstr, &addr);

	/* Sanity check */
	if (AHCI_ADDR_IS_PMPORT(&addr)) {
		if (ahci_portp->ahciport_device_type != SATA_DTYPE_PMULT ||
		    ahci_portp->ahciport_pmult_info == NULL) {

			spkt->satapkt_reason = SATA_PKT_PORT_ERROR;
			spkt->satapkt_device.satadev_type = SATA_DTYPE_NONE;
			spkt->satapkt_device.satadev_state = SATA_STATE_UNKNOWN;
			ahci_update_sata_registers(ahci_ctlp, port,
			    &spkt->satapkt_device);
			AHCIDBG(AHCIDBG_ERRS, ahci_ctlp,
			    "ahci_tran_start returning PORT_ERROR while "
			    "pmult removed: port: %s", portstr);
			mutex_exit(&ahci_portp->ahciport_mutex);
			return (SATA_TRAN_PORT_ERROR);
		}

		if (!(AHCIPORT_GET_STATE(ahci_portp, &addr) &
		    SATA_STATE_READY)) {
			if (!ddi_in_panic() ||
			    ahci_initialize_pmport(ahci_ctlp,
			    ahci_portp, &addr) != AHCI_SUCCESS) {
				spkt->satapkt_reason = SATA_PKT_PORT_ERROR;
				spkt->satapkt_device.satadev_type =
				    AHCIPORT_GET_DEV_TYPE(ahci_portp, &addr);
				spkt->satapkt_device.satadev_state =
				    AHCIPORT_GET_STATE(ahci_portp, &addr);
				ahci_update_sata_registers(ahci_ctlp, port,
				    &spkt->satapkt_device);
				AHCIDBG(AHCIDBG_ERRS, ahci_ctlp,
				    "ahci_tran_start returning PORT_ERROR "
				    "while sub-link is not initialized "
				    "at port: %s", portstr);
				mutex_exit(&ahci_portp->ahciport_mutex);
				return (SATA_TRAN_PORT_ERROR);
			}
		}
	}

	if (AHCIPORT_GET_STATE(ahci_portp, &addr) & SATA_PSTATE_FAILED ||
	    AHCIPORT_GET_STATE(ahci_portp, &addr) & SATA_PSTATE_SHUTDOWN||
	    AHCIPORT_GET_STATE(ahci_portp, &addr) & SATA_PSTATE_PWROFF) {
		/*
		 * In case the target driver would send the packet before
		 * sata framework can have the opportunity to process those
		 * event reports.
		 */
		spkt->satapkt_reason = SATA_PKT_PORT_ERROR;
		spkt->satapkt_device.satadev_state =
		    ahci_portp->ahciport_port_state;
		ahci_update_sata_registers(ahci_ctlp, port,
		    &spkt->satapkt_device);
		AHCIDBG(AHCIDBG_ERRS, ahci_ctlp,
		    "ahci_tran_start returning PORT_ERROR while "
		    "port in FAILED/SHUTDOWN/PWROFF state: "
		    "port: %s", portstr);
		mutex_exit(&ahci_portp->ahciport_mutex);
		return (SATA_TRAN_PORT_ERROR);
	}

	if (AHCIPORT_GET_DEV_TYPE(ahci_portp, &addr) == SATA_DTYPE_NONE) {
		/*
		 * ahci_intr_phyrdy_change() may have rendered it to
		 * SATA_DTYPE_NONE.
		 */
		spkt->satapkt_reason = SATA_PKT_PORT_ERROR;
		spkt->satapkt_device.satadev_type = SATA_DTYPE_NONE;
		spkt->satapkt_device.satadev_state =
		    ahci_portp->ahciport_port_state;
		ahci_update_sata_registers(ahci_ctlp, port,
		    &spkt->satapkt_device);
		AHCIDBG(AHCIDBG_ERRS, ahci_ctlp,
		    "ahci_tran_start returning PORT_ERROR while "
		    "no device attached: port: %s", portstr);
		mutex_exit(&ahci_portp->ahciport_mutex);
		return (SATA_TRAN_PORT_ERROR);
	}

	/* R/W PMULT command will occupy the whole HBA port */
	if (RDWR_PMULT_CMD_IN_PROGRESS(ahci_portp)) {
		AHCIDBG(AHCIDBG_ERRS, ahci_ctlp,
		    "ahci_tran_start returning BUSY while "
		    "executing READ/WRITE PORT-MULT command: "
		    "port: %s", portstr);
		spkt->satapkt_reason = SATA_PKT_BUSY;
		mutex_exit(&ahci_portp->ahciport_mutex);
		return (SATA_TRAN_BUSY);
	}

	if (ahci_portp->ahciport_flags & AHCI_PORT_FLAG_HOTPLUG) {
		AHCIDBG(AHCIDBG_ERRS, ahci_ctlp,
		    "ahci_tran_start returning BUSY while "
		    "hot-plug in progress: port: %s", portstr);
		spkt->satapkt_reason = SATA_PKT_BUSY;
		mutex_exit(&ahci_portp->ahciport_mutex);
		return (SATA_TRAN_BUSY);
	}

	/*
	 * SATA HBA driver should remember that a device was reset and it
	 * is supposed to reject any packets which do not specify either
	 * SATA_IGNORE_DEV_RESET_STATE or SATA_CLEAR_DEV_RESET_STATE.
	 *
	 * This is to prevent a race condition when a device was arbitrarily
	 * reset by the HBA driver (and lost it's setting) and a target
	 * driver sending some commands to a device before the sata framework
	 * has a chance to restore the device setting (such as cache enable/
	 * disable or other resettable stuff).
	 */
	/*
	 * It is unnecessary to use specific flags to indicate
	 * reset_in_progress for a pmport. While mopping, all command will be
	 * mopped so that the entire HBA port is being dealt as a single
	 * object.
	 */
	if (spkt->satapkt_cmd.satacmd_flags.sata_clear_dev_reset) {
		ahci_portp->ahciport_reset_in_progress = 0;
		AHCIDBG(AHCIDBG_ERRS, ahci_ctlp,
		    "ahci_tran_start [CLEAR] the "
		    "reset_in_progress for port: %d", port);
	}

	if (ahci_portp->ahciport_reset_in_progress &&
	    ! spkt->satapkt_cmd.satacmd_flags.sata_ignore_dev_reset &&
	    ! ddi_in_panic()) {
		spkt->satapkt_reason = SATA_PKT_BUSY;
		AHCIDBG(AHCIDBG_ERRS, ahci_ctlp,
		    "ahci_tran_start returning BUSY while "
		    "reset in progress: port: %d", port);
		mutex_exit(&ahci_portp->ahciport_mutex);
		return (SATA_TRAN_BUSY);
	}

#ifdef AHCI_DEBUG
	if (spkt->satapkt_cmd.satacmd_flags.sata_ignore_dev_reset) {
		AHCIDBG(AHCIDBG_ERRS, ahci_ctlp,
		    "ahci_tran_start: packet 0x%p [PASSTHRU] at port %d",
		    spkt, port);
	}
#endif

	if (ahci_portp->ahciport_flags & AHCI_PORT_FLAG_MOPPING) {
		spkt->satapkt_reason = SATA_PKT_BUSY;
		AHCIDBG(AHCIDBG_ERRS, ahci_ctlp,
		    "ahci_tran_start returning BUSY while "
		    "mopping in progress: port: %d", port);
		mutex_exit(&ahci_portp->ahciport_mutex);
		return (SATA_TRAN_BUSY);
	}

	if (ahci_check_ctl_handle(ahci_ctlp) != DDI_SUCCESS) {
		ddi_fm_service_impact(ahci_ctlp->ahcictl_dip,
		    DDI_SERVICE_UNAFFECTED);
		mutex_exit(&ahci_portp->ahciport_mutex);
		return (SATA_TRAN_BUSY);
	}

	if (spkt->satapkt_op_mode &
	    (SATA_OPMODE_SYNCH | SATA_OPMODE_POLLING)) {
		/*
		 * If a SYNC command to be executed in interrupt context,
		 * bounce it back to sata module.
		 */
		if (!(spkt->satapkt_op_mode & SATA_OPMODE_POLLING) &&
		    servicing_interrupt()) {
			spkt->satapkt_reason = SATA_PKT_BUSY;
			AHCIDBG(AHCIDBG_ERRS, ahci_ctlp,
			    "ahci_tran_start returning BUSY while "
			    "sending SYNC mode under interrupt context: "
			    "port : %d", port);
			mutex_exit(&ahci_portp->ahciport_mutex);
			return (SATA_TRAN_BUSY);
		}

		/* We need to do the sync start now */
		if (ahci_do_sync_start(ahci_ctlp, ahci_portp, &addr,
		    spkt) == AHCI_FAILURE) {
			goto fail_out;
		}
	} else {
		/* Async start, using interrupt */
		if (ahci_deliver_satapkt(ahci_ctlp, ahci_portp, &addr, spkt)
		    == AHCI_FAILURE) {
			spkt->satapkt_reason = SATA_PKT_QUEUE_FULL;
			goto fail_out;
		}
	}

	AHCIDBG(AHCIDBG_INFO, ahci_ctlp, "ahci_tran_start "
	    "sata tran accepted: port %s", portstr);

	mutex_exit(&ahci_portp->ahciport_mutex);
	return (SATA_TRAN_ACCEPTED);

fail_out:
	/*
	 * Failed to deliver packet to the controller.
	 * Check if it's caused by invalid handles.
	 */
	if (ahci_check_ctl_handle(ahci_ctlp) != DDI_SUCCESS ||
	    ahci_check_port_handle(ahci_ctlp, port) != DDI_SUCCESS) {
		spkt->satapkt_device.satadev_type =
		    AHCIPORT_GET_DEV_TYPE(ahci_portp, &addr);
		spkt->satapkt_device.satadev_state =
		    AHCIPORT_GET_STATE(ahci_portp, &addr);
		spkt->satapkt_reason = SATA_PKT_DEV_ERROR;
		mutex_exit(&ahci_portp->ahciport_mutex);
		return (SATA_TRAN_PORT_ERROR);
	}

	AHCIDBG(AHCIDBG_ERRS, ahci_ctlp, "ahci_tran_start "
	    "return QUEUE_FULL: port %d", port);
	mutex_exit(&ahci_portp->ahciport_mutex);
	return (SATA_TRAN_QUEUE_FULL);
}

/*
 * SATA_OPMODE_SYNCH flag is set
 *
 * If SATA_OPMODE_POLLING flag is set, then we must poll the command
 * without interrupt, otherwise we can still use the interrupt.
 */
static int
ahci_do_sync_start(ahci_ctl_t *ahci_ctlp, ahci_port_t *ahci_portp,
    ahci_addr_t *addrp, sata_pkt_t *spkt)
{
	int pkt_timeout_ticks;
	uint32_t timeout_tags;
	int rval;
	int instance = ddi_get_instance(ahci_ctlp->ahcictl_dip);
	uint8_t port = addrp->aa_port;

	ASSERT(MUTEX_HELD(&ahci_portp->ahciport_mutex));

	AHCIDBG(AHCIDBG_ENTRY, ahci_ctlp, "ahci_do_sync_start enter: "
	    "port %d:%d spkt 0x%p", port, addrp->aa_pmport, spkt);

	if (spkt->satapkt_op_mode & SATA_OPMODE_POLLING) {
		ahci_portp->ahciport_flags |= AHCI_PORT_FLAG_POLLING;
		if ((rval = ahci_deliver_satapkt(ahci_ctlp, ahci_portp,
		    addrp, spkt)) == AHCI_FAILURE) {
			ahci_portp->ahciport_flags &= ~AHCI_PORT_FLAG_POLLING;
			return (rval);
		}

		pkt_timeout_ticks =
		    drv_usectohz((clock_t)spkt->satapkt_time * 1000000);

		while (spkt->satapkt_reason == SATA_PKT_BUSY) {
			/* Simulate the interrupt */
			mutex_exit(&ahci_portp->ahciport_mutex);
			ahci_port_intr(ahci_ctlp, ahci_portp, port);
			mutex_enter(&ahci_portp->ahciport_mutex);

			if (spkt->satapkt_reason != SATA_PKT_BUSY)
				break;

			mutex_exit(&ahci_portp->ahciport_mutex);
			drv_usecwait(AHCI_1MS_USECS);
			mutex_enter(&ahci_portp->ahciport_mutex);

			pkt_timeout_ticks -= AHCI_1MS_TICKS;
			if (pkt_timeout_ticks < 0) {
				cmn_err(CE_WARN, "!ahci%d: ahci_do_sync_start "
				    "port %d satapkt 0x%p timed out\n",
				    instance, port, (void *)spkt);
				timeout_tags = (0x1 << rval);
				mutex_exit(&ahci_portp->ahciport_mutex);
				ahci_timeout_pkts(ahci_ctlp, ahci_portp,
				    port, timeout_tags);
				mutex_enter(&ahci_portp->ahciport_mutex);
			}
		}

		ahci_portp->ahciport_flags &= ~AHCI_PORT_FLAG_POLLING;
		return (AHCI_SUCCESS);

	} else {
		if ((rval = ahci_deliver_satapkt(ahci_ctlp, ahci_portp,
		    addrp, spkt)) == AHCI_FAILURE)
			return (rval);

#if AHCI_DEBUG
		/*
		 * Note that the driver always uses the slot 0 to deliver
		 * REQUEST SENSE or READ LOG EXT command
		 */
		if (ERR_RETRI_CMD_IN_PROGRESS(ahci_portp))
			ASSERT(rval == 0);
#endif

		while (spkt->satapkt_reason == SATA_PKT_BUSY)
			cv_wait(&ahci_portp->ahciport_cv,
			    &ahci_portp->ahciport_mutex);

		return (AHCI_SUCCESS);
	}
}

/*
 * Searches for and claims a free command slot.
 *
 * Returns value:
 *
 * AHCI_FAILURE returned only if
 *	1. No empty slot left
 *	2. Non-queued command requested while queued command(s) is outstanding
 *	3. Queued command requested while non-queued command(s) is outstanding
 *	4. HBA doesn't support multiple-use of command list while already a
 *	   non-queued command is oustanding
 *	5. Queued command requested while some queued command(s) has been
 *	   outstanding on a different port multiplier port. (AHCI spec 1.2,
 *	   9.1.2)
 *
 * claimed slot number returned if succeeded
 *
 * NOTE: it will always return slot 0 for following commands to simplify the
 * algorithm.
 *	1. REQUEST SENSE or READ LOG EXT command during error recovery process
 *	2. READ/WRITE PORTMULT command
 */
static int
ahci_claim_free_slot(ahci_ctl_t *ahci_ctlp, ahci_port_t *ahci_portp,
    ahci_addr_t *addrp, int command_type)
{
	uint32_t port_cmd_issue;
	uint32_t free_slots;
	int slot;

	ASSERT(MUTEX_HELD(&ahci_portp->ahciport_mutex));

	AHCIDBG(AHCIDBG_ENTRY, ahci_ctlp, "ahci_claim_free_slot enter "
	    "ahciport_pending_tags = 0x%x "
	    "ahciport_pending_ncq_tags = 0x%x",
	    ahci_portp->ahciport_pending_tags,
	    ahci_portp->ahciport_pending_ncq_tags);

	/*
	 * According to the AHCI spec, system software is responsible to
	 * ensure that queued and non-queued commands are not mixed in
	 * the command list.
	 */
	if (command_type == AHCI_NON_NCQ_CMD) {
		/* Non-NCQ command request */
		if (NCQ_CMD_IN_PROGRESS(ahci_portp)) {
			AHCIDBG(AHCIDBG_INFO|AHCIDBG_NCQ, ahci_ctlp,
			    "ahci_claim_free_slot: there is still pending "
			    "queued command(s) in the command list, "
			    "so no available slot for the non-queued "
			    "command", NULL);
			return (AHCI_FAILURE);
		}
		if (RDWR_PMULT_CMD_IN_PROGRESS(ahci_portp)) {
			AHCIDBG(AHCIDBG_INFO|AHCIDBG_PMULT, ahci_ctlp,
			    "ahci_claim_free_slot: there is still pending "
			    "read/write port-mult command(s) in command list, "
			    "so no available slot for the non-queued command",
			    NULL);
			return (AHCI_FAILURE);
		}
		if ((ahci_ctlp->ahcictl_cap & AHCI_CAP_NO_MCMDLIST_NONQUEUE) &&
		    NON_NCQ_CMD_IN_PROGRESS(ahci_portp)) {
			AHCIDBG(AHCIDBG_INFO, ahci_ctlp,
			    "ahci_claim_free_slot: HBA cannot support multiple-"
			    "use of the command list for non-queued commands",
			    NULL);
			return (AHCI_FAILURE);
		}
		free_slots = (~ahci_portp->ahciport_pending_tags) &
		    AHCI_SLOT_MASK(ahci_ctlp);
	} else if (command_type == AHCI_NCQ_CMD) {
		/* NCQ command request */
		if (NON_NCQ_CMD_IN_PROGRESS(ahci_portp)) {
			AHCIDBG(AHCIDBG_INFO|AHCIDBG_NCQ, ahci_ctlp,
			    "ahci_claim_free_slot: there is still pending "
			    "non-queued command(s) in the command list, "
			    "so no available slot for the queued command",
			    NULL);
			return (AHCI_FAILURE);
		}

		/*
		 * NCQ commands cannot be sent to different port multiplier
		 * ports in Command-Based Switching mode
		 */
		/*
		 * NOTE: In Command-Based Switching mode, AHCI controller
		 * usually reports a 'Handshake Error' when multiple NCQ
		 * commands are outstanding simultaneously.
		 */
		if (AHCIPORT_DEV_TYPE(ahci_portp, addrp) == SATA_DTYPE_PMULT) {
			ASSERT(ahci_portp->ahciport_pmult_info != NULL);
			if (!(ahci_ctlp->ahcictl_cap & AHCI_CAP_PMULT_FBSS) &&
			    NCQ_CMD_IN_PROGRESS(ahci_portp) &&
			    AHCIPORT_NCQ_PMPORT(ahci_portp) !=
			    addrp->aa_pmport) {
				AHCIDBG(AHCIDBG_INFO, ahci_ctlp,
				    "ahci_claim_free_slot: there is still "
				    "pending queued command(s) in the "
				    "command list for another Port Multiplier "
				    "port, so no available slot.", NULL);
				return (AHCI_FAILURE);
			}
		}

		free_slots = (~ahci_portp->ahciport_pending_ncq_tags) &
		    AHCI_NCQ_SLOT_MASK(ahci_portp);
	} else if (command_type == AHCI_ERR_RETRI_CMD) {
		/* Error retrieval command request */
		AHCIDBG(AHCIDBG_ERRS, ahci_ctlp,
		    "ahci_claim_free_slot: slot 0 is allocated for REQUEST "
		    "SENSE or READ LOG EXT command", NULL);
		slot = 0;
		goto out;
	} else if (command_type == AHCI_RDWR_PMULT_CMD) {
		/*
		 * An extra check on PxCI. Sometimes PxCI bits may not be
		 * cleared during hot-plug or error recovery process.
		 */
		port_cmd_issue = ddi_get32(ahci_ctlp->ahcictl_ahci_acc_handle,
		    (uint32_t *)AHCI_PORT_PxCI(ahci_ctlp, addrp->aa_port));

		if (port_cmd_issue != 0) {
			AHCIDBG(AHCIDBG_INFO|AHCIDBG_PMULT, ahci_ctlp,
			    "ahci_claim_free_slot: there is still pending "
			    "command(s) in command list (0x%x/0x%x, PxCI %x),"
			    "so no available slot for R/W PMULT command.",
			    NON_NCQ_CMD_IN_PROGRESS(ahci_portp),
			    NCQ_CMD_IN_PROGRESS(ahci_portp),
			    port_cmd_issue);
			return (AHCI_FAILURE);
		}

		AHCIDBG(AHCIDBG_INFO, ahci_ctlp,
		    "ahci_claim_free_slot: slot 0 is allocated for "
		    "READ/WRITE PORTMULT command", NULL);
		slot = 0;
		goto out;
	}

	slot = ddi_ffs(free_slots) - 1;
	if (slot == -1) {
		AHCIDBG(AHCIDBG_VERBOSE, ahci_ctlp,
		    "ahci_claim_free_slot: no empty slots", NULL);
		return (AHCI_FAILURE);
	}

	/*
	 * According to the AHCI spec, to allow a simple mechanism for the
	 * HBA to map command list slots to queue entries, software must
	 * match the tag number it uses to the slot it is placing the command
	 * in. For example, if a queued command is placed in slot 5, the tag
	 * for that command must be 5.
	 */
	if (command_type == AHCI_NCQ_CMD) {
		ahci_portp->ahciport_pending_ncq_tags |= (0x1 << slot);
		if (AHCI_ADDR_IS_PMPORT(addrp)) {
			ASSERT(ahci_portp->ahciport_pmult_info != NULL);
			AHCIPORT_NCQ_PMPORT(ahci_portp) = addrp->aa_pmport;
		}
	}

	ahci_portp->ahciport_pending_tags |= (0x1 << slot);

out:
	AHCIDBG(AHCIDBG_VERBOSE, ahci_ctlp,
	    "ahci_claim_free_slot: found slot: 0x%x", slot);

	return (slot);
}

/*
 * Builds the Command Table for the sata packet and delivers it to controller.
 *
 * Returns:
 *	slot number if we can obtain a slot successfully
 *	otherwise, return AHCI_FAILURE
 */
static int
ahci_deliver_satapkt(ahci_ctl_t *ahci_ctlp, ahci_port_t *ahci_portp,
    ahci_addr_t *addrp, sata_pkt_t *spkt)
{
	int cmd_slot;
	sata_cmd_t *scmd;
	ahci_fis_h2d_register_t *h2d_register_fisp;
	ahci_cmd_table_t *cmd_table;
	ahci_cmd_header_t *cmd_header;
	int ncookies;
	int i;
	int command_type = AHCI_NON_NCQ_CMD;
	int ncq_qdepth;
	int instance = ddi_get_instance(ahci_ctlp->ahcictl_dip);
	uint8_t port, pmport;
#if AHCI_DEBUG
	uint32_t *ptr;
	uint8_t *ptr2;
#endif

	ASSERT(MUTEX_HELD(&ahci_portp->ahciport_mutex));

	port = addrp->aa_port;
	pmport = addrp->aa_pmport;

	spkt->satapkt_reason = SATA_PKT_BUSY;

	scmd = &spkt->satapkt_cmd;

	/* Check if the command is a NCQ command */
	if (scmd->satacmd_cmd_reg == SATAC_READ_FPDMA_QUEUED ||
	    scmd->satacmd_cmd_reg == SATAC_WRITE_FPDMA_QUEUED) {
		command_type = AHCI_NCQ_CMD;

		/*
		 * When NCQ is support, system software must determine the
		 * maximum tag allowed by the device and the HBA, and it
		 * must use a value not beyond of the lower bound of the two.
		 *
		 * Sata module is going to calculate the qdepth and send
		 * down to HBA driver via sata_cmd.
		 */
		ncq_qdepth = scmd->satacmd_flags.sata_max_queue_depth + 1;

		/*
		 * At the moment, the driver doesn't support the dynamic
		 * setting of the maximum ncq depth, and the value can be
		 * set either during the attach or after hot-plug insertion.
		 */
		if (ahci_portp->ahciport_max_ncq_tags == 0) {
			ahci_portp->ahciport_max_ncq_tags = ncq_qdepth;
			AHCIDBG(AHCIDBG_NCQ, ahci_ctlp,
			    "ahci_deliver_satapkt: port %d the max tags for "
			    "NCQ command is %d", port, ncq_qdepth);
		} else {
			if (ncq_qdepth != ahci_portp->ahciport_max_ncq_tags) {
				cmn_err(CE_WARN, "!ahci%d: ahci_deliver_satapkt"
				    " port %d the max tag for NCQ command is "
				    "requested to change from %d to %d, at the"
				    " moment the driver doesn't support the "
				    "dynamic change so it's going to "
				    "still use the previous tag value",
				    instance, port,
				    ahci_portp->ahciport_max_ncq_tags,
				    ncq_qdepth);
			}
		}
	}

	/* Check if the command is an error retrieval command */
	if (ERR_RETRI_CMD_IN_PROGRESS(ahci_portp))
		command_type = AHCI_ERR_RETRI_CMD;

	/* Check if the command is an read/write pmult command */
	if (RDWR_PMULT_CMD_IN_PROGRESS(ahci_portp))
		command_type = AHCI_RDWR_PMULT_CMD;

	/* Check if there is an empty command slot */
	cmd_slot = ahci_claim_free_slot(ahci_ctlp, ahci_portp,
	    addrp, command_type);
	if (cmd_slot == AHCI_FAILURE) {
		AHCIDBG(AHCIDBG_INFO, ahci_ctlp, "no free command slot", NULL);
		return (AHCI_FAILURE);
	}

	AHCIDBG(AHCIDBG_ENTRY|AHCIDBG_INFO, ahci_ctlp,
	    "ahci_deliver_satapkt enter: cmd_reg: 0x%x, cmd_slot: 0x%x, "
	    "port: %d, satapkt: 0x%p", scmd->satacmd_cmd_reg,
	    cmd_slot, port, (void *)spkt);

	cmd_table = ahci_portp->ahciport_cmd_tables[cmd_slot];
	bzero((void *)cmd_table, ahci_cmd_table_size);

	/* For data transfer operations, it is the H2D Register FIS */
	h2d_register_fisp =
	    &(cmd_table->ahcict_command_fis.ahcifc_fis.ahcifc_h2d_register);

	SET_FIS_TYPE(h2d_register_fisp, AHCI_H2D_REGISTER_FIS_TYPE);

	/*
	 * PMP field only make sense when target is a port multiplier or a
	 * device behind a port multiplier. Otherwise should set it to 0.
	 */
	if (AHCI_ADDR_IS_PMULT(addrp) || AHCI_ADDR_IS_PMPORT(addrp))
		SET_FIS_PMP(h2d_register_fisp, pmport);

	SET_FIS_CDMDEVCTL(h2d_register_fisp, 1);
	SET_FIS_COMMAND(h2d_register_fisp, scmd->satacmd_cmd_reg);
	SET_FIS_FEATURES(h2d_register_fisp, scmd->satacmd_features_reg);
	SET_FIS_SECTOR_COUNT(h2d_register_fisp, scmd->satacmd_sec_count_lsb);

	switch (scmd->satacmd_addr_type) {

	case 0:
		/*
		 * satacmd_addr_type will be 0 for the commands below:
		 *	ATAPI command
		 *	SATAC_IDLE_IM
		 *	SATAC_STANDBY_IM
		 *	SATAC_DOWNLOAD_MICROCODE
		 *	SATAC_FLUSH_CACHE
		 *	SATAC_SET_FEATURES
		 *	SATAC_SMART
		 *	SATAC_ID_PACKET_DEVICE
		 *	SATAC_ID_DEVICE
		 *	SATAC_READ_PORTMULT
		 *	SATAC_WRITE_PORTMULT
		 */
		/* FALLTHRU */

	case ATA_ADDR_LBA:
		/* FALLTHRU */

	case ATA_ADDR_LBA28:
		/* LBA[7:0] */
		SET_FIS_SECTOR(h2d_register_fisp, scmd->satacmd_lba_low_lsb);

		/* LBA[15:8] */
		SET_FIS_CYL_LOW(h2d_register_fisp, scmd->satacmd_lba_mid_lsb);

		/* LBA[23:16] */
		SET_FIS_CYL_HI(h2d_register_fisp, scmd->satacmd_lba_high_lsb);

		/* LBA [27:24] (also called dev_head) */
		SET_FIS_DEV_HEAD(h2d_register_fisp, scmd->satacmd_device_reg);

		break;

	case ATA_ADDR_LBA48:
		/* LBA[7:0] */
		SET_FIS_SECTOR(h2d_register_fisp, scmd->satacmd_lba_low_lsb);

		/* LBA[15:8] */
		SET_FIS_CYL_LOW(h2d_register_fisp, scmd->satacmd_lba_mid_lsb);

		/* LBA[23:16] */
		SET_FIS_CYL_HI(h2d_register_fisp, scmd->satacmd_lba_high_lsb);

		/* LBA [31:24] */
		SET_FIS_SECTOR_EXP(h2d_register_fisp,
		    scmd->satacmd_lba_low_msb);

		/* LBA [39:32] */
		SET_FIS_CYL_LOW_EXP(h2d_register_fisp,
		    scmd->satacmd_lba_mid_msb);

		/* LBA [47:40] */
		SET_FIS_CYL_HI_EXP(h2d_register_fisp,
		    scmd->satacmd_lba_high_msb);

		/* Set dev_head */
		SET_FIS_DEV_HEAD(h2d_register_fisp,
		    scmd->satacmd_device_reg);

		/* Set the extended sector count and features */
		SET_FIS_SECTOR_COUNT_EXP(h2d_register_fisp,
		    scmd->satacmd_sec_count_msb);
		SET_FIS_FEATURES_EXP(h2d_register_fisp,
		    scmd->satacmd_features_reg_ext);
		break;
	}

	/*
	 * For NCQ command (READ/WRITE FPDMA QUEUED), sector count 7:0 is
	 * filled into features field, and sector count 8:15 is filled into
	 * features (exp) field. The hba driver doesn't need to anything
	 * special with regard to this, since sata framework has already
	 * done so.
	 *
	 * However the driver needs to make sure TAG is filled into sector
	 * field.
	 */
	if (command_type == AHCI_NCQ_CMD) {
		SET_FIS_SECTOR_COUNT(h2d_register_fisp,
		    (cmd_slot << SATA_TAG_QUEUING_SHIFT));
	}

	ncookies = scmd->satacmd_num_dma_cookies;
	AHCIDBG(AHCIDBG_PRDT, ahci_ctlp,
	    "ncookies = 0x%x, ahci_dma_prdt_number = 0x%x",
	    ncookies, ahci_dma_prdt_number);

	ASSERT(ncookies <= ahci_dma_prdt_number);
	ahci_portp->ahciport_prd_bytecounts[cmd_slot] = 0;

	/* *** now fill the scatter gather list ******* */
	for (i = 0; i < ncookies; i++) {
		cmd_table->ahcict_prdt[i].ahcipi_data_base_addr =
		    scmd->satacmd_dma_cookie_list[i]._dmu._dmac_la[0];
		cmd_table->ahcict_prdt[i].ahcipi_data_base_addr_upper =
		    scmd->satacmd_dma_cookie_list[i]._dmu._dmac_la[1];
		cmd_table->ahcict_prdt[i].ahcipi_descr_info =
		    scmd->satacmd_dma_cookie_list[i].dmac_size - 1;
		ahci_portp->ahciport_prd_bytecounts[cmd_slot] +=
		    scmd->satacmd_dma_cookie_list[i].dmac_size;
	}

	AHCIDBG(AHCIDBG_PRDT, ahci_ctlp,
	    "ahciport_prd_bytecounts 0x%x for cmd_slot 0x%x",
	    ahci_portp->ahciport_prd_bytecounts[cmd_slot], cmd_slot);

	/* The ACMD field is filled in for ATAPI command */
	if (scmd->satacmd_cmd_reg == SATAC_PACKET) {
		bcopy(scmd->satacmd_acdb, cmd_table->ahcict_atapi_cmd,
		    SATA_ATAPI_MAX_CDB_LEN);
	}

	/* Set Command Header in Command List */
	cmd_header = &ahci_portp->ahciport_cmd_list[cmd_slot];
	BZERO_DESCR_INFO(cmd_header);
	BZERO_PRD_BYTE_COUNT(cmd_header);

	/* Set the number of entries in the PRD table */
	SET_PRD_TABLE_LENGTH(cmd_header, ncookies);

	/* Set the length of the command in the CFIS area */
	SET_COMMAND_FIS_LENGTH(cmd_header, AHCI_H2D_REGISTER_FIS_LENGTH);

	/*
	 * PMP field only make sense when target is a port multiplier or a
	 * device behind a port multiplier. Otherwise should set it to 0.
	 */
	if (AHCI_ADDR_IS_PMULT(addrp) || AHCI_ADDR_IS_PMPORT(addrp))
		SET_PORT_MULTI_PORT(cmd_header, pmport);

	AHCIDBG(AHCIDBG_INFO, ahci_ctlp, "command data direction is "
	    "sata_data_direction = 0x%x",
	    scmd->satacmd_flags.sata_data_direction);

	/* Set A bit if it is an ATAPI command */
	if (scmd->satacmd_cmd_reg == SATAC_PACKET)
		SET_ATAPI(cmd_header, AHCI_CMDHEAD_ATAPI);

	/* Set W bit if data is going to the device */
	if (scmd->satacmd_flags.sata_data_direction == SATA_DIR_WRITE)
		SET_WRITE(cmd_header, AHCI_CMDHEAD_DATA_WRITE);

	/*
	 * Set the prefetchable bit - this bit is only valid if the PRDTL
	 * field is non-zero or the ATAPI 'A' bit is set in the command
	 * header. This bit cannot be set when using native command
	 * queuing commands or when using FIS-based switching with a Port
	 * multiplier.
	 */
	if (command_type != AHCI_NCQ_CMD)
		SET_PREFETCHABLE(cmd_header, AHCI_CMDHEAD_PREFETCHABLE);

	/*
	 * Now remember the sata packet in ahciport_slot_pkts[].
	 * Error retrieval command and r/w port multiplier command will
	 * be stored specifically for each port.
	 */
	if (!ERR_RETRI_CMD_IN_PROGRESS(ahci_portp) &&
	    !RDWR_PMULT_CMD_IN_PROGRESS(ahci_portp))
		ahci_portp->ahciport_slot_pkts[cmd_slot] = spkt;

	/*
	 * Keep the timeout value
	 */
	ahci_portp->ahciport_slot_timeout[cmd_slot] = spkt->satapkt_time;

	/*
	 * If the intial timout is less than 1 tick, then make it longer by
	 * 1 tick to avoid immediate timeout
	 */
	if (ahci_portp->ahciport_slot_timeout[cmd_slot] <=
	    ahci_watchdog_timeout)
		ahci_portp->ahciport_slot_timeout[cmd_slot] +=
		    ahci_watchdog_timeout;

#if AHCI_DEBUG
	if (ahci_debug_flags & AHCIDBG_ATACMD &&
	    scmd->satacmd_cmd_reg != SATAC_PACKET ||
	    ahci_debug_flags & AHCIDBG_ATAPICMD &&
	    scmd->satacmd_cmd_reg == SATAC_PACKET) {

		/* Dump the command header and table */
		ahci_log(ahci_ctlp, CE_WARN, "\n");
		ahci_log(ahci_ctlp, CE_WARN, "Command header&table for spkt "
		    "0x%p cmd_reg 0x%x port %d", spkt,
		    scmd->satacmd_cmd_reg, port);
		ptr = (uint32_t *)cmd_header;
		ahci_log(ahci_ctlp, CE_WARN,
		    "  Command Header:%8x %8x %8x %8x",
		    ptr[0], ptr[1], ptr[2], ptr[3]);

		/* Dump the H2D register FIS */
		ptr = (uint32_t *)h2d_register_fisp;
		ahci_log(ahci_ctlp, CE_WARN,
		    "  Command FIS:   %8x %8x %8x %8x",
		    ptr[0], ptr[1], ptr[2], ptr[3]);

		/* Dump the ACMD register FIS */
		ptr2 = (uint8_t *)&(cmd_table->ahcict_atapi_cmd);
		for (i = 0; i < SATA_ATAPI_MAX_CDB_LEN/8; i++)
			if (ahci_debug_flags & AHCIDBG_ATAPICMD)
				ahci_log(ahci_ctlp, CE_WARN,
				    "  ATAPI command: %2x %2x %2x %2x "
				    "%2x %2x %2x %2x",
				    ptr2[8 * i], ptr2[8 * i + 1],
				    ptr2[8 * i + 2], ptr2[8 * i + 3],
				    ptr2[8 * i + 4], ptr2[8 * i + 5],
				    ptr2[8 * i + 6], ptr2[8 * i + 7]);

		/* Dump the PRDT */
		for (i = 0; i < ncookies; i++) {
			ptr = (uint32_t *)&(cmd_table->ahcict_prdt[i]);
			ahci_log(ahci_ctlp, CE_WARN,
			    "  Cookie %d:      %8x %8x %8x %8x",
			    i, ptr[0], ptr[1], ptr[2], ptr[3]);
		}
	}
#endif

	(void) ddi_dma_sync(
	    ahci_portp->ahciport_cmd_tables_dma_handle[cmd_slot],
	    0,
	    ahci_cmd_table_size,
	    DDI_DMA_SYNC_FORDEV);

	(void) ddi_dma_sync(ahci_portp->ahciport_cmd_list_dma_handle,
	    cmd_slot * sizeof (ahci_cmd_header_t),
	    sizeof (ahci_cmd_header_t),
	    DDI_DMA_SYNC_FORDEV);

	if ((ahci_check_dma_handle(ahci_portp->
	    ahciport_cmd_tables_dma_handle[cmd_slot]) != DDI_FM_OK) ||
	    ahci_check_dma_handle(ahci_portp->
	    ahciport_cmd_list_dma_handle) != DDI_FM_OK) {
		ddi_fm_service_impact(ahci_ctlp->ahcictl_dip,
		    DDI_SERVICE_UNAFFECTED);
		return (AHCI_FAILURE);
	}

	/* Set the corresponding bit in the PxSACT.DS for queued command */
	if (command_type == AHCI_NCQ_CMD) {
		ddi_put32(ahci_ctlp->ahcictl_ahci_acc_handle,
		    (uint32_t *)AHCI_PORT_PxSACT(ahci_ctlp, port),
		    (0x1 << cmd_slot));
	}

	/* Indicate to the HBA that a command is active. */
	ddi_put32(ahci_ctlp->ahcictl_ahci_acc_handle,
	    (uint32_t *)AHCI_PORT_PxCI(ahci_ctlp, port),
	    (0x1 << cmd_slot));

	AHCIDBG(AHCIDBG_INFO, ahci_ctlp, "ahci_deliver_satapkt "
	    "exit: port %d", port);

	/* Make sure the command is started by the PxSACT/PxCI */
	if (ahci_check_acc_handle(ahci_ctlp->
	    ahcictl_ahci_acc_handle) != DDI_FM_OK) {
		ddi_fm_service_impact(ahci_ctlp->ahcictl_dip,
		    DDI_SERVICE_UNAFFECTED);
		return (AHCI_FAILURE);
	}

	return (cmd_slot);
}

/*
 * Called by the sata framework to abort the previously sent packet(s).
 *
 * Reset device to abort commands.
 */
static int
ahci_tran_abort(dev_info_t *dip, sata_pkt_t *spkt, int flag)
{
	ahci_ctl_t *ahci_ctlp;
	ahci_port_t *ahci_portp;
	uint32_t slot_status = 0;
	uint32_t aborted_tags = 0;
	uint32_t finished_tags = 0;
	uint8_t cport = spkt->satapkt_device.satadev_addr.cport;
	uint8_t port;
	int tmp_slot;
	int instance = ddi_get_instance(dip);

	ahci_ctlp = ddi_get_soft_state(ahci_statep, instance);
	port = ahci_ctlp->ahcictl_cport_to_port[cport];

	AHCIDBG(AHCIDBG_ENTRY, ahci_ctlp,
	    "ahci_tran_abort enter: port %d", port);

	ahci_portp = ahci_ctlp->ahcictl_ports[port];
	mutex_enter(&ahci_portp->ahciport_mutex);

	/*
	 * If AHCI_PORT_FLAG_MOPPING flag is set, it means all the pending
	 * commands are being mopped, therefore there is nothing else to do
	 */
	if (ahci_portp->ahciport_flags & AHCI_PORT_FLAG_MOPPING) {
		AHCIDBG(AHCIDBG_INFO, ahci_ctlp,
		    "ahci_tran_abort: port %d is in "
		    "mopping process, so just return directly ", port);
		mutex_exit(&ahci_portp->ahciport_mutex);
		return (SATA_SUCCESS);
	}

	/*
	 * If AHCI_PORT_FLAG_RDWR_PMULT flag is set, it means a R/W PMULT
	 * command is being executed so no other commands is outstanding,
	 * nothing to do.
	 */
	if (ahci_portp->ahciport_flags & AHCI_PORT_FLAG_RDWR_PMULT) {
		AHCIDBG(AHCIDBG_INFO, ahci_ctlp,
		    "ahci_tran_abort: port %d is reading/writing "
		    "port multiplier, so just return directly ", port);
		mutex_exit(&ahci_portp->ahciport_mutex);
		return (SATA_SUCCESS);
	}

	if (ahci_portp->ahciport_port_state & SATA_PSTATE_FAILED |
	    ahci_portp->ahciport_port_state & SATA_PSTATE_SHUTDOWN |
	    ahci_portp->ahciport_port_state & SATA_PSTATE_PWROFF) {
		/*
		 * In case the targer driver would send the request before
		 * sata framework can have the opportunity to process those
		 * event reports.
		 */
		spkt->satapkt_reason = SATA_PKT_PORT_ERROR;
		spkt->satapkt_device.satadev_state =
		    ahci_portp->ahciport_port_state;
		ahci_update_sata_registers(ahci_ctlp, port,
		    &spkt->satapkt_device);
		AHCIDBG(AHCIDBG_ERRS, ahci_ctlp,
		    "ahci_tran_abort returning SATA_FAILURE while "
		    "port in FAILED/SHUTDOWN/PWROFF state: "
		    "port: %d", port);
		mutex_exit(&ahci_portp->ahciport_mutex);
		return (SATA_FAILURE);
	}

	if (ahci_portp->ahciport_device_type == SATA_DTYPE_NONE) {
		/*
		 * ahci_intr_phyrdy_change() may have rendered it to
		 * AHCI_PORT_TYPE_NODEV.
		 */
		spkt->satapkt_reason = SATA_PKT_PORT_ERROR;
		spkt->satapkt_device.satadev_type = SATA_DTYPE_NONE;
		spkt->satapkt_device.satadev_state =
		    ahci_portp->ahciport_port_state;
		ahci_update_sata_registers(ahci_ctlp, port,
		    &spkt->satapkt_device);
		AHCIDBG(AHCIDBG_ERRS, ahci_ctlp,
		    "ahci_tran_abort returning SATA_FAILURE while "
		    "no device attached: port: %d", port);
		mutex_exit(&ahci_portp->ahciport_mutex);
		return (SATA_FAILURE);
	}

	if (flag == SATA_ABORT_ALL_PACKETS) {
		if (NON_NCQ_CMD_IN_PROGRESS(ahci_portp))
			aborted_tags = ahci_portp->ahciport_pending_tags;
		else if (NCQ_CMD_IN_PROGRESS(ahci_portp))
			aborted_tags = ahci_portp->ahciport_pending_ncq_tags;

		cmn_err(CE_NOTE, "!ahci%d: ahci port %d abort all packets",
		    instance, port);
	} else {
		aborted_tags = 0xffffffff;
		/*
		 * Aborting one specific packet, first search the
		 * ahciport_slot_pkts[] list for matching spkt.
		 */
		for (tmp_slot = 0;
		    tmp_slot < ahci_ctlp->ahcictl_num_cmd_slots; tmp_slot++) {
			if (ahci_portp->ahciport_slot_pkts[tmp_slot] == spkt) {
				aborted_tags = (0x1 << tmp_slot);
				break;
			}
		}

		if (aborted_tags == 0xffffffff) {
			/* request packet is not on the pending list */
			AHCIDBG(AHCIDBG_INFO, ahci_ctlp,
			    "Cannot find the aborting pkt 0x%p on the "
			    "pending list", (void *)spkt);
			ahci_update_sata_registers(ahci_ctlp, port,
			    &spkt->satapkt_device);
			mutex_exit(&ahci_portp->ahciport_mutex);
			return (SATA_FAILURE);
		}
		cmn_err(CE_NOTE, "!ahci%d: ahci port %d abort satapkt 0x%p",
		    instance, port, (void *)spkt);
	}

	if (NON_NCQ_CMD_IN_PROGRESS(ahci_portp))
		slot_status = ddi_get32(ahci_ctlp->ahcictl_ahci_acc_handle,
		    (uint32_t *)AHCI_PORT_PxCI(ahci_ctlp, port));
	else if (NCQ_CMD_IN_PROGRESS(ahci_portp))
		slot_status = ddi_get32(ahci_ctlp->ahcictl_ahci_acc_handle,
		    (uint32_t *)AHCI_PORT_PxSACT(ahci_ctlp, port));

	ahci_portp->ahciport_flags |= AHCI_PORT_FLAG_MOPPING;
	ahci_portp->ahciport_mop_in_progress++;

	/*
	 * To abort the packet(s), first we are trying to clear PxCMD.ST
	 * to stop the port, and if the port can be stopped
	 * successfully with PxTFD.STS.BSY and PxTFD.STS.DRQ cleared to '0',
	 * then we just send back the aborted packet(s) with ABORTED flag
	 * and then restart the port by setting PxCMD.ST and PxCMD.FRE.
	 * If PxTFD.STS.BSY or PxTFD.STS.DRQ is set to '1', then we
	 * perform a COMRESET.
	 */
	(void) ahci_restart_port_wait_till_ready(ahci_ctlp,
	    ahci_portp, port, NULL, NULL);

	/*
	 * Compute which have finished and which need to be retried.
	 *
	 * The finished tags are ahciport_pending_tags/ahciport_pending_ncq_tags
	 * minus the slot_status. The aborted_tags has to be deducted by
	 * finished_tags since we can't possibly abort a tag which had finished
	 * already.
	 */
	if (NON_NCQ_CMD_IN_PROGRESS(ahci_portp))
		finished_tags = ahci_portp->ahciport_pending_tags &
		    ~slot_status & AHCI_SLOT_MASK(ahci_ctlp);
	else if (NCQ_CMD_IN_PROGRESS(ahci_portp))
		finished_tags = ahci_portp->ahciport_pending_ncq_tags &
		    ~slot_status & AHCI_NCQ_SLOT_MASK(ahci_portp);

	aborted_tags &= ~finished_tags;

	ahci_mop_commands(ahci_ctlp,
	    ahci_portp,
	    slot_status,
	    0, /* failed tags */
	    0, /* timeout tags */
	    aborted_tags,
	    0); /* reset tags */

	ahci_update_sata_registers(ahci_ctlp, port, &spkt->satapkt_device);
	mutex_exit(&ahci_portp->ahciport_mutex);

	return (SATA_SUCCESS);
}

/*
 * Used to do device reset and reject all the pending packets on a device
 * during the reset operation.
 *
 * NOTE: ONLY called by ahci_tran_reset_dport
 */
static int
ahci_reset_device_reject_pkts(ahci_ctl_t *ahci_ctlp,
    ahci_port_t *ahci_portp, ahci_addr_t *addrp)
{
	uint32_t slot_status = 0;
	uint32_t reset_tags = 0;
	uint32_t finished_tags = 0;
	uint8_t port = addrp->aa_port;
	sata_device_t sdevice;
	int ret;

	ASSERT(MUTEX_HELD(&ahci_portp->ahciport_mutex));

	AHCIDBG(AHCIDBG_ENTRY, ahci_ctlp,
	    "ahci_reset_device_reject_pkts on port: %d", port);

	/*
	 * If AHCI_PORT_FLAG_MOPPING flag is set, it means all the pending
	 * commands are being mopped, therefore there is nothing else to do
	 */
	if (ahci_portp->ahciport_flags & AHCI_PORT_FLAG_MOPPING) {
		AHCIDBG(AHCIDBG_ERRS, ahci_ctlp,
		    "ahci_reset_device_reject_pkts: port %d is in "
		    "mopping process, so return directly ", port);
		return (SATA_SUCCESS);
	}

	if (NON_NCQ_CMD_IN_PROGRESS(ahci_portp)) {
		slot_status = ddi_get32(ahci_ctlp->ahcictl_ahci_acc_handle,
		    (uint32_t *)AHCI_PORT_PxCI(ahci_ctlp, port));
		reset_tags = slot_status & AHCI_SLOT_MASK(ahci_ctlp);
	} else if (NCQ_CMD_IN_PROGRESS(ahci_portp)) {
		slot_status = ddi_get32(ahci_ctlp->ahcictl_ahci_acc_handle,
		    (uint32_t *)AHCI_PORT_PxSACT(ahci_ctlp, port));
		reset_tags = slot_status & AHCI_NCQ_SLOT_MASK(ahci_portp);
	}

	if (ahci_software_reset(ahci_ctlp, ahci_portp, addrp)
	    != AHCI_SUCCESS) {
		AHCIDBG(AHCIDBG_ERRS, ahci_ctlp,
		    "Try to do a port reset after software "
		    "reset failed", port);
		ret = ahci_port_reset(ahci_ctlp, ahci_portp, addrp);
		if (ret != AHCI_SUCCESS) {
			AHCIDBG(AHCIDBG_ERRS, ahci_ctlp,
			    "ahci_reset_device_reject_pkts: port %d "
			    "failed", port);
			return (SATA_FAILURE);
		}
	}
	/* Set the reset in progress flag */
	ahci_portp->ahciport_reset_in_progress = 1;

	ahci_portp->ahciport_flags |= AHCI_PORT_FLAG_MOPPING;
	ahci_portp->ahciport_mop_in_progress++;

	/* Indicate to the framework that a reset has happened */
	bzero((void *)&sdevice, sizeof (sata_device_t));
	sdevice.satadev_addr.cport = ahci_ctlp->ahcictl_port_to_cport[port];
	sdevice.satadev_addr.pmport = 0;
	sdevice.satadev_addr.qual = SATA_ADDR_DCPORT;
	sdevice.satadev_state = SATA_DSTATE_RESET |
	    SATA_DSTATE_PWR_ACTIVE;
	mutex_exit(&ahci_portp->ahciport_mutex);
	sata_hba_event_notify(
	    ahci_ctlp->ahcictl_sata_hba_tran->sata_tran_hba_dip,
	    &sdevice,
	    SATA_EVNT_DEVICE_RESET);
	mutex_enter(&ahci_portp->ahciport_mutex);

	AHCIDBG(AHCIDBG_EVENT, ahci_ctlp,
	    "port %d sending event up: SATA_EVNT_DEVICE_RESET", port);

	/* Next try to mop the pending commands */
	if (NON_NCQ_CMD_IN_PROGRESS(ahci_portp))
		finished_tags = ahci_portp->ahciport_pending_tags &
		    ~slot_status & AHCI_SLOT_MASK(ahci_ctlp);
	else if (NCQ_CMD_IN_PROGRESS(ahci_portp))
		finished_tags = ahci_portp->ahciport_pending_ncq_tags &
		    ~slot_status & AHCI_NCQ_SLOT_MASK(ahci_portp);

	reset_tags &= ~finished_tags;

	ahci_mop_commands(ahci_ctlp,
	    ahci_portp,
	    slot_status,
	    0, /* failed tags */
	    0, /* timeout tags */
	    0, /* aborted tags */
	    reset_tags); /* reset tags */

	return (SATA_SUCCESS);
}

/*
 * Used to do device reset and reject all the pending packets on a device
 * during the reset operation.
 *
 * NOTE: ONLY called by ahci_tran_reset_dport
 */
static int
ahci_reset_pmdevice_reject_pkts(ahci_ctl_t *ahci_ctlp,
    ahci_port_t *ahci_portp, ahci_addr_t *addrp)
{
	uint32_t finished_tags = 0, reset_tags = 0, slot_status = 0;
	uint8_t port = addrp->aa_port;
	uint8_t pmport = addrp->aa_pmport;
	sata_device_t sdevice;

	ASSERT(MUTEX_HELD(&ahci_portp->ahciport_mutex));

	AHCIDBG(AHCIDBG_ENTRY|AHCIDBG_PMULT, ahci_ctlp,
	    "ahci_reset_pmdevice_reject_pkts at port %d:%d", port, pmport);

	if (ahci_portp->ahciport_flags & AHCI_PORT_FLAG_MOPPING) {
		AHCIDBG(AHCIDBG_ERRS, ahci_ctlp,
		    "ahci_reset_pmdevice_reject_pkts: port %d is in "
		    "mopping process, so return directly ", port);
		return (SATA_SUCCESS);
	}

	/* Checking for outstanding commands */
	if (NON_NCQ_CMD_IN_PROGRESS(ahci_portp)) {
		slot_status = ddi_get32(ahci_ctlp->ahcictl_ahci_acc_handle,
		    (uint32_t *)AHCI_PORT_PxCI(ahci_ctlp, port));
		reset_tags = slot_status & AHCI_SLOT_MASK(ahci_ctlp);
	} else if (NCQ_CMD_IN_PROGRESS(ahci_portp)) {
		slot_status = ddi_get32(ahci_ctlp->ahcictl_ahci_acc_handle,
		    (uint32_t *)AHCI_PORT_PxSACT(ahci_ctlp, port));
		reset_tags = slot_status & AHCI_NCQ_SLOT_MASK(ahci_portp);
	}

	/* Issue SOFTWARE reset command. */
	if (ahci_software_reset(ahci_ctlp, ahci_portp, addrp)
	    != AHCI_SUCCESS) {
		AHCIDBG(AHCIDBG_ERRS, ahci_ctlp,
		    "Try to do a port reset after software "
		    "reset failed", port);
		return (SATA_FAILURE);
	}

	/* Set the reset in progress flag */
	ahci_portp->ahciport_reset_in_progress = 1;

	ahci_portp->ahciport_flags |= AHCI_PORT_FLAG_MOPPING;
	ahci_portp->ahciport_mop_in_progress++;

	/* Indicate to the framework that a reset has happened */
	bzero((void *)&sdevice, sizeof (sata_device_t));
	sdevice.satadev_addr.cport = ahci_ctlp->ahcictl_port_to_cport[port];
	sdevice.satadev_addr.pmport = pmport;
	if (AHCI_ADDR_IS_PMULT(addrp))
		sdevice.satadev_addr.qual = SATA_ADDR_PMULT;
	else
		sdevice.satadev_addr.qual = SATA_ADDR_DPMPORT;
	sdevice.satadev_state = SATA_DSTATE_RESET |
	    SATA_DSTATE_PWR_ACTIVE;
	mutex_exit(&ahci_portp->ahciport_mutex);
	sata_hba_event_notify(
	    ahci_ctlp->ahcictl_sata_hba_tran->sata_tran_hba_dip,
	    &sdevice,
	    SATA_EVNT_DEVICE_RESET);
	mutex_enter(&ahci_portp->ahciport_mutex);

	AHCIDBG(AHCIDBG_EVENT, ahci_ctlp,
	    "port %d:%d sending event up: SATA_EVNT_DEVICE_RESET",
	    port, pmport);

	/* Next try to mop the pending commands */
	if (NON_NCQ_CMD_IN_PROGRESS(ahci_portp))
		finished_tags = ahci_portp->ahciport_pending_tags &
		    ~slot_status & AHCI_SLOT_MASK(ahci_ctlp);
	else if (NCQ_CMD_IN_PROGRESS(ahci_portp))
		finished_tags = ahci_portp->ahciport_pending_ncq_tags &
		    ~slot_status & AHCI_NCQ_SLOT_MASK(ahci_portp);
	reset_tags &= ~finished_tags;

	AHCIDBG(AHCIDBG_EVENT|AHCIDBG_PMULT, ahci_ctlp,
	    "reset_tags = %x, finished_tags = %x, slot_status = %x",
	    reset_tags, finished_tags, slot_status);

	/*
	 * NOTE: Because PxCI be only erased by unset PxCMD.ST bit, so even we
	 * try to reset a single device behind a port multiplier will
	 * terminate all the commands on that HBA port. We need mop these
	 * commands as well.
	 */
	ahci_mop_commands(ahci_ctlp,
	    ahci_portp,
	    slot_status,
	    0, /* failed tags */
	    0, /* timeout tags */
	    0, /* aborted tags */
	    reset_tags); /* reset tags */

	return (SATA_SUCCESS);
}

/*
 * Used to do port reset and reject all the pending packets on a port during
 * the reset operation.
 */
static int
ahci_reset_port_reject_pkts(ahci_ctl_t *ahci_ctlp,
    ahci_port_t *ahci_portp, ahci_addr_t *addrp)
{
	uint32_t slot_status = 0;
	uint32_t reset_tags = 0;
	uint32_t finished_tags = 0;
	uint8_t port = addrp->aa_port;

	ASSERT(MUTEX_HELD(&ahci_portp->ahciport_mutex));

	AHCIDBG(AHCIDBG_ENTRY, ahci_ctlp,
	    "ahci_reset_port_reject_pkts at port: %d", port);

	/*
	 * If AHCI_PORT_FLAG_MOPPING flag is set, it means all the pending
	 * commands are being mopped, therefore there is nothing else to do
	 */
	if (ahci_portp->ahciport_flags & AHCI_PORT_FLAG_MOPPING) {
		AHCIDBG(AHCIDBG_ERRS, ahci_ctlp,
		    "ahci_reset_port_reject_pkts: port %d is in "
		    "mopping process, so return directly ", port);
		return (SATA_SUCCESS);
	}

	ahci_portp->ahciport_flags |= AHCI_PORT_FLAG_MOPPING;
	ahci_portp->ahciport_mop_in_progress++;

	if (NON_NCQ_CMD_IN_PROGRESS(ahci_portp)) {
		slot_status = ddi_get32(ahci_ctlp->ahcictl_ahci_acc_handle,
		    (uint32_t *)AHCI_PORT_PxCI(ahci_ctlp, port));
		reset_tags = slot_status & AHCI_SLOT_MASK(ahci_ctlp);
	} else if (NCQ_CMD_IN_PROGRESS(ahci_portp)) {
		slot_status = ddi_get32(ahci_ctlp->ahcictl_ahci_acc_handle,
		    (uint32_t *)AHCI_PORT_PxSACT(ahci_ctlp, port));
		reset_tags = slot_status & AHCI_NCQ_SLOT_MASK(ahci_portp);
	}

	if (ahci_restart_port_wait_till_ready(ahci_ctlp,
	    ahci_portp, port, AHCI_PORT_RESET|AHCI_RESET_NO_EVENTS_UP,
	    NULL) != AHCI_SUCCESS) {

		/* Clear mop flag */
		ahci_portp->ahciport_mop_in_progress--;
		if (ahci_portp->ahciport_mop_in_progress == 0)
			ahci_portp->ahciport_flags &=
			    ~AHCI_PORT_FLAG_MOPPING;
		return (SATA_FAILURE);
	}

	if (NON_NCQ_CMD_IN_PROGRESS(ahci_portp))
		finished_tags = ahci_portp->ahciport_pending_tags &
		    ~slot_status & AHCI_SLOT_MASK(ahci_ctlp);
	else if (NCQ_CMD_IN_PROGRESS(ahci_portp))
		finished_tags = ahci_portp->ahciport_pending_ncq_tags &
		    ~slot_status & AHCI_NCQ_SLOT_MASK(ahci_portp);

	reset_tags &= ~finished_tags;

	ahci_mop_commands(ahci_ctlp,
	    ahci_portp,
	    slot_status,
	    0, /* failed tags */
	    0, /* timeout tags */
	    0, /* aborted tags */
	    reset_tags); /* reset tags */

	return (SATA_SUCCESS);
}

/*
 * Used to do hba reset and reject all the pending packets on all ports
 * during the reset operation.
 */
static int
ahci_reset_hba_reject_pkts(ahci_ctl_t *ahci_ctlp)
{
	ahci_port_t *ahci_portp;
	uint32_t slot_status[AHCI_MAX_PORTS];
	uint32_t reset_tags[AHCI_MAX_PORTS];
	uint32_t finished_tags[AHCI_MAX_PORTS];
	int port;
	int ret = SATA_SUCCESS;

	AHCIDBG(AHCIDBG_ENTRY, ahci_ctlp,
	    "ahci_reset_hba_reject_pkts enter", NULL);

	bzero(slot_status, sizeof (slot_status));
	bzero(reset_tags, sizeof (reset_tags));
	bzero(finished_tags, sizeof (finished_tags));

	for (port = 0; port < ahci_ctlp->ahcictl_num_ports; port++) {
		if (!AHCI_PORT_IMPLEMENTED(ahci_ctlp, port)) {
			continue;
		}

		ahci_portp = ahci_ctlp->ahcictl_ports[port];

		mutex_enter(&ahci_portp->ahciport_mutex);
		ahci_portp->ahciport_reset_in_progress = 1;
		if (NON_NCQ_CMD_IN_PROGRESS(ahci_portp)) {
			slot_status[port] = ddi_get32(
			    ahci_ctlp->ahcictl_ahci_acc_handle,
			    (uint32_t *)AHCI_PORT_PxCI(ahci_ctlp, port));
			reset_tags[port] = slot_status[port] &
			    AHCI_SLOT_MASK(ahci_ctlp);
			AHCIDBG(AHCIDBG_INIT, ahci_ctlp,
			    "port %d: reset_tags = 0x%x pending_tags = 0x%x",
			    port, reset_tags[port],
			    ahci_portp->ahciport_pending_tags);
		} else if (NCQ_CMD_IN_PROGRESS(ahci_portp)) {
			slot_status[port] = ddi_get32(
			    ahci_ctlp->ahcictl_ahci_acc_handle,
			    (uint32_t *)AHCI_PORT_PxSACT(ahci_ctlp, port));
			reset_tags[port] = slot_status[port] &
			    AHCI_NCQ_SLOT_MASK(ahci_portp);
			AHCIDBG(AHCIDBG_INIT, ahci_ctlp,
			    "port %d: reset_tags = 0x%x pending_tags = 0x%x",
			    port, reset_tags[port],
			    ahci_portp->ahciport_pending_tags);
		}
		mutex_exit(&ahci_portp->ahciport_mutex);
	}

	if (ahci_hba_reset(ahci_ctlp) != AHCI_SUCCESS) {
		ret = SATA_FAILURE;
	}

	for (port = 0; port < ahci_ctlp->ahcictl_num_ports; port++) {
		if (!AHCI_PORT_IMPLEMENTED(ahci_ctlp, port)) {
			continue;
		}

		ahci_portp = ahci_ctlp->ahcictl_ports[port];

		mutex_enter(&ahci_portp->ahciport_mutex);
		/*
		 * To prevent recursive enter to ahci_mop_commands, we need
		 * check AHCI_PORT_FLAG_MOPPING flag.
		 */
		if (ahci_portp->ahciport_flags & AHCI_PORT_FLAG_MOPPING) {
			AHCIDBG(AHCIDBG_ERRS, ahci_ctlp,
			    "ahci_reset_hba_reject_pkts: port %d is in "
			    "mopping process, so return directly ", port);
			mutex_exit(&ahci_portp->ahciport_mutex);
			continue;
		}

		ahci_portp->ahciport_flags |= AHCI_PORT_FLAG_MOPPING;
		ahci_portp->ahciport_mop_in_progress++;

		if (NON_NCQ_CMD_IN_PROGRESS(ahci_portp))
			finished_tags[port]  =
			    ahci_portp->ahciport_pending_tags &
			    ~slot_status[port] & AHCI_SLOT_MASK(ahci_ctlp);
		else if (NCQ_CMD_IN_PROGRESS(ahci_portp))
			finished_tags[port] =
			    ahci_portp->ahciport_pending_ncq_tags &
			    ~slot_status[port] & AHCI_NCQ_SLOT_MASK(ahci_portp);

		reset_tags[port] &= ~finished_tags[port];

		ahci_mop_commands(ahci_ctlp,
		    ahci_portp,
		    slot_status[port],
		    0, /* failed tags */
		    0, /* timeout tags */
		    0, /* aborted tags */
		    reset_tags[port]); /* reset tags */
		mutex_exit(&ahci_portp->ahciport_mutex);
	}
out:
	return (ret);
}

/*
 * Called by sata framework to reset a port(s) or device.
 */
static int
ahci_tran_reset_dport(dev_info_t *dip, sata_device_t *sd)
{
	ahci_ctl_t *ahci_ctlp;
	ahci_port_t *ahci_portp;
	ahci_addr_t addr;
	uint8_t cport = sd->satadev_addr.cport;
	uint8_t pmport = sd->satadev_addr.pmport;
	uint8_t port;
	int ret = SATA_SUCCESS;
	int instance = ddi_get_instance(dip);

	ahci_ctlp = ddi_get_soft_state(ahci_statep, instance);
	port = ahci_ctlp->ahcictl_cport_to_port[cport];
	ahci_portp = ahci_ctlp->ahcictl_ports[port];

	ahci_get_ahci_addr(ahci_ctlp, sd, &addr);

	AHCIDBG(AHCIDBG_ENTRY, ahci_ctlp,
	    "ahci_tran_reset_dport enter: cport %d", cport);

	switch (sd->satadev_addr.qual) {
	case SATA_ADDR_PMPORT:
		/*
		 * If we want to issue a COMRESET on a pmport, we need to
		 * reject the outstanding commands on that pmport. According
		 * to AHCI spec, PxCI register could only be cleared by
		 * clearing PxCMD.ST, which will halt the controller port - as
		 * well as other pmports.
		 *
		 * Therefore we directly reset the controller port for
		 * simplicity. ahci_tran_probe_port() will handle reset stuff
		 * like initializing the given pmport.
		 */
		/* FALLTHRU */
	case SATA_ADDR_CPORT:
		/* Port reset */
		ahci_portp = ahci_ctlp->ahcictl_ports[port];
		cmn_err(CE_NOTE, "!ahci%d: ahci_tran_reset_dport "
		    "port %d reset port", instance, port);

		mutex_enter(&ahci_portp->ahciport_mutex);
		ret = ahci_reset_port_reject_pkts(ahci_ctlp, ahci_portp, &addr);
		mutex_exit(&ahci_portp->ahciport_mutex);

		break;

	case SATA_ADDR_DPMPORT:
		cmn_err(CE_NOTE, "!ahci%d: ahci_tran_reset_dport "
		    "port %d:%d reset device", instance, port, pmport);
		/* FALLTHRU */
	case SATA_ADDR_DCPORT:
		/* Device reset */
		if (sd->satadev_addr.qual == SATA_ADDR_DCPORT)
			cmn_err(CE_NOTE, "!ahci%d: ahci_tran_reset_dport "
			    "port %d reset device", instance, port);

		mutex_enter(&ahci_portp->ahciport_mutex);
		/*
		 * software reset request must be sent to SATA_PMULT_HOSTPORT
		 * if target is a port multiplier:
		 */
		if (sd->satadev_addr.qual == SATA_ADDR_DCPORT &&
		    ahci_portp->ahciport_device_type == SATA_DTYPE_PMULT)
			AHCI_ADDR_SET_PMULT(&addr, port);

		if (ahci_portp->ahciport_port_state & SATA_PSTATE_FAILED |
		    ahci_portp->ahciport_port_state & SATA_PSTATE_SHUTDOWN |
		    ahci_portp->ahciport_port_state & SATA_PSTATE_PWROFF) {
			/*
			 * In case the targer driver would send the request
			 * before sata framework can have the opportunity to
			 * process those event reports.
			 */
			sd->satadev_state = ahci_portp->ahciport_port_state;
			ahci_update_sata_registers(ahci_ctlp, port, sd);
			AHCIDBG(AHCIDBG_ERRS, ahci_ctlp,
			    "ahci_tran_reset_dport returning SATA_FAILURE "
			    "while port in FAILED/SHUTDOWN/PWROFF state: "
			    "port: %d", port);
			mutex_exit(&ahci_portp->ahciport_mutex);
			ret = SATA_FAILURE;
			break;
		}

		if (AHCIPORT_GET_DEV_TYPE(ahci_portp, &addr) ==
		    SATA_DTYPE_NONE) {
			/*
			 * ahci_intr_phyrdy_change() may have rendered it to
			 * AHCI_PORT_TYPE_NODEV.
			 */
			sd->satadev_type = SATA_DTYPE_NONE;
			sd->satadev_state = AHCIPORT_GET_STATE(ahci_portp,
			    &addr);
			ahci_update_sata_registers(ahci_ctlp, port, sd);
			AHCIDBG(AHCIDBG_ERRS, ahci_ctlp,
			    "ahci_tran_reset_dport returning SATA_FAILURE "
			    "while no device attached: port: %d", port);
			mutex_exit(&ahci_portp->ahciport_mutex);
			ret = SATA_FAILURE;
			break;
		}

		if (AHCI_ADDR_IS_PORT(&addr)) {
			ret = ahci_reset_device_reject_pkts(ahci_ctlp,
			    ahci_portp, &addr);
		} else {
			ret = ahci_reset_pmdevice_reject_pkts(ahci_ctlp,
			    ahci_portp, &addr);
		}

		mutex_exit(&ahci_portp->ahciport_mutex);
		break;

	case SATA_ADDR_CNTRL:
		/* Reset the whole controller */
		cmn_err(CE_NOTE, "!ahci%d: ahci_tran_reset_dport "
		    "reset the whole hba", instance);
		ret = ahci_reset_hba_reject_pkts(ahci_ctlp);
		break;

	default:
		ret = SATA_FAILURE;
	}

	return (ret);
}

/*
 * Called by sata framework to activate a port as part of hotplug.
 * (cfgadm -c connect satax/y)
 * Support port multiplier.
 */
static int
ahci_tran_hotplug_port_activate(dev_info_t *dip, sata_device_t *satadev)
{
	ahci_ctl_t *ahci_ctlp;
	ahci_port_t *ahci_portp;
	ahci_addr_t addr;
	uint8_t	cport = satadev->satadev_addr.cport;
	uint8_t	pmport = satadev->satadev_addr.pmport;
	uint8_t port;
	int instance = ddi_get_instance(dip);

	ahci_ctlp = ddi_get_soft_state(ahci_statep, instance);
	port = ahci_ctlp->ahcictl_cport_to_port[cport];

	AHCIDBG(AHCIDBG_ENTRY, ahci_ctlp,
	    "ahci_tran_hotplug_port_activate enter: cport %d", cport);

	ahci_portp = ahci_ctlp->ahcictl_ports[port];

	mutex_enter(&ahci_portp->ahciport_mutex);
	ahci_get_ahci_addr(ahci_ctlp, satadev, &addr);
	ASSERT(AHCI_ADDR_IS_PORT(&addr) || AHCI_ADDR_IS_PMPORT(&addr));

	if (AHCI_ADDR_IS_PORT(&addr)) {
		cmn_err(CE_NOTE, "!ahci%d: ahci port %d is activated",
		    instance, port);

		/* Enable the interrupts on the port */
		ahci_enable_port_intrs(ahci_ctlp, port);

		/*
		 * Reset the port so that the PHY communication would be
		 * re-established.  But this reset is an internal operation
		 * and the sata module doesn't need to know about it.
		 * Moreover, the port with a device attached will be started
		 * too.
		 */
		(void) ahci_restart_port_wait_till_ready(ahci_ctlp,
		    ahci_portp, port,
		    AHCI_PORT_RESET|AHCI_RESET_NO_EVENTS_UP,
		    NULL);

		/*
		 * Need to check the link status and device status of the port
		 * and consider raising power if the port was in D3 state
		 */
		ahci_portp->ahciport_port_state |= SATA_PSTATE_PWRON;
		ahci_portp->ahciport_port_state &= ~SATA_PSTATE_PWROFF;
		ahci_portp->ahciport_port_state &= ~SATA_PSTATE_SHUTDOWN;
	} else if (AHCI_ADDR_IS_PMPORT(&addr)) {
		cmn_err(CE_NOTE, "!ahci%d: ahci port %d:%d is activated",
		    instance, port, pmport);
		/* AHCI_ADDR_PMPORT */
		AHCIPORT_PMSTATE(ahci_portp, &addr) |= SATA_PSTATE_PWRON;
		AHCIPORT_PMSTATE(ahci_portp, &addr) &=
		    ~(SATA_PSTATE_PWROFF|SATA_PSTATE_SHUTDOWN);
	}

	satadev->satadev_state = ahci_portp->ahciport_port_state;

	ahci_update_sata_registers(ahci_ctlp, port, satadev);

	mutex_exit(&ahci_portp->ahciport_mutex);
	return (SATA_SUCCESS);
}

/*
 * Called by sata framework to deactivate a port as part of hotplug.
 * (cfgadm -c disconnect satax/y)
 * Support port multiplier.
 */
static int
ahci_tran_hotplug_port_deactivate(dev_info_t *dip, sata_device_t *satadev)
{
	ahci_ctl_t *ahci_ctlp;
	ahci_port_t *ahci_portp;
	ahci_addr_t addr;
	uint8_t	cport = satadev->satadev_addr.cport;
	uint8_t	pmport = satadev->satadev_addr.pmport;
	uint8_t port;
	uint32_t port_scontrol;
	int instance = ddi_get_instance(dip);

	ahci_ctlp = ddi_get_soft_state(ahci_statep, instance);
	port = ahci_ctlp->ahcictl_cport_to_port[cport];

	AHCIDBG(AHCIDBG_ENTRY, ahci_ctlp,
	    "ahci_tran_hotplug_port_deactivate enter: cport %d", cport);

	ahci_portp = ahci_ctlp->ahcictl_ports[port];
	mutex_enter(&ahci_portp->ahciport_mutex);
	ahci_get_ahci_addr(ahci_ctlp, satadev, &addr);
	ASSERT(AHCI_ADDR_IS_PORT(&addr) || AHCI_ADDR_IS_PMPORT(&addr));

	if (AHCI_ADDR_IS_PORT(&addr)) {
		cmn_err(CE_NOTE, "!ahci%d: ahci port %d is deactivated",
		    instance, port);

		/* Disable the interrupts on the port */
		ahci_disable_port_intrs(ahci_ctlp, port);

		if (ahci_portp->ahciport_device_type != SATA_DTYPE_NONE) {

			/* First to abort all the pending commands */
			ahci_reject_all_abort_pkts(ahci_ctlp, ahci_portp, port);

			/* Then stop the port */
			(void) ahci_put_port_into_notrunning_state(ahci_ctlp,
			    ahci_portp, port);
		}

		/* Next put the PHY offline */
		port_scontrol = ddi_get32(ahci_ctlp->ahcictl_ahci_acc_handle,
		    (uint32_t *)AHCI_PORT_PxSCTL(ahci_ctlp, port));
		SCONTROL_SET_DET(port_scontrol, SCONTROL_DET_DISABLE);
		ddi_put32(ahci_ctlp->ahcictl_ahci_acc_handle, (uint32_t *)
		    AHCI_PORT_PxSCTL(ahci_ctlp, port), port_scontrol);
	} else if (AHCI_ADDR_IS_PMPORT(&addr)) {
		cmn_err(CE_NOTE, "!ahci%d: ahci port %d:%d is deactivated",
		    instance, port, pmport);

		ahci_disable_port_intrs(ahci_ctlp, port);
		if (AHCIPORT_GET_DEV_TYPE(ahci_portp, &addr)
		    != SATA_DTYPE_NONE)
			ahci_reject_all_abort_pkts(ahci_ctlp, ahci_portp, port);

		/* Re-enable the interrupts for the other pmports */
		ahci_enable_port_intrs(ahci_ctlp, port);
	}

	/* Update port state */
	AHCIPORT_SET_STATE(ahci_portp, &addr, SATA_PSTATE_SHUTDOWN);
	satadev->satadev_state = SATA_PSTATE_SHUTDOWN;

	ahci_update_sata_registers(ahci_ctlp, port, satadev);

	mutex_exit(&ahci_portp->ahciport_mutex);
	return (SATA_SUCCESS);
}

/*
 * To be used to mark all the outstanding pkts with SATA_PKT_ABORTED
 * when a device is unplugged or a port is deactivated.
 */
static void
ahci_reject_all_abort_pkts(ahci_ctl_t *ahci_ctlp,
    ahci_port_t *ahci_portp, uint8_t port)
{
	uint32_t slot_status = 0;
	uint32_t abort_tags = 0;

	ASSERT(MUTEX_HELD(&ahci_portp->ahciport_mutex));

	AHCIDBG(AHCIDBG_ENTRY|AHCIDBG_INTR, ahci_ctlp,
	    "ahci_reject_all_abort_pkts at port: %d", port);

	/* Read/write port multiplier command takes highest priority */
	if (RDWR_PMULT_CMD_IN_PROGRESS(ahci_portp)) {
		slot_status = 0x1;
		abort_tags = 0x1;
		goto out;
	}

	/*
	 * When AHCI_PORT_FLAG_MOPPING is set, we need to check whether a
	 * REQUEST SENSE command or READ LOG EXT command is delivered to HBA
	 * to get the error data, if yes when the device is removed, the
	 * command needs to be aborted too.
	 */
	if (ahci_portp->ahciport_flags & AHCI_PORT_FLAG_MOPPING) {
		if (ERR_RETRI_CMD_IN_PROGRESS(ahci_portp)) {
			slot_status = 0x1;
			abort_tags = 0x1;
			goto out;
		} else {
			AHCIDBG(AHCIDBG_ERRS, ahci_ctlp,
			    "ahci_reject_all_abort_pkts return directly "
			    "port %d no needs to reject any outstanding "
			    "commands", port);
			return;
		}
	}

	if (NON_NCQ_CMD_IN_PROGRESS(ahci_portp)) {
		slot_status = ddi_get32(ahci_ctlp->ahcictl_ahci_acc_handle,
		    (uint32_t *)AHCI_PORT_PxCI(ahci_ctlp, port));
		abort_tags = slot_status & AHCI_SLOT_MASK(ahci_ctlp);
	} else if (NCQ_CMD_IN_PROGRESS(ahci_portp)) {
		slot_status = ddi_get32(ahci_ctlp->ahcictl_ahci_acc_handle,
		    (uint32_t *)AHCI_PORT_PxSACT(ahci_ctlp, port));
		abort_tags = slot_status & AHCI_NCQ_SLOT_MASK(ahci_portp);
	}

out:
	/* No need to do mop when there is no outstanding commands */
	if (slot_status != 0) {
		ahci_portp->ahciport_flags |= AHCI_PORT_FLAG_MOPPING;
		ahci_portp->ahciport_mop_in_progress++;

		ahci_mop_commands(ahci_ctlp,
		    ahci_portp,
		    slot_status,
		    0, /* failed tags */
		    0, /* timeout tags */
		    abort_tags, /* aborting tags */
		    0); /* reset tags */
	}
}

#if defined(__lock_lint)
static int
ahci_selftest(dev_info_t *dip, sata_device_t *device)
{
	return (SATA_SUCCESS);
}
#endif

/*
 * Initialize fma capabilities and register with IO fault services.
 */
static void
ahci_fm_init(ahci_ctl_t *ahci_ctlp)
{
	/*
	 * Need to change iblock to priority for new MSI intr
	 */
	ddi_iblock_cookie_t fm_ibc;

	ahci_ctlp->ahcictl_fm_cap = ddi_getprop(DDI_DEV_T_ANY,
	    ahci_ctlp->ahcictl_dip,
	    DDI_PROP_CANSLEEP | DDI_PROP_DONTPASS, "fm-capable",
	    DDI_FM_EREPORT_CAPABLE | DDI_FM_ACCCHK_CAPABLE |
	    DDI_FM_DMACHK_CAPABLE | DDI_FM_ERRCB_CAPABLE);

	/* Only register with IO Fault Services if we have some capability */
	if (ahci_ctlp->ahcictl_fm_cap) {
		/* Adjust access and dma attributes for FMA */
		accattr.devacc_attr_access = DDI_FLAGERR_ACC;
		buffer_dma_attr.dma_attr_flags |= DDI_DMA_FLAGERR;
		rcvd_fis_dma_attr.dma_attr_flags |= DDI_DMA_FLAGERR;
		cmd_list_dma_attr.dma_attr_flags |= DDI_DMA_FLAGERR;
		cmd_table_dma_attr.dma_attr_flags |= DDI_DMA_FLAGERR;

		/*
		 * Register capabilities with IO Fault Services.
		 * ahcictl_fm_cap will be updated to indicate
		 * capabilities actually supported (not requested.)
		 */
		ddi_fm_init(ahci_ctlp->ahcictl_dip,
		    &ahci_ctlp->ahcictl_fm_cap, &fm_ibc);

		if (ahci_ctlp->ahcictl_fm_cap == DDI_FM_NOT_CAPABLE) {
			cmn_err(CE_WARN, "!ahci%d: fma init failed.",
			    ddi_get_instance(ahci_ctlp->ahcictl_dip));
			return;
		}
		/*
		 * Initialize pci ereport capabilities if ereport
		 * capable (should always be.)
		 */
		if (DDI_FM_EREPORT_CAP(ahci_ctlp->ahcictl_fm_cap) ||
		    DDI_FM_ERRCB_CAP(ahci_ctlp->ahcictl_fm_cap)) {
			pci_ereport_setup(ahci_ctlp->ahcictl_dip);
		}

		/*
		 * Register error callback if error callback capable.
		 */
		if (DDI_FM_ERRCB_CAP(ahci_ctlp->ahcictl_fm_cap)) {
			ddi_fm_handler_register(ahci_ctlp->ahcictl_dip,
			    ahci_fm_error_cb, (void *) ahci_ctlp);
		}

		AHCIDBG(AHCIDBG_INIT, ahci_ctlp,
		    "ahci_fm_fini: fma enabled.", NULL);
	}
}

/*
 * Releases fma capabilities and un-registers with IO fault services.
 */
static void
ahci_fm_fini(ahci_ctl_t *ahci_ctlp)
{
	/* Only unregister FMA capabilities if registered */
	if (ahci_ctlp->ahcictl_fm_cap) {
		/*
		 * Un-register error callback if error callback capable.
		 */
		if (DDI_FM_ERRCB_CAP(ahci_ctlp->ahcictl_fm_cap)) {
			ddi_fm_handler_unregister(ahci_ctlp->ahcictl_dip);
		}

		/*
		 * Release any resources allocated by pci_ereport_setup()
		 */
		if (DDI_FM_EREPORT_CAP(ahci_ctlp->ahcictl_fm_cap) ||
		    DDI_FM_ERRCB_CAP(ahci_ctlp->ahcictl_fm_cap)) {
			pci_ereport_teardown(ahci_ctlp->ahcictl_dip);
		}

		/* Unregister from IO Fault Services */
		ddi_fm_fini(ahci_ctlp->ahcictl_dip);

		/* Adjust access and dma attributes for FMA */
		accattr.devacc_attr_access = DDI_DEFAULT_ACC;
		buffer_dma_attr.dma_attr_flags &= ~DDI_DMA_FLAGERR;
		rcvd_fis_dma_attr.dma_attr_flags &= ~DDI_DMA_FLAGERR;
		cmd_list_dma_attr.dma_attr_flags &= ~DDI_DMA_FLAGERR;
		cmd_table_dma_attr.dma_attr_flags &= ~DDI_DMA_FLAGERR;

		AHCIDBG(AHCIDBG_INIT, ahci_ctlp,
		    "ahci_fm_fini: fma disabled.", NULL);
	}
}

/*ARGSUSED*/
static int
ahci_fm_error_cb(dev_info_t *dip, ddi_fm_error_t *err, const void *impl_data)
{
	/*
	 * as the driver can always deal with an error in any dma or
	 * access handle, we can just return the fme_status value.
	 */
	pci_ereport_post(dip, err, NULL);
	return (err->fme_status);
}

int
ahci_check_acc_handle(ddi_acc_handle_t handle)
{
	ddi_fm_error_t de;

	ddi_fm_acc_err_get(handle, &de, DDI_FME_VERSION);
	return (de.fme_status);
}

int
ahci_check_dma_handle(ddi_dma_handle_t handle)
{
	ddi_fm_error_t de;

	ddi_fm_dma_err_get(handle, &de, DDI_FME_VERSION);
	return (de.fme_status);
}

/*
 * Generate an ereport
 */
void
ahci_fm_ereport(ahci_ctl_t *ahci_ctlp, char *detail)
{
	uint64_t ena;
	char buf[FM_MAX_CLASS];

	(void) snprintf(buf, FM_MAX_CLASS, "%s.%s", DDI_FM_DEVICE, detail);
	ena = fm_ena_generate(0, FM_ENA_FMT1);
	if (DDI_FM_EREPORT_CAP(ahci_ctlp->ahcictl_fm_cap)) {
		ddi_fm_ereport_post(ahci_ctlp->ahcictl_dip, buf, ena,
		    DDI_NOSLEEP, FM_VERSION, DATA_TYPE_UINT8,
		    FM_EREPORT_VERSION, NULL);
	}
}

/*
 * Check if all handles are correctly allocated.
 */
static int
ahci_check_all_handle(ahci_ctl_t *ahci_ctlp)
{
	int port;

	if (ahci_check_ctl_handle(ahci_ctlp) != DDI_SUCCESS) {
		return (DDI_FAILURE);
	}

	for (port = 0; port < ahci_ctlp->ahcictl_num_ports; port++) {
		ahci_port_t *ahci_portp;

		if (!AHCI_PORT_IMPLEMENTED(ahci_ctlp, port))
			continue;

		ahci_portp = ahci_ctlp->ahcictl_ports[port];

		mutex_enter(&ahci_portp->ahciport_mutex);
		if (ahci_check_port_handle(ahci_ctlp, port) != DDI_SUCCESS) {
			mutex_exit(&ahci_portp->ahciport_mutex);
			return (DDI_FAILURE);
		}
		mutex_exit(&ahci_portp->ahciport_mutex);
	}

	return (DDI_SUCCESS);
}

/*
 * Check the access handles for the controller. Note that
 * ahcictl_pci_conf_handle is only used in attach process.
 */
static int
ahci_check_ctl_handle(ahci_ctl_t *ahci_ctlp)
{
	if ((ahci_check_acc_handle(ahci_ctlp->
	    ahcictl_pci_conf_handle) != DDI_FM_OK) ||
	    (ahci_check_acc_handle(ahci_ctlp->
	    ahcictl_ahci_acc_handle) != DDI_FM_OK)) {
		return (DDI_FAILURE);
	}
	return (DDI_SUCCESS);
}

/*
 * Check the DMA handles and the access handles of a controller port.
 */
static int
ahci_check_port_handle(ahci_ctl_t *ahci_ctlp, int port)
{
	ahci_port_t *ahci_portp = ahci_ctlp->ahcictl_ports[port];
	int slot;

	ASSERT(MUTEX_HELD(&ahci_portp->ahciport_mutex));

	if ((ahci_check_dma_handle(ahci_portp->
	    ahciport_rcvd_fis_dma_handle) != DDI_FM_OK) ||
	    (ahci_check_dma_handle(ahci_portp->
	    ahciport_cmd_list_dma_handle) != DDI_FM_OK) ||
	    (ahci_check_acc_handle(ahci_portp->
	    ahciport_rcvd_fis_acc_handle) != DDI_FM_OK) ||
	    (ahci_check_acc_handle(ahci_portp->
	    ahciport_cmd_list_acc_handle) != DDI_FM_OK)) {
		return (DDI_FAILURE);
	}
	for (slot = 0; slot < ahci_ctlp->ahcictl_num_cmd_slots; slot++) {
		if (ahci_check_slot_handle(ahci_portp, slot)
		    != DDI_SUCCESS) {
			return (DDI_FAILURE);
		}
	}
	return (DDI_SUCCESS);
}

/*
 * Check the DMA handles and the access handles of a cmd table slot.
 */
static int
ahci_check_slot_handle(ahci_port_t *ahci_portp, int slot)
{
	ASSERT(MUTEX_HELD(&ahci_portp->ahciport_mutex));

	if ((ahci_check_acc_handle(ahci_portp->
	    ahciport_cmd_tables_acc_handle[slot]) != DDI_FM_OK) ||
	    (ahci_check_dma_handle(ahci_portp->
	    ahciport_cmd_tables_dma_handle[slot]) != DDI_FM_OK)) {
		return (DDI_FAILURE);
	}
	return (DDI_SUCCESS);
}

/*
 * Allocate the ports structure, only called by ahci_attach
 */
static int
ahci_alloc_ports_state(ahci_ctl_t *ahci_ctlp)
{
	int port, cport = 0;

	AHCIDBG(AHCIDBG_INIT|AHCIDBG_ENTRY, ahci_ctlp,
	    "ahci_alloc_ports_state enter", NULL);

	mutex_enter(&ahci_ctlp->ahcictl_mutex);

	/* Allocate structures only for the implemented ports */
	for (port = 0; port < ahci_ctlp->ahcictl_num_ports; port++) {
		if (!AHCI_PORT_IMPLEMENTED(ahci_ctlp, port)) {
			AHCIDBG(AHCIDBG_INIT, ahci_ctlp,
			    "hba port %d not implemented", port);
			continue;
		}

		ahci_ctlp->ahcictl_cport_to_port[cport] = (uint8_t)port;
		ahci_ctlp->ahcictl_port_to_cport[port] =
		    (uint8_t)cport++;

		if (ahci_alloc_port_state(ahci_ctlp, port) != AHCI_SUCCESS) {
			goto err_out;
		}
	}

	mutex_exit(&ahci_ctlp->ahcictl_mutex);
	return (AHCI_SUCCESS);

err_out:
	for (port--; port >= 0; port--) {
		if (AHCI_PORT_IMPLEMENTED(ahci_ctlp, port)) {
			ahci_dealloc_port_state(ahci_ctlp, port);
		}
	}

	mutex_exit(&ahci_ctlp->ahcictl_mutex);
	return (AHCI_FAILURE);
}

/*
 * Reverse of ahci_alloc_ports_state(), only called by ahci_detach
 */
static void
ahci_dealloc_ports_state(ahci_ctl_t *ahci_ctlp)
{
	int port;

	mutex_enter(&ahci_ctlp->ahcictl_mutex);
	for (port = 0; port < ahci_ctlp->ahcictl_num_ports; port++) {
		/* if this port is implemented by the HBA */
		if (AHCI_PORT_IMPLEMENTED(ahci_ctlp, port))
			ahci_dealloc_port_state(ahci_ctlp, port);
	}
	mutex_exit(&ahci_ctlp->ahcictl_mutex);
}

/*
 * Drain the taskq.
 */
static void
ahci_drain_ports_taskq(ahci_ctl_t *ahci_ctlp)
{
	ahci_port_t *ahci_portp;
	int port;

	for (port = 0; port < ahci_ctlp->ahcictl_num_ports; port++) {
		if (!AHCI_PORT_IMPLEMENTED(ahci_ctlp, port)) {
			continue;
		}

		ahci_portp = ahci_ctlp->ahcictl_ports[port];

		mutex_enter(&ahci_portp->ahciport_mutex);
		ddi_taskq_wait(ahci_portp->ahciport_event_taskq);
		mutex_exit(&ahci_portp->ahciport_mutex);
	}
}

/*
 * Initialize the controller and all ports. And then try to start the ports
 * if there are devices attached.
 *
 * This routine can be called from three seperate cases: DDI_ATTACH,
 * PM_LEVEL_D0 and DDI_RESUME. The DDI_ATTACH case is different from
 * other two cases; device signature probing are attempted only during
 * DDI_ATTACH case.
 */
static int
ahci_initialize_controller(ahci_ctl_t *ahci_ctlp)
{
	ahci_port_t *ahci_portp;
	ahci_addr_t addr;
	int port;

	AHCIDBG(AHCIDBG_INIT|AHCIDBG_ENTRY, ahci_ctlp,
	    "ahci_initialize_controller enter", NULL);

	/* Disable the whole controller interrupts */
	mutex_enter(&ahci_ctlp->ahcictl_mutex);
	ahci_disable_all_intrs(ahci_ctlp);
	mutex_exit(&ahci_ctlp->ahcictl_mutex);

	/* Initialize the implemented ports and structures */
	for (port = 0; port < ahci_ctlp->ahcictl_num_ports; port++) {
		if (!AHCI_PORT_IMPLEMENTED(ahci_ctlp, port)) {
			continue;
		}

		ahci_portp = ahci_ctlp->ahcictl_ports[port];
		mutex_enter(&ahci_portp->ahciport_mutex);

		/*
		 * Ensure that the controller is not in the running state
		 * by checking every implemented port's PxCMD register
		 */
		AHCI_ADDR_SET_PORT(&addr, (uint8_t)port);

		if (ahci_initialize_port(ahci_ctlp, ahci_portp, &addr)
		    != AHCI_SUCCESS) {
			AHCIDBG(AHCIDBG_ERRS, ahci_ctlp,
			    "ahci_initialize_controller: failed to "
			    "initialize port %d", port);
			/*
			 * Set the port state to SATA_PSTATE_FAILED if
			 * failed to initialize it.
			 */
			ahci_portp->ahciport_port_state = SATA_PSTATE_FAILED;
		}

		mutex_exit(&ahci_portp->ahciport_mutex);
	}

	/* Enable the whole controller interrupts */
	mutex_enter(&ahci_ctlp->ahcictl_mutex);
	ahci_enable_all_intrs(ahci_ctlp);
	mutex_exit(&ahci_ctlp->ahcictl_mutex);

	return (AHCI_SUCCESS);
}

/*
 * Reverse of ahci_initialize_controller()
 *
 * We only need to stop the ports and disable the interrupt.
 */
static void
ahci_uninitialize_controller(ahci_ctl_t *ahci_ctlp)
{
	ahci_port_t *ahci_portp;
	int port;

	AHCIDBG(AHCIDBG_INIT, ahci_ctlp,
	    "ahci_uninitialize_controller enter", NULL);

	/* disable all the interrupts. */
	mutex_enter(&ahci_ctlp->ahcictl_mutex);
	ahci_disable_all_intrs(ahci_ctlp);
	mutex_exit(&ahci_ctlp->ahcictl_mutex);

	for (port = 0; port < ahci_ctlp->ahcictl_num_ports; port++) {
		if (!AHCI_PORT_IMPLEMENTED(ahci_ctlp, port)) {
			continue;
		}

		ahci_portp = ahci_ctlp->ahcictl_ports[port];

		/* Stop the port by clearing PxCMD.ST */
		mutex_enter(&ahci_portp->ahciport_mutex);

		/*
		 * Here we must disable the port interrupt because
		 * ahci_disable_all_intrs only clear GHC.IE, and IS
		 * register will be still set if PxIE is enabled.
		 * When ahci shares one IRQ with other drivers, the
		 * intr handler may claim the intr mistakenly.
		 */
		ahci_disable_port_intrs(ahci_ctlp, port);
		(void) ahci_put_port_into_notrunning_state(ahci_ctlp,
		    ahci_portp, port);
		mutex_exit(&ahci_portp->ahciport_mutex);
	}
}

/*
 * ahci_alloc_pmult()
 * 1. Setting HBA port registers which are necessary for a port multiplier.
 *    (Set PxCMD.PMA while PxCMD.ST is '0')
 * 2. Allocate ahci_pmult_info structure.
 *
 * NOTE: Must stop port before the function is called.
 */
static void
ahci_alloc_pmult(ahci_ctl_t *ahci_ctlp, ahci_port_t *ahci_portp)
{
	uint32_t port_cmd_status;
	uint8_t port = ahci_portp->ahciport_port_num;

	ASSERT(MUTEX_HELD(&ahci_portp->ahciport_mutex));

	port_cmd_status = ddi_get32(ahci_ctlp->ahcictl_ahci_acc_handle,
	    (uint32_t *)AHCI_PORT_PxCMD(ahci_ctlp, port));

	/* The port must have been stopped before. */
	ASSERT(!(port_cmd_status & AHCI_CMD_STATUS_ST));

	if (!(port_cmd_status & AHCI_CMD_STATUS_PMA)) {
		/* set PMA bit */
		ddi_put32(ahci_ctlp->ahcictl_ahci_acc_handle,
		    (uint32_t *)AHCI_PORT_PxCMD(ahci_ctlp, port),
		    port_cmd_status|AHCI_CMD_STATUS_PMA);

		AHCIDBG(AHCIDBG_INIT|AHCIDBG_PMULT, ahci_ctlp,
		    "ahci_alloc_pmult: "
		    "PxCMD.PMA bit set at port %d.", port);
	}

	/* Allocate port multiplier information structure */
	if (ahci_portp->ahciport_pmult_info == NULL) {
		ahci_portp->ahciport_pmult_info = (ahci_pmult_info_t *)
		    kmem_zalloc(sizeof (ahci_pmult_info_t), KM_SLEEP);
	}

	ASSERT(ahci_portp->ahciport_pmult_info != NULL);
}

/*
 * ahci_dealloc_pmult()
 * 1. Clearing related registers when a port multiplier is detached.
 *    (Clear PxCMD.PMA while PxCMD.ST is '0')
 * 2. Deallocate ahci_pmult_info structure.
 *
 * NOTE: Must stop port before the function is called.
 */
static void
ahci_dealloc_pmult(ahci_ctl_t *ahci_ctlp, ahci_port_t *ahci_portp)
{
	uint32_t port_cmd_status;
	uint8_t port = ahci_portp->ahciport_port_num;

	ASSERT(MUTEX_HELD(&ahci_portp->ahciport_mutex));

	port_cmd_status = ddi_get32(ahci_ctlp->ahcictl_ahci_acc_handle,
	    (uint32_t *)AHCI_PORT_PxCMD(ahci_ctlp, port));

	if (port_cmd_status & AHCI_CMD_STATUS_PMA) {
		/* Clear PMA bit */
		ddi_put32(ahci_ctlp->ahcictl_ahci_acc_handle,
		    (uint32_t *)AHCI_PORT_PxCMD(ahci_ctlp, port),
		    (port_cmd_status & (~AHCI_CMD_STATUS_PMA)));

		AHCIDBG(AHCIDBG_INIT|AHCIDBG_PMULT, ahci_ctlp,
		    "ahci_dealloc_pmult: "
		    "PxCMD.PMA bit cleared at port %d.", port);
	}

	/* Release port multiplier information structure */
	if (ahci_portp->ahciport_pmult_info != NULL) {
		kmem_free(ahci_portp->ahciport_pmult_info,
		    sizeof (ahci_pmult_info_t));
		ahci_portp->ahciport_pmult_info = NULL;
	}
}

/*
 * Staggered Spin-up.
 */
static void
ahci_staggered_spin_up(ahci_ctl_t *ahci_ctlp, uint8_t port)
{
	uint32_t cap_status;
	uint32_t port_cmd_status;

	ASSERT(MUTEX_HELD(&ahci_ctlp->ahcictl_ports[port]->ahciport_mutex));

	cap_status = ddi_get32(ahci_ctlp->ahcictl_ahci_acc_handle,
	    (uint32_t *)AHCI_GLOBAL_CAP(ahci_ctlp));

	/* Check for staggered spin-up support */
	if (!(cap_status & AHCI_HBA_CAP_SSS))
		return;

	port_cmd_status = ddi_get32(ahci_ctlp->ahcictl_ahci_acc_handle,
	    (uint32_t *)AHCI_PORT_PxCMD(ahci_ctlp, port));

	/* If PxCMD.SUD == 1, no staggered spin-up is needed */
	if (port_cmd_status & AHCI_CMD_STATUS_SUD)
		return;

	AHCIDBG(AHCIDBG_INIT, ahci_ctlp, "Spin-up at port %d", port);

	/* Set PxCMD.SUD */
	port_cmd_status |= AHCI_CMD_STATUS_SUD;
	ddi_put32(ahci_ctlp->ahcictl_ahci_acc_handle,
	    (uint32_t *)AHCI_PORT_PxCMD(ahci_ctlp, port),
	    port_cmd_status);
}

/*
 * The routine is to initialize a port. First put the port in NotRunning
 * state, then enable port interrupt and clear Serror register. And under
 * AHCI_ATTACH case, find device signature and then try to start the port.
 *
 * Called by
 *    1. ahci_initialize_controller
 *    2. ahci_intr_phyrdy_change (hotplug)
 */
static int
ahci_initialize_port(ahci_ctl_t *ahci_ctlp, ahci_port_t *ahci_portp,
    ahci_addr_t *addrp)
{
	uint32_t port_sstatus, port_task_file, port_cmd_status;
	uint8_t port = addrp->aa_port;
	boolean_t resuming = B_TRUE;	/*  processing DDI_RESUME */
	int ret;

	ASSERT(MUTEX_HELD(&ahci_portp->ahciport_mutex));

	/* AHCI_ADDR_PORT: We've no idea of the attached device here.  */
	ASSERT(AHCI_ADDR_IS_PORT(addrp));

	/*
	 * At the time being, only probe ports/devices and get the types of
	 * attached devices during DDI_ATTACH. In fact, the device can be
	 * changed during power state changes, but at the time being, we
	 * don't support the situation.
	 */
	if (ahci_portp->ahciport_flags & AHCI_PORT_FLAG_HOTPLUG) {
		resuming = B_FALSE;
	} else {
		/* check for DDI_RESUME case */
		mutex_exit(&ahci_portp->ahciport_mutex);
		mutex_enter(&ahci_ctlp->ahcictl_mutex);
		if (ahci_ctlp->ahcictl_flags & AHCI_ATTACH)
			resuming = B_FALSE;
		mutex_exit(&ahci_ctlp->ahcictl_mutex);
		mutex_enter(&ahci_portp->ahciport_mutex);
	}

	if (resuming) {
		/*
		 * During the resume, we need to set the PxCLB, PxCLBU, PxFB
		 * and PxFBU registers in case these registers were cleared
		 * during the suspend.
		 */
		AHCIDBG(AHCIDBG_PM, ahci_ctlp,
		    "ahci_initialize_port: port %d "
		    "set PxCLB, PxCLBU, PxFB and PxFBU "
		    "during resume", port);

		if (ahci_setup_port_base_addresses(ahci_ctlp, ahci_portp) !=
		    AHCI_SUCCESS)
			return (AHCI_FAILURE);
	}

	port_cmd_status = ddi_get32(ahci_ctlp->ahcictl_ahci_acc_handle,
	    (uint32_t *)AHCI_PORT_PxCMD(ahci_ctlp, port));

	AHCIDBG(AHCIDBG_INIT|AHCIDBG_ENTRY, ahci_ctlp,
	    "ahci_initialize_port: port %d ", port);

	/*
	 * Check whether the port is in NotRunning state, if not,
	 * put the port in NotRunning state
	 */
	if (port_cmd_status &
	    (AHCI_CMD_STATUS_ST |
	    AHCI_CMD_STATUS_CR |
	    AHCI_CMD_STATUS_FRE |
	    AHCI_CMD_STATUS_FR)) {
		(void) ahci_put_port_into_notrunning_state(ahci_ctlp,
		    ahci_portp, port);
	}

	/* Make sure the drive is spun-up */
	ahci_staggered_spin_up(ahci_ctlp, port);

	/* Disable interrupt */
	ahci_disable_port_intrs(ahci_ctlp, port);

	/* Device is unknown at first */
	AHCIPORT_SET_DEV_TYPE(ahci_portp, addrp, SATA_DTYPE_UNKNOWN);

	/* Disable the interface power management */
	ahci_disable_interface_pm(ahci_ctlp, port);

	port_sstatus = ddi_get32(ahci_ctlp->ahcictl_ahci_acc_handle,
	    (uint32_t *)AHCI_PORT_PxSSTS(ahci_ctlp, port));
	port_task_file = ddi_get32(ahci_ctlp->ahcictl_ahci_acc_handle,
	    (uint32_t *)AHCI_PORT_PxTFD(ahci_ctlp, port));

	/* Check physcial link status */
	if (SSTATUS_GET_IPM(port_sstatus) == SSTATUS_IPM_NODEV_NOPHYCOM ||
	    SSTATUS_GET_DET(port_sstatus) == SSTATUS_DET_DEVPRE_NOPHYCOM ||

	    /* Check interface status */
	    port_task_file & AHCI_TFD_STS_BSY ||
	    port_task_file & AHCI_TFD_STS_DRQ ||

	    /* Check whether port reset must be executed */
	    ahci_ctlp->ahcictl_cap & AHCI_CAP_INIT_PORT_RESET ||

	    /* Always reset port on RESUME */
	    resuming != B_FALSE) {

		/* Something went wrong, we need do some reset things */
		ret = ahci_port_reset(ahci_ctlp, ahci_portp, addrp);

		/* Does port reset succeed on HBA port? */
		if (ret != AHCI_SUCCESS) {
			AHCIDBG(AHCIDBG_INIT|AHCIDBG_ERRS, ahci_ctlp,
			    "ahci_initialize_port:"
			    "port reset failed at port %d", port);
			return (AHCI_FAILURE);
		}

		/* Is port failed? */
		if (AHCIPORT_GET_STATE(ahci_portp, addrp) &
		    SATA_PSTATE_FAILED) {
			AHCIDBG(AHCIDBG_INIT|AHCIDBG_ERRS, ahci_ctlp,
			    "ahci_initialize_port: port %d state 0x%x",
			    port, ahci_portp->ahciport_port_state);
			return (AHCI_FAILURE);
		}
	}

	AHCIPORT_SET_STATE(ahci_portp, addrp, SATA_STATE_READY);
	AHCIDBG(AHCIDBG_INIT, ahci_ctlp, "port %d is ready now.", port);

	/*
	 * Try to get the device signature if the port is not empty.
	 */
	if (!resuming && AHCIPORT_DEV_TYPE(ahci_portp, addrp) !=
	    SATA_DTYPE_NONE)
		ahci_find_dev_signature(ahci_ctlp, ahci_portp, addrp);

	/* Return directly if no device connected */
	if (AHCIPORT_DEV_TYPE(ahci_portp, addrp) == SATA_DTYPE_NONE) {
		AHCIDBG(AHCIDBG_INIT, ahci_ctlp,
		    "No device connected to port %d", port);
		goto out;
	}

	/* If this is a port multiplier, we need do some initialization */
	if (AHCIPORT_DEV_TYPE(ahci_portp, addrp) == SATA_DTYPE_PMULT) {
		AHCIDBG(AHCIDBG_INFO|AHCIDBG_PMULT, ahci_ctlp,
		    "Port multiplier found at port %d", port);
		ahci_alloc_pmult(ahci_ctlp, ahci_portp);
	}

	/* Try to start the port */
	if (ahci_start_port(ahci_ctlp, ahci_portp, port)
	    != AHCI_SUCCESS) {
		AHCIDBG(AHCIDBG_INIT, ahci_ctlp,
		    "failed to start port %d", port);
		return (AHCI_FAILURE);
	}
out:
	/* Enable port interrupts */
	ahci_enable_port_intrs(ahci_ctlp, port);

	return (AHCI_SUCCESS);
}

/*
 *  Handle hardware defect, and check the capabilities. For example,
 *  power management capabilty and MSI capability.
 */
static int
ahci_config_space_init(ahci_ctl_t *ahci_ctlp)
{
	ushort_t caps_ptr, cap_count, cap;
#if AHCI_DEBUG
	ushort_t pmcap, pmcsr;
	ushort_t msimc;
#endif
	uint8_t revision;

	ahci_ctlp->ahcictl_venid =
	    pci_config_get16(ahci_ctlp->ahcictl_pci_conf_handle,
	    PCI_CONF_VENID);

	ahci_ctlp->ahcictl_devid =
	    pci_config_get16(ahci_ctlp->ahcictl_pci_conf_handle,
	    PCI_CONF_DEVID);

	/*
	 * Modify dma_attr_align of ahcictl_buffer_dma_attr. For VT8251, those
	 * controllers with 0x00 revision id work on 4-byte aligned buffer,
	 * which is a bug and was fixed after 0x00 revision id controllers.
	 *
	 * Moreover, VT8251 cannot use multiple command slots in the command
	 * list for non-queued commands because the previous register content
	 * of PxCI can be re-written in the register write, so a flag will be
	 * set to record this defect - AHCI_CAP_NO_MCMDLIST_NONQUEUE.
	 *
	 * For VT8251, software reset also has the same defect as the below
	 * AMD/ATI chipset. That is, software reset will get failed if 0xf
	 * is filled in pmport field. Therefore, another software reset need
	 * to be done with 0 filled in pmport field.
	 */
	if (ahci_ctlp->ahcictl_venid == VIA_VENID) {
		revision = pci_config_get8(ahci_ctlp->ahcictl_pci_conf_handle,
		    PCI_CONF_REVID);
		AHCIDBG(AHCIDBG_INIT, ahci_ctlp,
		    "revision id = 0x%x", revision);
		if (revision == 0x00) {
			ahci_ctlp->ahcictl_buffer_dma_attr.dma_attr_align = 0x4;
			AHCIDBG(AHCIDBG_INIT, ahci_ctlp,
			    "change ddi_attr_align to 0x4", NULL);
		}

		ahci_ctlp->ahcictl_cap |= AHCI_CAP_NO_MCMDLIST_NONQUEUE;
		AHCIDBG(AHCIDBG_INIT, ahci_ctlp,
		    "VT8251 cannot use multiple command lists for "
		    "non-queued commands", NULL);

		ahci_ctlp->ahcictl_cap |= AHCI_CAP_SRST_NO_HOSTPORT;
	}

	/*
	 * AMD/ATI SB600 (0x1002,0x4380) AHCI chipset doesn't support 64-bit
	 * DMA addressing for communication memory descriptors though S64A bit
	 * of CAP register declares it supports. Even though 64-bit DMA for
	 * data buffer works on ASUS M2A-VM with newer BIOS, three other
	 * motherboards are known not, so both AHCI_CAP_BUF_32BIT_DMA and
	 * AHCI_CAP_COMMU_32BIT_DMA are set for this controller.
	 *
	 * Due to certain hardware issue, the chipset must do port reset during
	 * initialization, otherwise, when retrieving device signature,
	 * software reset will get time out. So AHCI_CAP_INIT_PORT_RESET flag
	 * need to set.
	 *
	 * For this chipset software reset will get failure if the pmport of
	 * Register FIS was set with SATA_PMULT_HOSTPORT (0xf) and no port
	 * multiplier is connected to the port. In order to fix the issue,
	 * AHCI_CAP_SRST_NO_HOSTPORT flag need to be set, and once software
	 * reset got failure, the driver will try to do another software reset
	 * with pmport 0.
	 */
	if (ahci_ctlp->ahcictl_venid == 0x1002 &&
	    ahci_ctlp->ahcictl_devid == 0x4380) {
		ahci_ctlp->ahcictl_cap |= AHCI_CAP_BUF_32BIT_DMA;
		ahci_ctlp->ahcictl_cap |= AHCI_CAP_COMMU_32BIT_DMA;
		ahci_ctlp->ahcictl_cap |= AHCI_CAP_INIT_PORT_RESET;
		ahci_ctlp->ahcictl_cap |= AHCI_CAP_SRST_NO_HOSTPORT;

		AHCIDBG(AHCIDBG_INIT, ahci_ctlp,
		    "ATI SB600 cannot do 64-bit DMA for both data buffer and "
		    "communication memory descriptors though CAP indicates "
		    "support, so force it to use 32-bit DMA", NULL);
		AHCIDBG(AHCIDBG_INIT, ahci_ctlp,
		    "ATI SB600 need to do a port reset during initialization",
		    NULL);
		AHCIDBG(AHCIDBG_INIT, ahci_ctlp,
		    "ATI SB600 will get software reset failure if pmport "
		    "is set 0xf and no port multiplier is attached", NULL);
	}

	/*
	 * AMD/ATI SB700/710/750/800 and SP5100 AHCI chipset share the same
	 * vendor ID and device ID (0x1002,0x4391).
	 *
	 * SB700/750 AHCI chipset on some boards doesn't support 64-bit
	 * DMA addressing for communication memory descriptors though S64A bit
	 * of CAP register declares the support. However, it does support
	 * 64-bit DMA for data buffer. So only AHCI_CAP_COMMU_32BIT_DMA is
	 * set for this controller.
	 *
	 * SB710 has the same initialization issue as SB600, so it also need
	 * a port reset. That is AHCI_CAP_INIT_PORT_RESET need to set for it.
	 *
	 * SB700 also has the same issue about software reset, and thus
	 * AHCI_CAP_SRST_NO_HOSTPORT flag also is needed.
	 */
	if (ahci_ctlp->ahcictl_venid == 0x1002 &&
	    ahci_ctlp->ahcictl_devid == 0x4391) {
		ahci_ctlp->ahcictl_cap |= AHCI_CAP_COMMU_32BIT_DMA;
		ahci_ctlp->ahcictl_cap |= AHCI_CAP_INIT_PORT_RESET;
		ahci_ctlp->ahcictl_cap |= AHCI_CAP_SRST_NO_HOSTPORT;

		AHCIDBG(AHCIDBG_INIT, ahci_ctlp,
		    "ATI SB700/750 cannot do 64-bit DMA for communication "
		    "memory descriptors though CAP indicates support, "
		    "so force it to use 32-bit DMA", NULL);
		AHCIDBG(AHCIDBG_INIT, ahci_ctlp,
		    "ATI SB710 need to do a port reset during initialization",
		    NULL);
		AHCIDBG(AHCIDBG_INIT, ahci_ctlp,
		    "ATI SB700 will get software reset failure if pmport "
		    "is set 0xf and no port multiplier is attached", NULL);
	}

	/*
	 * Check if capabilities list is supported and if so,
	 * get initial capabilities pointer and clear bits 0,1.
	 */
	if (pci_config_get16(ahci_ctlp->ahcictl_pci_conf_handle,
	    PCI_CONF_STAT) & PCI_STAT_CAP) {
		caps_ptr = P2ALIGN(pci_config_get8(
		    ahci_ctlp->ahcictl_pci_conf_handle,
		    PCI_CONF_CAP_PTR), 4);
	} else {
		caps_ptr = PCI_CAP_NEXT_PTR_NULL;
	}

	/*
	 * Walk capabilities if supported.
	 */
	for (cap_count = 0; caps_ptr != PCI_CAP_NEXT_PTR_NULL; ) {

		/*
		 * Check that we haven't exceeded the maximum number of
		 * capabilities and that the pointer is in a valid range.
		 */
		if (++cap_count > PCI_CAP_MAX_PTR) {
			AHCIDBG(AHCIDBG_ERRS, ahci_ctlp,
			    "too many device capabilities", NULL);
			return (AHCI_FAILURE);
		}
		if (caps_ptr < PCI_CAP_PTR_OFF) {
			AHCIDBG(AHCIDBG_ERRS, ahci_ctlp,
			    "capabilities pointer 0x%x out of range",
			    caps_ptr);
			return (AHCI_FAILURE);
		}

		/*
		 * Get next capability and check that it is valid.
		 * For now, we only support power management.
		 */
		cap = pci_config_get8(ahci_ctlp->ahcictl_pci_conf_handle,
		    caps_ptr);
		switch (cap) {
		case PCI_CAP_ID_PM:

			/* power management supported */
			ahci_ctlp->ahcictl_cap |= AHCI_CAP_PM;

			/* Save PMCSR offset */
			ahci_ctlp->ahcictl_pmcsr_offset = caps_ptr + PCI_PMCSR;

#if AHCI_DEBUG
			pmcap = pci_config_get16(
			    ahci_ctlp->ahcictl_pci_conf_handle,
			    caps_ptr + PCI_PMCAP);
			pmcsr = pci_config_get16(
			    ahci_ctlp->ahcictl_pci_conf_handle,
			    ahci_ctlp->ahcictl_pmcsr_offset);
			AHCIDBG(AHCIDBG_PM, ahci_ctlp,
			    "Power Management capability found PCI_PMCAP "
			    "= 0x%x PCI_PMCSR = 0x%x", pmcap, pmcsr);
			if ((pmcap & 0x3) == 0x3)
				AHCIDBG(AHCIDBG_PM, ahci_ctlp,
				    "PCI Power Management Interface "
				    "spec 1.2 compliant", NULL);
#endif
			break;

		case PCI_CAP_ID_MSI:
#if AHCI_DEBUG
			msimc = pci_config_get16(
			    ahci_ctlp->ahcictl_pci_conf_handle,
			    caps_ptr + PCI_MSI_CTRL);
			AHCIDBG(AHCIDBG_MSI, ahci_ctlp,
			    "Message Signaled Interrupt capability found "
			    "MSICAP_MC.MMC = 0x%x", (msimc & 0xe) >> 1);
#endif
			AHCIDBG(AHCIDBG_MSI, ahci_ctlp,
			    "MSI capability found", NULL);
			break;

		case PCI_CAP_ID_PCIX:
			AHCIDBG(AHCIDBG_PM, ahci_ctlp,
			    "PCI-X capability found", NULL);
			break;

		case PCI_CAP_ID_PCI_E:
			AHCIDBG(AHCIDBG_PM, ahci_ctlp,
			    "PCI Express capability found", NULL);
			break;

		case PCI_CAP_ID_MSI_X:
			AHCIDBG(AHCIDBG_PM, ahci_ctlp,
			    "MSI-X capability found", NULL);
			break;

		case PCI_CAP_ID_SATA:
			AHCIDBG(AHCIDBG_PM, ahci_ctlp,
			    "SATA capability found", NULL);
			break;

		case PCI_CAP_ID_VS:
			AHCIDBG(AHCIDBG_PM, ahci_ctlp,
			    "Vendor Specific capability found", NULL);
			break;

		default:
			AHCIDBG(AHCIDBG_PM, ahci_ctlp,
			    "unrecognized capability 0x%x", cap);
			break;
		}

		/*
		 * Get next capabilities pointer and clear bits 0,1.
		 */
		caps_ptr = P2ALIGN(pci_config_get8(
		    ahci_ctlp->ahcictl_pci_conf_handle,
		    (caps_ptr + PCI_CAP_NEXT_PTR)), 4);
	}

	return (AHCI_SUCCESS);
}

/*
 * Read/Write a register at port multiplier by SATA READ PORTMULT / SATA WRITE
 * PORTMULT command. SYNC & POLLING mode is used.
 */
static int
ahci_rdwr_pmult(ahci_ctl_t *ahci_ctlp, ahci_addr_t *addrp,
    uint8_t regn, uint32_t *pregv, uint8_t type)
{
	ahci_port_t *ahci_portp;
	ahci_addr_t pmult_addr;
	sata_pkt_t *spkt;
	sata_cmd_t *scmd;
	sata_device_t sata_device;
	uint8_t port = addrp->aa_port;
	uint8_t pmport = addrp->aa_pmport;
	uint8_t cport;
	uint32_t intr_mask;
	int rval;
	char portstr[10];

	SET_PORTSTR(portstr, addrp);
	cport = ahci_ctlp->ahcictl_port_to_cport[port];
	ahci_portp = ahci_ctlp->ahcictl_ports[port];

	ASSERT(AHCI_ADDR_IS_PMPORT(addrp) || AHCI_ADDR_IS_PMULT(addrp));
	ASSERT(MUTEX_HELD(&ahci_portp->ahciport_mutex));

	/* Check the existence of the port multiplier */
	if (ahci_portp->ahciport_device_type != SATA_DTYPE_PMULT)
		return (AHCI_FAILURE);

	/* Request a READ/WRITE PORTMULT sata packet. */
	bzero(&sata_device, sizeof (sata_device_t));
	sata_device.satadev_addr.cport = cport;
	sata_device.satadev_addr.pmport = pmport;
	sata_device.satadev_addr.qual = SATA_ADDR_PMULT;
	sata_device.satadev_rev = SATA_DEVICE_REV;

	/*
	 * Make sure no command is outstanding here. All R/W PMULT requests
	 * come from
	 *
	 * 1. ahci_attach()
	 *    The port should be empty.
	 *
	 * 2. ahci_tran_probe_port()
	 *    Any request from SATA framework (via ahci_tran_start) should be
	 *    rejected if R/W PMULT command is outstanding.
	 *
	 *    If we are doing mopping, do not check those flags because no
	 *    command will be actually outstanding.
	 *
	 *    If the port has been occupied by any other commands, the probe
	 *    function will return a SATA_RETRY. SATA framework will retry
	 *    later.
	 */
	if (RDWR_PMULT_CMD_IN_PROGRESS(ahci_portp)) {
		AHCIDBG(AHCIDBG_ERRS|AHCIDBG_PMULT, ahci_ctlp,
		    "R/W PMULT failed: R/W PMULT in progress at port %d.",
		    port, ahci_portp->ahciport_flags);
		return (AHCI_FAILURE);
	}

	if (!(ahci_portp->ahciport_flags & AHCI_PORT_FLAG_MOPPING) && (
	    ERR_RETRI_CMD_IN_PROGRESS(ahci_portp) ||
	    NCQ_CMD_IN_PROGRESS(ahci_portp) ||
	    NON_NCQ_CMD_IN_PROGRESS(ahci_portp))) {
		AHCIDBG(AHCIDBG_ERRS|AHCIDBG_PMULT, ahci_ctlp,
		    "R/W PMULT failed: port %d is occupied (flags 0x%x).",
		    port, ahci_portp->ahciport_flags);
		return (AHCI_FAILURE);
	}

	/*
	 * The port multiplier is gone. This may happen when
	 * 1. Cutting off the power of an enclosure. The device lose the power
	 *    before port multiplier.
	 * 2. Disconnecting the port multiplier during hot-plugging a sub-drive.
	 *
	 * The issued command should be aborted and the following command
	 * should not be continued.
	 */
	if (!(ahci_portp->ahciport_port_state & SATA_STATE_READY)) {
		AHCIDBG(AHCIDBG_ERRS|AHCIDBG_PMULT, ahci_ctlp,
		    "READ/WRITE PMULT failed: "
		    "port-mult is removed from port %d", port);
		return (AHCI_FAILURE);
	}

	ahci_portp->ahciport_flags |= AHCI_PORT_FLAG_RDWR_PMULT;

	spkt = sata_get_rdwr_pmult_pkt(ahci_ctlp->ahcictl_dip,
	    &sata_device, regn, *pregv, type);

	/*
	 * READ/WRITE PORTMULT command is intended to sent to the control port
	 * of the port multiplier.
	 */
	AHCI_ADDR_SET_PMULT(&pmult_addr, addrp->aa_port);

	ahci_portp->ahciport_rdwr_pmult_pkt = spkt;

	/* No interrupt here. Store the interrupt enable mask. */
	intr_mask = ddi_get32(ahci_ctlp->ahcictl_ahci_acc_handle,
	    (uint32_t *)AHCI_PORT_PxIE(ahci_ctlp, port));
	ddi_put32(ahci_ctlp->ahcictl_ahci_acc_handle,
	    (uint32_t *)AHCI_PORT_PxIE(ahci_ctlp, port), 0);

	rval = ahci_do_sync_start(ahci_ctlp, ahci_portp, &pmult_addr, spkt);

	if (rval == AHCI_SUCCESS &&
	    spkt->satapkt_reason == SATA_PKT_COMPLETED) {
		if (type == SATA_RDWR_PMULT_PKT_TYPE_READ) {
			scmd = &spkt->satapkt_cmd;
			*pregv = scmd->satacmd_lba_high_lsb << 24 |
			    scmd->satacmd_lba_mid_lsb << 16 |
			    scmd->satacmd_lba_low_lsb << 8 |
			    scmd->satacmd_sec_count_lsb;
		}
	} else {
		/* Failed or not completed. */
		AHCIDBG(AHCIDBG_ERRS|AHCIDBG_PMULT, ahci_ctlp,
		    "ahci_rdwr_pmult: cannot [%s] %s[%d] at port %s",
		    type == SATA_RDWR_PMULT_PKT_TYPE_READ?"Read":"Write",
		    AHCI_ADDR_IS_PMULT(addrp)?"gscr":"pscr", regn, portstr);
		rval = AHCI_FAILURE;
	}
out:
	/* Restore the interrupt mask */
	ddi_put32(ahci_ctlp->ahcictl_ahci_acc_handle,
	    (uint32_t *)AHCI_PORT_PxIE(ahci_ctlp, port), intr_mask);

	ahci_portp->ahciport_flags &= ~AHCI_PORT_FLAG_RDWR_PMULT;
	ahci_portp->ahciport_rdwr_pmult_pkt = NULL;
	sata_free_rdwr_pmult_pkt(spkt);
	return (rval);
}

static int
ahci_read_pmult(ahci_ctl_t *ahci_ctlp, ahci_addr_t *addrp,
    uint8_t regn, uint32_t *pregv)
{
	return ahci_rdwr_pmult(ahci_ctlp, addrp, regn, pregv,
	    SATA_RDWR_PMULT_PKT_TYPE_READ);
}

static int
ahci_write_pmult(ahci_ctl_t *ahci_ctlp, ahci_addr_t *addrp,
    uint8_t regn, uint32_t regv)
{
	return ahci_rdwr_pmult(ahci_ctlp, addrp, regn, &regv,
	    SATA_RDWR_PMULT_PKT_TYPE_WRITE);
}

#define	READ_PMULT(addrp, r, pv, out)					\
	if (ahci_read_pmult(ahci_ctlp, addrp, r, pv) != AHCI_SUCCESS)	\
		goto out;

#define	WRITE_PMULT(addrp, r, v, out)					\
	if (ahci_write_pmult(ahci_ctlp, addrp, r, v) != AHCI_SUCCESS)	\
		goto out;

/*
 * Update sata registers on port multiplier, including GSCR/PSCR registers.
 * ahci_update_pmult_gscr()
 * ahci_update_pmult_pscr()
 */
static int
ahci_update_pmult_gscr(ahci_ctl_t *ahci_ctlp, ahci_addr_t *addrp,
    sata_pmult_gscr_t *sg)
{
	ASSERT(MUTEX_HELD(
	    &ahci_ctlp->ahcictl_ports[addrp->aa_port]->ahciport_mutex));

	READ_PMULT(addrp, SATA_PMULT_GSCR0, &sg->gscr0, err);
	READ_PMULT(addrp, SATA_PMULT_GSCR1, &sg->gscr1, err);
	READ_PMULT(addrp, SATA_PMULT_GSCR2, &sg->gscr2, err);
	READ_PMULT(addrp, SATA_PMULT_GSCR64, &sg->gscr64, err);

	return (AHCI_SUCCESS);

err:	/* R/W PMULT error */
	return (AHCI_FAILURE);
}

static int
ahci_update_pmult_pscr(ahci_ctl_t *ahci_ctlp, ahci_addr_t *addrp,
    sata_device_t *sd)
{
	ASSERT(AHCI_ADDR_IS_PMPORT(addrp));
	ASSERT(MUTEX_HELD(
	    &ahci_ctlp->ahcictl_ports[addrp->aa_port]->ahciport_mutex));

	READ_PMULT(addrp, SATA_PMULT_REG_SSTS, &sd->satadev_scr.sstatus, err);
	READ_PMULT(addrp, SATA_PMULT_REG_SERR, &sd->satadev_scr.serror, err);
	READ_PMULT(addrp, SATA_PMULT_REG_SCTL, &sd->satadev_scr.scontrol, err);
	READ_PMULT(addrp, SATA_PMULT_REG_SACT, &sd->satadev_scr.sactive, err);

	return (AHCI_SUCCESS);

err:	/* R/W PMULT error */
	return (AHCI_FAILURE);
}

/*
 * ahci_initialize_pmult()
 *
 * Initialize a port multiplier, including
 * 1. Enable FEATURES register at port multiplier. (SATA Chp.16)
 * 2. Redefine MASK register. (SATA Chap 16.?)
 */
static int
ahci_initialize_pmult(ahci_ctl_t *ahci_ctlp, ahci_port_t *ahci_portp,
    ahci_addr_t *addrp, sata_device_t *sd)
{
	sata_pmult_gscr_t sg;
	uint32_t gscr64;
	uint8_t port = addrp->aa_port;

	ASSERT(MUTEX_HELD(&ahci_portp->ahciport_mutex));

	AHCIDBG(AHCIDBG_INFO|AHCIDBG_PMULT, ahci_ctlp,
	    "[Initialize] Port-multiplier at port %d.", port);

	/*
	 * Enable features of port multiplier. Currently only
	 * Asynchronous Notification is enabled.
	 */
	/* Check gscr64 for supported features. */
	READ_PMULT(addrp, SATA_PMULT_GSCR64, &gscr64, err);

	if (gscr64 & SATA_PMULT_CAP_SNOTIF) {
		AHCIDBG(AHCIDBG_INFO|AHCIDBG_PMULT, ahci_ctlp,
		    "port %d: Port Multiplier supports "
		    "Asynchronous Notification.", port);

		/* Write to gscr96 to enabled features */
		WRITE_PMULT(addrp, SATA_PMULT_GSCR96,
		    SATA_PMULT_CAP_SNOTIF, err);

		ddi_put32(ahci_ctlp->ahcictl_ahci_acc_handle,
		    (uint32_t *)AHCI_PORT_PxSNTF(ahci_ctlp, port),
		    AHCI_SNOTIF_CLEAR_ALL);
		AHCIDBG(AHCIDBG_INFO|AHCIDBG_PMULT, ahci_ctlp,
		    "port %d: PMult PxSNTF cleared.", port);

	}

	/*
	 * Now we need to update gscr33 register to enable hot-plug interrupt
	 * for sub devices behind port multiplier.
	 */
	WRITE_PMULT(addrp, SATA_PMULT_GSCR33, (0x1ffff), err);
	AHCIDBG(AHCIDBG_INFO|AHCIDBG_PMULT, ahci_ctlp,
	    "port %d: gscr33 mask set to %x.", port, (0x1ffff));

	/*
	 * Fetch the number of device ports of the port multiplier
	 */
	if (ahci_update_pmult_gscr(ahci_ctlp, addrp, &sg) != AHCI_SUCCESS)
		return (AHCI_FAILURE);

	/* Register the port multiplier to SATA Framework. */
	mutex_exit(&ahci_portp->ahciport_mutex);
	sata_register_pmult(ahci_ctlp->ahcictl_dip, sd, &sg);
	mutex_enter(&ahci_portp->ahciport_mutex);

	ahci_portp->ahciport_pmult_info->ahcipmi_num_dev_ports =
	    sd->satadev_add_info & SATA_PMULT_PORTNUM_MASK;

	AHCIDBG(AHCIDBG_INFO|AHCIDBG_PMULT, ahci_ctlp,
	    "port %d: pmult sub-port number updated to %x.", port,
	    ahci_portp->ahciport_pmult_info->ahcipmi_num_dev_ports);

	/* Till now port-mult is successfully initialized */
	ahci_portp->ahciport_port_state |= SATA_DSTATE_PMULT_INIT;
	return (AHCI_SUCCESS);

err:	/* R/W PMULT error */
	return (AHCI_FAILURE);
}

/*
 * Initialize a port multiplier port. According to spec, firstly we need
 * issue a COMRESET, then a software reset to get its signature.
 *
 * NOTE: This function should only be called in ahci_probe_pmport()
 */
static int
ahci_initialize_pmport(ahci_ctl_t *ahci_ctlp, ahci_port_t *ahci_portp,
    ahci_addr_t *addrp)
{
	uint32_t finished_tags = 0, reset_tags = 0, slot_status = 0;
	uint8_t port = addrp->aa_port;
	uint8_t pmport = addrp->aa_pmport;
	int ret = AHCI_FAILURE;

	ASSERT(MUTEX_HELD(&ahci_portp->ahciport_mutex));
	ASSERT(AHCI_ADDR_IS_PMPORT(addrp));

	AHCIDBG(AHCIDBG_INIT|AHCIDBG_ENTRY, ahci_ctlp,
	    "ahci_initialize_pmport: port %d:%d", port, pmport);

	/* Check HBA port state */
	if (ahci_portp->ahciport_port_state & SATA_PSTATE_FAILED) {
		AHCIDBG(AHCIDBG_INIT|AHCIDBG_ERRS, ahci_ctlp,
		    "ahci_initialize_pmport:"
		    "port %d:%d Port Multiplier is failed.",
		    port, pmport);
		return (AHCI_FAILURE);
	}

	if (ahci_portp->ahciport_flags & AHCI_PORT_FLAG_HOTPLUG) {
		return (AHCI_FAILURE);
	}
	ahci_portp->ahciport_flags |= AHCI_PORT_FLAG_HOTPLUG;

	/* Checking for outstanding commands */
	if (NON_NCQ_CMD_IN_PROGRESS(ahci_portp)) {
		slot_status = ddi_get32(ahci_ctlp->ahcictl_ahci_acc_handle,
		    (uint32_t *)AHCI_PORT_PxCI(ahci_ctlp, port));
		reset_tags = slot_status & AHCI_SLOT_MASK(ahci_ctlp);
	} else if (NCQ_CMD_IN_PROGRESS(ahci_portp)) {
		slot_status = ddi_get32(ahci_ctlp->ahcictl_ahci_acc_handle,
		    (uint32_t *)AHCI_PORT_PxSACT(ahci_ctlp, port));
		reset_tags = slot_status & AHCI_NCQ_SLOT_MASK(ahci_portp);
	}

	ahci_portp->ahciport_flags |= AHCI_PORT_FLAG_MOPPING;
	ahci_portp->ahciport_mop_in_progress++;

	/* Clear status */
	AHCIPORT_SET_STATE(ahci_portp, addrp, SATA_STATE_UNKNOWN);

	/* Firstly assume an unknown device */
	AHCIPORT_SET_DEV_TYPE(ahci_portp, addrp, SATA_DTYPE_UNKNOWN);

	ahci_disable_port_intrs(ahci_ctlp, port);

	/* port reset is necessary for port multiplier port */
	if (ahci_pmport_reset(ahci_ctlp, ahci_portp, addrp) != AHCI_SUCCESS) {
		AHCIDBG(AHCIDBG_INIT|AHCIDBG_ERRS, ahci_ctlp,
		    "ahci_initialize_pmport:"
		    "port reset failed at port %d:%d",
		    port, pmport);
		goto out;
	}

	/* Is port failed? */
	if (AHCIPORT_GET_STATE(ahci_portp, addrp) &
	    SATA_PSTATE_FAILED) {
		AHCIDBG(AHCIDBG_ERRS, ahci_ctlp,
		    "ahci_initialize_pmport: port %d:%d failed. "
		    "state = 0x%x", port, pmport,
		    ahci_portp->ahciport_port_state);
		goto out;
	}

	/* Is there any device attached? */
	if (AHCIPORT_GET_DEV_TYPE(ahci_portp, addrp)
	    == SATA_DTYPE_NONE) {
		/* Do not waste time on an empty port */
		AHCIDBG(AHCIDBG_INFO, ahci_ctlp,
		    "ahci_initialize_pmport: No device is found "
		    "at port %d:%d", port, pmport);
		ret = AHCI_SUCCESS;
		goto out;
	}

	AHCIPORT_SET_STATE(ahci_portp, addrp, SATA_STATE_READY);
	AHCIDBG(AHCIDBG_INIT, ahci_ctlp,
	    "port %d:%d is ready now.", port, pmport);

	/*
	 * Till now we can assure a device attached to that HBA port and work
	 * correctly. Now try to get the device signature. This is an optional
	 * step. If failed, unknown device is assumed, then SATA module will
	 * continue to use IDENTIFY DEVICE to get the information of the
	 * device.
	 */
	ahci_find_dev_signature(ahci_ctlp, ahci_portp, addrp);

	ret = AHCI_SUCCESS;

out:
	/* Next try to mop the pending commands */
	if (NON_NCQ_CMD_IN_PROGRESS(ahci_portp))
		finished_tags = ahci_portp->ahciport_pending_tags &
		    ~slot_status & AHCI_SLOT_MASK(ahci_ctlp);
	else if (NCQ_CMD_IN_PROGRESS(ahci_portp))
		finished_tags = ahci_portp->ahciport_pending_ncq_tags &
		    ~slot_status & AHCI_NCQ_SLOT_MASK(ahci_portp);
	reset_tags &= ~finished_tags;

	ahci_mop_commands(ahci_ctlp,
	    ahci_portp,
	    slot_status,
	    0, /* failed tags */
	    0, /* timeout tags */
	    0, /* aborted tags */
	    reset_tags); /* reset tags */

	/* Clear PxSNTF register if supported. */
	if (ahci_ctlp->ahcictl_cap & AHCI_CAP_SNTF) {
		ddi_put32(ahci_ctlp->ahcictl_ahci_acc_handle,
		    (uint32_t *)AHCI_PORT_PxSNTF(ahci_ctlp, port),
		    AHCI_SNOTIF_CLEAR_ALL);
	}

	ahci_portp->ahciport_flags &= ~AHCI_PORT_FLAG_HOTPLUG;
	ahci_enable_port_intrs(ahci_ctlp, port);
	return (ret);
}

/*
 * ahci_probe_pmult()
 *
 * This function will be called to probe a port multiplier, which will
 * handle hotplug events on port multiplier ports.
 *
 * NOTE: Only called from ahci_tran_probe_port()
 */
static int
ahci_probe_pmult(ahci_ctl_t *ahci_ctlp, ahci_port_t *ahci_portp,
    ahci_addr_t *addrp)
{
	sata_device_t sdevice;
	ahci_addr_t pmport_addr;
	uint32_t gscr32, port_hotplug_tags;
	uint32_t pmport_sstatus;
	int dev_exists_now = 0, dev_existed_previously = 0;
	uint8_t port = addrp->aa_port;
	int npmport;

	ASSERT(MUTEX_HELD(&ahci_portp->ahciport_mutex));

	/* The bits in GSCR32 refers to the pmport that has a hot-plug event. */
	READ_PMULT(addrp, SATA_PMULT_GSCR32, &gscr32, err);
	port_hotplug_tags = gscr32 & AHCI_PMPORT_MASK(ahci_portp);

	do {
		npmport = ddi_ffs(port_hotplug_tags) - 1;
		if (npmport == -1)
			/* no pending hot plug events. */
			return (AHCI_SUCCESS);

		AHCIDBG(AHCIDBG_EVENT|AHCIDBG_PMULT, ahci_ctlp,
		    "hot-plug event at port %d:%d", port, npmport);

		AHCI_ADDR_SET_PMPORT(&pmport_addr, port, (uint8_t)npmport);

		/* Check previous device at that port */
		if (AHCIPORT_GET_DEV_TYPE(ahci_portp, &pmport_addr)
		    != SATA_DTYPE_NONE)
			dev_existed_previously = 1;

		/* PxSStatus tells the presence of device. */
		READ_PMULT(&pmport_addr, SATA_PMULT_REG_SSTS,
		    &pmport_sstatus, err);

		if (SSTATUS_GET_DET(pmport_sstatus) ==
		    SSTATUS_DET_DEVPRE_PHYCOM)
			dev_exists_now = 1;

		/*
		 * Clear PxSERR is critical. The transition from 0 to 1 will
		 * emit a FIS which generates an asynchronous notification
		 * event at controller. If we fail to clear the PxSERR, the
		 * Async Notif events will no longer be activated on this
		 * pmport.
		 */
		WRITE_PMULT(&pmport_addr, SATA_PMULT_REG_SERR,
		    AHCI_SERROR_CLEAR_ALL, err);

		bzero((void *)&sdevice, sizeof (sata_device_t));
		sdevice.satadev_addr.cport = ahci_ctlp->
		    ahcictl_port_to_cport[port];
		sdevice.satadev_addr.qual = SATA_ADDR_PMPORT;
		sdevice.satadev_addr.pmport = (uint8_t)npmport;
		sdevice.satadev_state = SATA_PSTATE_PWRON;

		AHCIDBG(AHCIDBG_EVENT|AHCIDBG_PMULT, ahci_ctlp,
		    "[Existence] %d -> %d", dev_existed_previously,
		    dev_exists_now);

		if (dev_exists_now) {
			if (dev_existed_previously) {
				/* Link (may) not change: Exist -> Exist * */
				AHCIDBG(AHCIDBG_EVENT, ahci_ctlp,
				    "ahci_probe_pmult: port %d:%d "
				    "device link lost/established",
				    port, npmport);

				mutex_exit(&ahci_portp->ahciport_mutex);
				sata_hba_event_notify(
				    ahci_ctlp->ahcictl_sata_hba_tran->
				    sata_tran_hba_dip,
				    &sdevice,
				    SATA_EVNT_LINK_LOST|
				    SATA_EVNT_LINK_ESTABLISHED);
				mutex_enter(&ahci_portp->ahciport_mutex);
			} else {
				/* Link change: None -> Exist */
				AHCIDBG(AHCIDBG_EVENT|AHCIDBG_PMULT, ahci_ctlp,
				    "ahci_probe_pmult: port %d:%d "
				    "device link established", port, npmport);

				/* Clear port state */
				AHCIPORT_SET_STATE(ahci_portp, &pmport_addr,
				    SATA_STATE_UNKNOWN);
				AHCIDBG(AHCIDBG_EVENT|AHCIDBG_PMULT, ahci_ctlp,
				    "ahci_probe_pmult: port %d "
				    "ahciport_port_state [Cleared].", port);

				mutex_exit(&ahci_portp->ahciport_mutex);
				sata_hba_event_notify(
				    ahci_ctlp->ahcictl_sata_hba_tran->
				    sata_tran_hba_dip,
				    &sdevice,
				    SATA_EVNT_LINK_ESTABLISHED);
				mutex_enter(&ahci_portp->ahciport_mutex);
			}
		} else { /* No device exists now */
			if (dev_existed_previously) {

				/* Link change: Exist -> None */
				AHCIDBG(AHCIDBG_EVENT|AHCIDBG_PMULT, ahci_ctlp,
				    "ahci_probe_pmult: port %d:%d "
				    "device link lost", port, npmport);

				/* An existing device is lost. */
				AHCIPORT_SET_STATE(ahci_portp, &pmport_addr,
				    SATA_STATE_UNKNOWN);
				AHCIPORT_SET_DEV_TYPE(ahci_portp, &pmport_addr,
				    SATA_DTYPE_NONE);

				mutex_exit(&ahci_portp->ahciport_mutex);
				sata_hba_event_notify(
				    ahci_ctlp->ahcictl_sata_hba_tran->
				    sata_tran_hba_dip,
				    &sdevice,
				    SATA_EVNT_LINK_LOST);
				mutex_enter(&ahci_portp->ahciport_mutex);
			}
		}

		CLEAR_BIT(port_hotplug_tags, npmport);
	} while (port_hotplug_tags != 0);

	return (AHCI_SUCCESS);

err:	/* R/W PMULT error */
	return (AHCI_FAILURE);
}

/*
 * Probe and initialize a port multiplier port.
 * A port multiplier port could only be initilaizer here.
 */
static int
ahci_probe_pmport(ahci_ctl_t *ahci_ctlp, ahci_port_t *ahci_portp,
    ahci_addr_t *addrp, sata_device_t *sd)
{
	uint32_t port_state;
	uint8_t port = addrp->aa_port;
	ahci_addr_t addr_pmult;

	ASSERT(MUTEX_HELD(&ahci_portp->ahciport_mutex));

	/*
	 * Check the parent - port multiplier first.
	 */

	/*
	 * Parent port multiplier might have been removed. This event will be
	 * ignored and failure.
	 */
	if (ahci_portp->ahciport_device_type == SATA_DTYPE_NONE ||
	    ahci_portp->ahciport_device_type != SATA_DTYPE_PMULT) {
		AHCIDBG(AHCIDBG_ERRS|AHCIDBG_PMULT, ahci_ctlp,
		    "ahci_tran_probe_port: "
		    "parent device removed, ignore event.", NULL);

		return (AHCI_FAILURE);
	}

	/* The port is ready? */
	port_state = ahci_portp->ahciport_port_state;
	if (!(port_state & SATA_STATE_READY)) {
		AHCIDBG(AHCIDBG_ERRS|AHCIDBG_PMULT, ahci_ctlp,
		    "ahci_tran_probe_port: "
		    "parent port-mult is NOT ready.", NULL);

		if (ahci_restart_port_wait_till_ready(ahci_ctlp,
		    ahci_portp, port, AHCI_PORT_RESET, NULL) !=
		    AHCI_SUCCESS) {
			AHCIDBG(AHCIDBG_ERRS|AHCIDBG_PMULT, ahci_ctlp,
			    "ahci_tran_probe_port: "
			    "restart port-mult failed.", NULL);
			return (AHCI_FAILURE);
		}
	}

	/*
	 * If port-mult is restarted due to some reason, we need
	 * re-initialized the PMult.
	 */
	if (!(port_state & SATA_DSTATE_PMULT_INIT)) {
		/* Initialize registers on a port multiplier */
		AHCI_ADDR_SET_PMULT(&addr_pmult, addrp->aa_port);
		if (ahci_initialize_pmult(ahci_ctlp, ahci_portp,
		    &addr_pmult, sd) != AHCI_SUCCESS)
			return (AHCI_FAILURE);
	}

	/*
	 * Then we check the port-mult port
	 */
	/* Is this pmport initialized? */
	port_state = AHCIPORT_GET_STATE(ahci_portp, addrp);
	if (!(port_state & SATA_STATE_READY)) {

		/* ahci_initialize_pmport() will set READY state */
		if (ahci_initialize_pmport(ahci_ctlp,
		    ahci_portp, addrp) != AHCI_SUCCESS)
			return (AHCI_FAILURE);
	}

	return (AHCI_SUCCESS);
}

/*
 * AHCI device reset ...; a single device on one of the ports is reset,
 * but the HBA and physical communication remain intact. This is the
 * least intrusive.
 *
 * When issuing a software reset sequence, there should not be other
 * commands in the command list, so we will first clear and then re-set
 * PxCMD.ST to clear PxCI. And before issuing the software reset,
 * the port must be idle and PxTFD.STS.BSY and PxTFD.STS.DRQ must be
 * cleared unless command list override (PxCMD.CLO) is supported.
 */
static int
ahci_software_reset(ahci_ctl_t *ahci_ctlp, ahci_port_t *ahci_portp,
    ahci_addr_t *addrp)
{
	ahci_fis_h2d_register_t *h2d_register_fisp;
	ahci_cmd_table_t *cmd_table;
	ahci_cmd_header_t *cmd_header;
	uint32_t port_cmd_status, port_cmd_issue, port_task_file;
	int slot, loop_count;
	uint8_t port = addrp->aa_port;
	uint8_t pmport = addrp->aa_pmport;
	int rval = AHCI_FAILURE;

	ASSERT(MUTEX_HELD(&ahci_portp->ahciport_mutex));

	AHCIDBG(AHCIDBG_ENTRY, ahci_ctlp,
	    "port %d:%d device software resetting (FIS)", port, pmport);

	/* First clear PxCMD.ST (AHCI v1.2 10.4.1) */
	if (ahci_put_port_into_notrunning_state(ahci_ctlp, ahci_portp,
	    port) != AHCI_SUCCESS) {
		AHCIDBG(AHCIDBG_ERRS, ahci_ctlp,
		    "ahci_software_reset: cannot stop HBA port %d.", port);
		goto out;
	}

	/* Check PxTFD.STS.BSY and PxTFD.STS.DRQ */
	port_task_file = ddi_get32(ahci_ctlp->ahcictl_ahci_acc_handle,
	    (uint32_t *)AHCI_PORT_PxTFD(ahci_ctlp, port));

	if (port_task_file & AHCI_TFD_STS_BSY ||
	    port_task_file & AHCI_TFD_STS_DRQ) {
		if (!(ahci_ctlp->ahcictl_cap & AHCI_CAP_SCLO)) {
			AHCIDBG(AHCIDBG_ERRS, ahci_ctlp,
			    "PxTFD.STS.BSY/DRQ is set (PxTFD=0x%x), "
			    "cannot issue a software reset.", port_task_file);
			goto out;
		}

		/*
		 * If HBA Support CLO, as Command List Override (CAP.SCLO is
		 * set), PxCMD.CLO bit should be set before set PxCMD.ST, in
		 * order to clear PxTFD.STS.BSY and PxTFD.STS.DRQ.
		 */
		AHCIDBG(AHCIDBG_ERRS, ahci_ctlp,
		    "PxTFD.STS.BSY/DRQ is set, try SCLO.", NULL)

		port_cmd_status = ddi_get32(ahci_ctlp->ahcictl_ahci_acc_handle,
		    (uint32_t *)AHCI_PORT_PxCMD(ahci_ctlp, port));
		ddi_put32(ahci_ctlp->ahcictl_ahci_acc_handle,
		    (uint32_t *)AHCI_PORT_PxCMD(ahci_ctlp, port),
		    port_cmd_status|AHCI_CMD_STATUS_CLO);

		/* Waiting till PxCMD.SCLO bit is cleared */
		loop_count = 0;
		do {
			/* Wait for 10 millisec */
			drv_usecwait(AHCI_10MS_USECS);

			/* We are effectively timing out after 1 sec. */
			if (loop_count++ > 100) {
				AHCIDBG(AHCIDBG_ERRS, ahci_ctlp,
				    "SCLO time out. port %d is busy.", port);
				goto out;
			}

			port_cmd_status =
			    ddi_get32(ahci_ctlp->ahcictl_ahci_acc_handle,
			    (uint32_t *)AHCI_PORT_PxCMD(ahci_ctlp, port));
		} while (port_cmd_status & AHCI_CMD_STATUS_CLO);

		/* Re-check */
		port_task_file = ddi_get32(ahci_ctlp->ahcictl_ahci_acc_handle,
		    (uint32_t *)AHCI_PORT_PxTFD(ahci_ctlp, port));
		if (port_task_file & AHCI_TFD_STS_BSY ||
		    port_task_file & AHCI_TFD_STS_DRQ) {
			AHCIDBG(AHCIDBG_ERRS, ahci_ctlp,
			    "SCLO cannot clear PxTFD.STS.BSY/DRQ (PxTFD=0x%x)",
			    port_task_file);
			goto out;
		}
	}

	/* Then start port */
	if (ahci_start_port(ahci_ctlp, ahci_portp, port)
	    != AHCI_SUCCESS) {
		AHCIDBG(AHCIDBG_ERRS, ahci_ctlp,
		    "ahci_software_reset: cannot start AHCI port %d.", port);
		goto out;
	}

	/*
	 * When ahci_port.ahciport_mop_in_progress is set, A non-zero
	 * ahci_port.ahciport_pending_ncq_tags may fail
	 * ahci_claim_free_slot(). Actually according to spec, by clearing
	 * PxCMD.ST there is no command outstanding while executing software
	 * reseting. Hence we directly use slot 0 instead of
	 * ahci_claim_free_slot().
	 */
	slot = 0;

	/* Now send the first H2D Register FIS with SRST set to 1 */
	cmd_table = ahci_portp->ahciport_cmd_tables[slot];
	bzero((void *)cmd_table, ahci_cmd_table_size);

	h2d_register_fisp =
	    &(cmd_table->ahcict_command_fis.ahcifc_fis.ahcifc_h2d_register);

	SET_FIS_TYPE(h2d_register_fisp, AHCI_H2D_REGISTER_FIS_TYPE);
	SET_FIS_PMP(h2d_register_fisp, pmport);
	SET_FIS_DEVCTL(h2d_register_fisp, SATA_DEVCTL_SRST);

	/* Set Command Header in Command List */
	cmd_header = &ahci_portp->ahciport_cmd_list[slot];
	BZERO_DESCR_INFO(cmd_header);
	BZERO_PRD_BYTE_COUNT(cmd_header);
	SET_COMMAND_FIS_LENGTH(cmd_header, 5);
	SET_PORT_MULTI_PORT(cmd_header, pmport);

	SET_CLEAR_BUSY_UPON_R_OK(cmd_header, 1);
	SET_RESET(cmd_header, 1);
	SET_WRITE(cmd_header, 1);

	(void) ddi_dma_sync(ahci_portp->ahciport_cmd_tables_dma_handle[slot],
	    0,
	    ahci_cmd_table_size,
	    DDI_DMA_SYNC_FORDEV);

	(void) ddi_dma_sync(ahci_portp->ahciport_cmd_list_dma_handle,
	    slot * sizeof (ahci_cmd_header_t),
	    sizeof (ahci_cmd_header_t),
	    DDI_DMA_SYNC_FORDEV);

	/* Indicate to the HBA that a command is active. */
	ddi_put32(ahci_ctlp->ahcictl_ahci_acc_handle,
	    (uint32_t *)AHCI_PORT_PxCI(ahci_ctlp, port),
	    (0x1 << slot));

	loop_count = 0;

	/* Loop till the first command is finished */
	do {
		port_cmd_issue = ddi_get32(ahci_ctlp->ahcictl_ahci_acc_handle,
		    (uint32_t *)AHCI_PORT_PxCI(ahci_ctlp, port));

		/* We are effectively timing out after 1 sec. */
		if (loop_count++ > AHCI_POLLRATE_PORT_SOFTRESET) {
			AHCIDBG(AHCIDBG_ERRS, ahci_ctlp,
			    "the first SRST FIS is timed out, "
			    "loop_count = %d", loop_count);
			goto out;
		}
		/* Wait for 10 millisec */
		drv_usecwait(AHCI_10MS_USECS);
	} while (port_cmd_issue & AHCI_SLOT_MASK(ahci_ctlp) & (0x1 << slot));

	AHCIDBG(AHCIDBG_POLL_LOOP, ahci_ctlp,
	    "ahci_software_reset: 1st loop count: %d, "
	    "port_cmd_issue = 0x%x, slot = 0x%x",
	    loop_count, port_cmd_issue, slot);

	/* According to ATA spec, we need wait at least 5 microsecs here. */
	drv_usecwait(AHCI_1MS_USECS);

	/* Now send the second H2D Register FIS with SRST cleard to zero */
	cmd_table = ahci_portp->ahciport_cmd_tables[slot];
	bzero((void *)cmd_table, ahci_cmd_table_size);

	h2d_register_fisp =
	    &(cmd_table->ahcict_command_fis.ahcifc_fis.ahcifc_h2d_register);

	SET_FIS_TYPE(h2d_register_fisp, AHCI_H2D_REGISTER_FIS_TYPE);
	SET_FIS_PMP(h2d_register_fisp, pmport);

	/* Set Command Header in Command List */
	cmd_header = &ahci_portp->ahciport_cmd_list[slot];
	BZERO_DESCR_INFO(cmd_header);
	BZERO_PRD_BYTE_COUNT(cmd_header);
	SET_COMMAND_FIS_LENGTH(cmd_header, 5);
	SET_PORT_MULTI_PORT(cmd_header, pmport);

	SET_WRITE(cmd_header, 1);

	(void) ddi_dma_sync(ahci_portp->ahciport_cmd_tables_dma_handle[slot],
	    0,
	    ahci_cmd_table_size,
	    DDI_DMA_SYNC_FORDEV);

	(void) ddi_dma_sync(ahci_portp->ahciport_cmd_list_dma_handle,
	    slot * sizeof (ahci_cmd_header_t),
	    sizeof (ahci_cmd_header_t),
	    DDI_DMA_SYNC_FORDEV);

	/* Indicate to the HBA that a command is active. */
	ddi_put32(ahci_ctlp->ahcictl_ahci_acc_handle,
	    (uint32_t *)AHCI_PORT_PxCI(ahci_ctlp, port),
	    (0x1 << slot));

	loop_count = 0;

	/* Loop till the second command is finished */
	do {
		port_cmd_issue = ddi_get32(ahci_ctlp->ahcictl_ahci_acc_handle,
		    (uint32_t *)AHCI_PORT_PxCI(ahci_ctlp, port));

		/* We are effectively timing out after 1 sec. */
		if (loop_count++ > AHCI_POLLRATE_PORT_SOFTRESET) {
			AHCIDBG(AHCIDBG_ERRS, ahci_ctlp,
			    "the second SRST FIS is timed out, "
			    "loop_count = %d", loop_count);
			goto out;
		}

		/* Wait for 10 millisec */
		drv_usecwait(AHCI_10MS_USECS);
	} while (port_cmd_issue & AHCI_SLOT_MASK(ahci_ctlp) & (0x1 << slot));

	AHCIDBG(AHCIDBG_POLL_LOOP, ahci_ctlp,
	    "ahci_software_reset: 2nd loop count: %d, "
	    "port_cmd_issue = 0x%x, slot = 0x%x",
	    loop_count, port_cmd_issue, slot);

	if ((ahci_check_ctl_handle(ahci_ctlp) != DDI_SUCCESS) ||
	    (ahci_check_port_handle(ahci_ctlp, port) != DDI_SUCCESS)) {
		ddi_fm_service_impact(ahci_ctlp->ahcictl_dip,
		    DDI_SERVICE_UNAFFECTED);
		goto out;
	}

	rval = AHCI_SUCCESS;
out:
	AHCIDBG(AHCIDBG_ERRS, ahci_ctlp,
	    "ahci_software_reset: %s at port %d:%d",
	    rval == AHCI_SUCCESS ? "succeed" : "failed",
	    port, pmport);

	return (rval);
}

/*
 * AHCI port reset ...; the physical communication between the HBA and device
 * on a port are disabled. This is more intrusive.
 *
 * When an HBA or port reset occurs, Phy communication is going to
 * be re-established with the device through a COMRESET followed by the
 * normal out-of-band communication sequence defined in Serial ATA. At
 * the end of reset, the device, if working properly, will send a D2H
 * Register FIS, which contains the device signature. When the HBA receives
 * this FIS, it updates PxTFD.STS and PxTFD.ERR register fields, and updates
 * the PxSIG register with the signature.
 *
 * NOTE: It is expected both PxCMD.ST and PxCMD.CR are cleared before the
 * function is called. If not, it is assumed the interface is in hung
 * condition.
 */
static int
ahci_port_reset(ahci_ctl_t *ahci_ctlp, ahci_port_t *ahci_portp,
    ahci_addr_t *addrp)
{
	ahci_addr_t pmult_addr;
	uint32_t port_cmd_status;
	uint32_t port_scontrol, port_sstatus;
	uint32_t port_task_file;
	uint32_t port_state;
	uint8_t port = addrp->aa_port;

	int loop_count;
	int instance = ddi_get_instance(ahci_ctlp->ahcictl_dip);

	ASSERT(MUTEX_HELD(&ahci_portp->ahciport_mutex));

	/* Target is a port multiplier port? */
	if (AHCI_ADDR_IS_PMPORT(addrp))
		return (ahci_pmport_reset(ahci_ctlp, ahci_portp, addrp));

	/* Otherwise it must be an HBA port. */
	ASSERT(AHCI_ADDR_IS_PORT(addrp));

	AHCIDBG(AHCIDBG_INIT|AHCIDBG_ENTRY, ahci_ctlp,
	    "Port %d port resetting...", port);
	ahci_portp->ahciport_port_state = 0;

	port_cmd_status = ddi_get32(ahci_ctlp->ahcictl_ahci_acc_handle,
	    (uint32_t *)AHCI_PORT_PxCMD(ahci_ctlp, port));

	/*
	 * According to the spec, SUD bit should be set here,
	 * but JMicron JMB363 doesn't follow it, so print
	 * a debug message.
	 */
	if (!(port_cmd_status & AHCI_CMD_STATUS_SUD))
		AHCIDBG(AHCIDBG_ERRS, ahci_ctlp,
		    "ahci_port_reset: port %d SUD bit not set", port);

	port_scontrol = ddi_get32(ahci_ctlp->ahcictl_ahci_acc_handle,
	    (uint32_t *)AHCI_PORT_PxSCTL(ahci_ctlp, port));
	SCONTROL_SET_DET(port_scontrol, SCONTROL_DET_COMRESET);

	ddi_put32(ahci_ctlp->ahcictl_ahci_acc_handle,
	    (uint32_t *)AHCI_PORT_PxSCTL(ahci_ctlp, port),
	    port_scontrol);

	/* Enable PxCMD.FRE to read device */
	ddi_put32(ahci_ctlp->ahcictl_ahci_acc_handle,
	    (uint32_t *)AHCI_PORT_PxCMD(ahci_ctlp, port),
	    port_cmd_status|AHCI_CMD_STATUS_FRE);

	/*
	 * The port enters P:StartComm state, and the HBA tells the link layer
	 * to start communication, which involves sending COMRESET to the
	 * device. And the HBA resets PxTFD.STS to 7Fh.
	 *
	 * Give time for COMRESET to percolate, according to the AHCI
	 * spec, software shall wait at least 1 millisecond before
	 * clearing PxSCTL.DET
	 */
	drv_usecwait(AHCI_1MS_USECS * 2);

	/* Fetch the SCONTROL again and rewrite the DET part with 0 */
	port_scontrol = ddi_get32(ahci_ctlp->ahcictl_ahci_acc_handle,
	    (uint32_t *)AHCI_PORT_PxSCTL(ahci_ctlp, port));
	SCONTROL_SET_DET(port_scontrol, SCONTROL_DET_NOACTION);
	ddi_put32(ahci_ctlp->ahcictl_ahci_acc_handle,
	    (uint32_t *)AHCI_PORT_PxSCTL(ahci_ctlp, port),
	    port_scontrol);

	/*
	 * When a COMINIT is received from the device, then the port enters
	 * P:ComInit state. And HBA sets PxTFD.STS to FFh or 80h. HBA sets
	 * PxSSTS.DET to 1h to indicate a device is detected but communication
	 * is not yet established. HBA sets PxSERR.DIAG.X to '1' to indicate
	 * a COMINIT has been received.
	 */
	/*
	 * The DET field is valid only if IPM field indicates
	 * that the interface is in active state.
	 */
	loop_count = 0;
	for (;;) {
		port_sstatus = ddi_get32(ahci_ctlp->ahcictl_ahci_acc_handle,
		    (uint32_t *)AHCI_PORT_PxSSTS(ahci_ctlp, port));

		if (SSTATUS_GET_IPM(port_sstatus) != SSTATUS_IPM_ACTIVE) {
			/*
			 * If the interface is not active, the DET field
			 * is considered not accurate. So we want to
			 * continue looping.
			 */
			SSTATUS_SET_DET(port_sstatus, SSTATUS_DET_NODEV);
		}

		if (SSTATUS_GET_DET(port_sstatus) == SSTATUS_DET_DEVPRE_PHYCOM)
			break;

		if (loop_count++ > AHCI_POLLRATE_PORT_SSTATUS) {
			/*
			 * We are effectively timing out after 0.1 sec.
			 */
			break;
		}

		/* Wait for 10 millisec */
		drv_usecwait(AHCI_10MS_USECS);
	}

	AHCIDBG(AHCIDBG_INIT|AHCIDBG_POLL_LOOP, ahci_ctlp,
	    "ahci_port_reset: 1st loop count: %d, "
	    "port_sstatus = 0x%x port %d",
	    loop_count, port_sstatus, port);

	if (SSTATUS_GET_DET(port_sstatus) != SSTATUS_DET_DEVPRE_PHYCOM) {
		/*
		 * Either the port is not active or there
		 * is no device present.
		 */
		AHCIPORT_SET_DEV_TYPE(ahci_portp, addrp, SATA_DTYPE_NONE);
		return (AHCI_SUCCESS);
	}

	/* Clear port serror register for the port */
	ddi_put32(ahci_ctlp->ahcictl_ahci_acc_handle,
	    (uint32_t *)AHCI_PORT_PxSERR(ahci_ctlp, port),
	    AHCI_SERROR_CLEAR_ALL);

	/*
	 * Devices should return a FIS contains its signature to HBA after
	 * COMINIT signal. Check whether a D2H Register FIS is received by
	 * polling PxTFD.STS.
	 */
	loop_count = 0;
	for (;;) {
		port_task_file =
		    ddi_get32(ahci_ctlp->ahcictl_ahci_acc_handle,
		    (uint32_t *)AHCI_PORT_PxTFD(ahci_ctlp, port));

		if ((port_task_file & (AHCI_TFD_STS_BSY | AHCI_TFD_STS_DRQ |
		    AHCI_TFD_STS_ERR)) == 0)
			break;

		if (loop_count++ > AHCI_POLLRATE_PORT_TFD_ERROR) {
			/*
			 * We are effectively timing out after 11 sec.
			 */
			cmn_err(CE_WARN, "!ahci%d: ahci_port_reset port %d "
			    "the device hardware has been initialized and "
			    "the power-up diagnostics failed",
			    instance, port);

			AHCIDBG(AHCIDBG_ERRS, ahci_ctlp, "ahci_port_reset: "
			    "port %d: some or all of BSY, DRQ and ERR in "
			    "PxTFD.STS are not clear. We need another "
			    "software reset.", port);

			/* Clear port serror register for the port */
			ddi_put32(ahci_ctlp->ahcictl_ahci_acc_handle,
			    (uint32_t *)AHCI_PORT_PxSERR(ahci_ctlp, port),
			    AHCI_SERROR_CLEAR_ALL);

			AHCI_ADDR_SET_PMULT(&pmult_addr, port);

			/* Try another software reset. */
			if (ahci_software_reset(ahci_ctlp, ahci_portp,
			    &pmult_addr) != AHCI_SUCCESS) {
				AHCIPORT_SET_STATE(ahci_portp, addrp,
				    SATA_PSTATE_FAILED);
				return (AHCI_FAILURE);
			}
			break;
		}

		/* Wait for 10 millisec */
		drv_usecwait(AHCI_10MS_USECS);
	}

	AHCIDBG(AHCIDBG_INIT|AHCIDBG_POLL_LOOP, ahci_ctlp,
	    "ahci_port_reset: 2nd loop count: %d, "
	    "port_task_file = 0x%x port %d",
	    loop_count, port_task_file, port);

	/* Clear port serror register for the port */
	ddi_put32(ahci_ctlp->ahcictl_ahci_acc_handle,
	    (uint32_t *)AHCI_PORT_PxSERR(ahci_ctlp, port),
	    AHCI_SERROR_CLEAR_ALL);

	/* Set port as ready */
	port_state = AHCIPORT_GET_STATE(ahci_portp, addrp);
	AHCIPORT_SET_STATE(ahci_portp, addrp, port_state|SATA_STATE_READY);

	AHCIDBG(AHCIDBG_INFO|AHCIDBG_ERRS, ahci_ctlp,
	    "ahci_port_reset: succeed at port %d.", port);
	return (AHCI_SUCCESS);
}

/*
 * COMRESET on a port multiplier port.
 *
 * NOTE: Only called in ahci_port_reset()
 */
static int
ahci_pmport_reset(ahci_ctl_t *ahci_ctlp, ahci_port_t *ahci_portp,
    ahci_addr_t *addrp)
{
	uint32_t port_scontrol, port_sstatus, port_serror;
	uint32_t port_cmd_status, port_intr_status;
	uint32_t port_state;
	uint8_t port = addrp->aa_port;
	uint8_t pmport = addrp->aa_pmport;
	int loop_count;
	int instance = ddi_get_instance(ahci_ctlp->ahcictl_dip);

	AHCIDBG(AHCIDBG_INIT|AHCIDBG_ENTRY, ahci_ctlp,
	    "port %d:%d: pmport resetting", port, pmport);

	/* Initialize pmport state */
	AHCIPORT_SET_STATE(ahci_portp, addrp, 0);

	READ_PMULT(addrp, SATA_PMULT_REG_SCTL, &port_scontrol, err);
	SCONTROL_SET_DET(port_scontrol, SCONTROL_DET_COMRESET);
	WRITE_PMULT(addrp, SATA_PMULT_REG_SCTL, port_scontrol, err);

	/* PxCMD.FRE should be set before. */
	port_cmd_status = ddi_get32(ahci_ctlp->ahcictl_ahci_acc_handle,
	    (uint32_t *)AHCI_PORT_PxCMD(ahci_ctlp, port));
	ASSERT(port_cmd_status & AHCI_CMD_STATUS_FRE);
	if (!(port_cmd_status & AHCI_CMD_STATUS_FRE))
		return (AHCI_FAILURE);

	/*
	 * Give time for COMRESET to percolate, according to the AHCI
	 * spec, software shall wait at least 1 millisecond before
	 * clearing PxSCTL.DET
	 */
	drv_usecwait(AHCI_1MS_USECS*2);

	/*
	 * Fetch the SCONTROL again and rewrite the DET part with 0
	 * This will generate an Asychronous Notification events.
	 */
	READ_PMULT(addrp, SATA_PMULT_REG_SCTL, &port_scontrol, err);
	SCONTROL_SET_DET(port_scontrol, SCONTROL_DET_NOACTION);
	WRITE_PMULT(addrp, SATA_PMULT_REG_SCTL, port_scontrol, err);

	/*
	 * The port enters P:StartComm state, and HBA tells link layer to
	 * start communication, which involves sending COMRESET to device.
	 * And the HBA resets PxTFD.STS to 7Fh.
	 *
	 * When a COMINIT is received from the device, then the port enters
	 * P:ComInit state. And HBA sets PxTFD.STS to FFh or 80h. HBA sets
	 * PxSSTS.DET to 1h to indicate a device is detected but communication
	 * is not yet established. HBA sets PxSERR.DIAG.X to '1' to indicate
	 * a COMINIT has been received.
	 */
	/*
	 * The DET field is valid only if IPM field indicates
	 * that the interface is in active state.
	 */
	loop_count = 0;
	do {
		READ_PMULT(addrp, SATA_PMULT_REG_SSTS, &port_sstatus, err);

		if (SSTATUS_GET_IPM(port_sstatus) != SSTATUS_IPM_ACTIVE) {
			/*
			 * If the interface is not active, the DET field
			 * is considered not accurate. So we want to
			 * continue looping.
			 */
			SSTATUS_SET_DET(port_sstatus, SSTATUS_DET_NODEV);
		}

		if (loop_count++ > AHCI_POLLRATE_PORT_SSTATUS) {
			/*
			 * We are effectively timing out after 0.1 sec.
			 */
			break;
		}

		/* Wait for 10 millisec */
		drv_usecwait(AHCI_10MS_USECS);

	} while (SSTATUS_GET_DET(port_sstatus) != SSTATUS_DET_DEVPRE_PHYCOM);

	AHCIDBG(AHCIDBG_POLL_LOOP, ahci_ctlp,
	    "ahci_pmport_reset: 1st loop count: %d, "
	    "port_sstatus = 0x%x port %d:%d",
	    loop_count, port_sstatus, port, pmport);

	if ((SSTATUS_GET_IPM(port_sstatus) != SSTATUS_IPM_ACTIVE) ||
	    (SSTATUS_GET_DET(port_sstatus) != SSTATUS_DET_DEVPRE_PHYCOM)) {
		/*
		 * Either the port is not active or there
		 * is no device present.
		 */
		AHCIDBG(AHCIDBG_INIT|AHCIDBG_INFO, ahci_ctlp,
		    "ahci_pmport_reset: "
		    "no device attached to port %d:%d",
		    port, pmport);
		AHCIPORT_SET_DEV_TYPE(ahci_portp, addrp, SATA_DTYPE_NONE);
		return (AHCI_SUCCESS);
	}

	/* Now we can make sure there is a device connected to the port */
	/* COMINIT signal is supposed to be received (PxSERR.DIAG.X = '1') */
	READ_PMULT(addrp, SATA_PMULT_REG_SERR, &port_serror, err);

	if (!(port_serror & (1 << 26))) {
		cmn_err(CE_WARN, "!ahci%d: ahci_pmport_reset: "
		    "COMINIT signal from the device not received port %d:%d",
		    instance, port, pmport);

		AHCIPORT_SET_STATE(ahci_portp, addrp, SATA_PSTATE_FAILED);
		return (AHCI_FAILURE);
	}

	/*
	 * After clear PxSERR register, we will receive a D2H FIS.
	 * Normally this FIS will cause a IPMS error according to AHCI spec
	 * v1.2 because there is no command outstanding for it. So we need
	 * to ignore this error.
	 */
	ahci_portp->ahciport_flags |= AHCI_PORT_FLAG_IGNORE_IPMS;
	WRITE_PMULT(addrp, SATA_PMULT_REG_SERR, AHCI_SERROR_CLEAR_ALL, err);

	/* Now we need to check the D2H FIS by checking IPMS error. */
	loop_count = 0;
	do {
		port_intr_status = ddi_get32(ahci_ctlp->ahcictl_ahci_acc_handle,
		    (uint32_t *)AHCI_PORT_PxIS(ahci_ctlp, port));

		if (loop_count++ > AHCI_POLLRATE_PORT_TFD_ERROR) {
			/*
			 * No D2H FIS received. This is possible according
			 * to SATA 2.6 spec.
			 */
			cmn_err(CE_WARN, "ahci_port_reset: port %d:%d "
			    "PxIS.IPMS is not set, we need another "
			    "software reset.", port, pmport);

			break;
		}

		/* Wait for 10 millisec */
		mutex_exit(&ahci_portp->ahciport_mutex);
		delay(AHCI_10MS_TICKS);
		mutex_enter(&ahci_portp->ahciport_mutex);

	} while (!(port_intr_status & AHCI_INTR_STATUS_IPMS));

	AHCIDBG(AHCIDBG_POLL_LOOP, ahci_ctlp,
	    "ahci_pmport_reset: 2st loop count: %d, "
	    "port_sstatus = 0x%x port %d:%d",
	    loop_count, port_sstatus, port, pmport);

	/* Clear IPMS */
	ddi_put32(ahci_ctlp->ahcictl_ahci_acc_handle,
	    (uint32_t *)AHCI_PORT_PxIS(ahci_ctlp, port),
	    AHCI_INTR_STATUS_IPMS);
	ahci_portp->ahciport_flags &= ~AHCI_PORT_FLAG_IGNORE_IPMS;

	/* This pmport is now ready for ahci_tran_start() */
	port_state = AHCIPORT_GET_STATE(ahci_portp, addrp);
	AHCIPORT_SET_STATE(ahci_portp, addrp, port_state|SATA_STATE_READY);

	AHCIDBG(AHCIDBG_INFO|AHCIDBG_ERRS, ahci_ctlp,
	    "ahci_pmport_reset: succeed at port %d:%d", port, pmport);
	return (AHCI_SUCCESS);

err:	/* R/W PMULT error */
	/* IPMS flags might be set before. */
	ahci_portp->ahciport_flags &= ~AHCI_PORT_FLAG_IGNORE_IPMS;
	AHCIDBG(AHCIDBG_INFO|AHCIDBG_ERRS, ahci_ctlp,
	    "ahci_pmport_reset: failed at port %d:%d", port, pmport);

	return (AHCI_FAILURE);
}

/*
 * AHCI HBA reset ...; the entire HBA is reset, and all ports are disabled.
 * This is the most intrusive.
 *
 * When an HBA reset occurs, Phy communication will be re-established with
 * the device through a COMRESET followed by the normal out-of-band
 * communication sequence defined in Serial ATA. At the end of reset, the
 * device, if working properly, will send a D2H Register FIS, which contains
 * the device signature. When the HBA receives this FIS, it updates PxTFD.STS
 * and PxTFD.ERR register fields, and updates the PxSIG register with the
 * signature.
 *
 * Remember to set GHC.AE to 1 before calling ahci_hba_reset.
 */
static int
ahci_hba_reset(ahci_ctl_t *ahci_ctlp)
{
	ahci_port_t *ahci_portp;
	uint32_t ghc_control;
	uint8_t port;
	int loop_count;
	int rval = AHCI_SUCCESS;

	AHCIDBG(AHCIDBG_INIT|AHCIDBG_ENTRY, ahci_ctlp, "HBA resetting",
	    NULL);

	mutex_enter(&ahci_ctlp->ahcictl_mutex);

	ghc_control = ddi_get32(ahci_ctlp->ahcictl_ahci_acc_handle,
	    (uint32_t *)AHCI_GLOBAL_GHC(ahci_ctlp));

	/* Setting GHC.HR to 1, remember GHC.AE is already set to 1 before */
	ghc_control |= AHCI_HBA_GHC_HR;
	ddi_put32(ahci_ctlp->ahcictl_ahci_acc_handle,
	    (uint32_t *)AHCI_GLOBAL_GHC(ahci_ctlp), ghc_control);

	/*
	 * Wait until HBA Reset complete or timeout
	 */
	loop_count = 0;
	do {
		ghc_control = ddi_get32(ahci_ctlp->ahcictl_ahci_acc_handle,
		    (uint32_t *)AHCI_GLOBAL_GHC(ahci_ctlp));

		if (loop_count++ > AHCI_POLLRATE_HBA_RESET) {
			AHCIDBG(AHCIDBG_INIT, ahci_ctlp,
			    "ahci hba reset is timing out, "
			    "ghc_control = 0x%x", ghc_control);
			/* We are effectively timing out after 1 sec. */
			break;
		}

		/* Wait for 10 millisec */
		drv_usecwait(AHCI_10MS_USECS);
	} while (ghc_control & AHCI_HBA_GHC_HR);

	AHCIDBG(AHCIDBG_POLL_LOOP, ahci_ctlp,
	    "ahci_hba_reset: 1st loop count: %d, "
	    "ghc_control = 0x%x", loop_count, ghc_control);

	if (ghc_control & AHCI_HBA_GHC_HR) {
		/* The hba is not reset for some reasons */
		AHCIDBG(AHCIDBG_INIT, ahci_ctlp,
		    "hba reset failed: HBA in a hung or locked state", NULL);
		mutex_exit(&ahci_ctlp->ahcictl_mutex);
		return (AHCI_FAILURE);
	}

	/*
	 * HBA reset will clear (AHCI Spec v1.2 10.4.3) GHC.IE / GHC.AE
	 */
	ghc_control = ddi_get32(ahci_ctlp->ahcictl_ahci_acc_handle,
	    (uint32_t *)AHCI_GLOBAL_GHC(ahci_ctlp));
	ghc_control |= (AHCI_HBA_GHC_AE | AHCI_HBA_GHC_IE);
	ddi_put32(ahci_ctlp->ahcictl_ahci_acc_handle,
	    (uint32_t *)AHCI_GLOBAL_GHC(ahci_ctlp), ghc_control);

	mutex_exit(&ahci_ctlp->ahcictl_mutex);

	for (port = 0; port < ahci_ctlp->ahcictl_num_ports; port++) {
		/* Only check implemented ports */
		if (!AHCI_PORT_IMPLEMENTED(ahci_ctlp, port)) {
			continue;
		}

		ahci_portp = ahci_ctlp->ahcictl_ports[port];
		mutex_enter(&ahci_portp->ahciport_mutex);

		/* Make sure the drive is spun-up */
		ahci_staggered_spin_up(ahci_ctlp, port);

		if (ahci_restart_port_wait_till_ready(ahci_ctlp, ahci_portp,
		    port, AHCI_PORT_RESET|AHCI_RESET_NO_EVENTS_UP, NULL) !=
		    AHCI_SUCCESS) {
			rval = AHCI_FAILURE;
			AHCIDBG(AHCIDBG_ERRS, ahci_ctlp,
			    "ahci_hba_reset: port %d failed", port);
			/*
			 * Set the port state to SATA_PSTATE_FAILED if
			 * failed to initialize it.
			 */
			ahci_portp->ahciport_port_state = SATA_PSTATE_FAILED;
		}

		mutex_exit(&ahci_portp->ahciport_mutex);
	}

	return (rval);
}

/*
 * This routine is only called from AHCI_ATTACH or phyrdy change
 * case. It first calls software reset, then stop the port and try to
 * read PxSIG register to find the type of device attached to the port.
 *
 * The caller should make sure a valid device exists on specified port and
 * physical communication has been established so that the signature could
 * be retrieved by software reset.
 *
 * NOTE: The port interrupts should be disabled before the function is called.
 */
static void
ahci_find_dev_signature(ahci_ctl_t *ahci_ctlp, ahci_port_t *ahci_portp,
    ahci_addr_t *addrp)
{
	ahci_addr_t dev_addr;
	uint32_t signature;
	uint8_t port = addrp->aa_port;
	uint8_t pmport = addrp->aa_pmport;
	int rval;

	ASSERT(MUTEX_HELD(&ahci_portp->ahciport_mutex));
	ASSERT(AHCI_ADDR_IS_VALID(addrp));

	/*
	 * If the HBA doesn't support port multiplier, then the driver
	 * doesn't need to bother to check port multiplier device.
	 *
	 * The second port of ICH7 on ASUS P5W DH deluxe motherboard is
	 * connected to Silicon Image 4723, to which the two sata drives
	 * attached can be set with RAID1, RAID0 or Spanning mode.
	 *
	 * We found software reset will get failure if port multiplier address
	 * 0xf is used by software reset, so just ignore the check since
	 * ICH7 doesn't support port multiplier device at all.
	 */
	if (AHCI_ADDR_IS_PORT(addrp) &&
	    (ahci_ctlp->ahcictl_cap & AHCI_CAP_PMULT_CBSS)) {
		AHCIDBG(AHCIDBG_ENTRY, ahci_ctlp,
		    "ahci_find_dev_signature enter: port %d", port);

		/*
		 * NOTE: when the ahci address is a HBA port, we do not know
		 * it is a device or a port multiplier that attached. we need
		 * try a software reset at port multiplier address (0xf
		 * pmport)
		 */
		AHCI_ADDR_SET_PMULT(&dev_addr, addrp->aa_port);
	} else {
		AHCIDBG(AHCIDBG_ENTRY, ahci_ctlp,
		    "ahci_find_dev_signature enter: port %d:%d",
		    port, pmport);
		dev_addr = *addrp;
	}

	/* Assume it is unknown. */
	AHCIPORT_SET_DEV_TYPE(ahci_portp, addrp, SATA_DTYPE_UNKNOWN);

	/* Issue a software reset to get the signature */
	rval = ahci_software_reset(ahci_ctlp, ahci_portp, &dev_addr);
	if (rval != AHCI_SUCCESS) {

		/*
		 * Try to do software reset again with pmport set with 0 if
		 * the controller is set with AHCI_CAP_SRST_NO_HOSTPORT and
		 * the original pmport is set with SATA_PMULT_HOSTPORT (0xf)
		 */
		if ((ahci_ctlp->ahcictl_cap & AHCI_CAP_SRST_NO_HOSTPORT) &&
		    (dev_addr.aa_pmport == SATA_PMULT_HOSTPORT)) {
			dev_addr.aa_pmport = 0;
			rval = ahci_software_reset(ahci_ctlp, ahci_portp,
			    &dev_addr);
		}

		if (rval != AHCI_SUCCESS) {
			AHCIDBG(AHCIDBG_ERRS, ahci_ctlp,
			    "ahci_find_dev_signature: software reset failed "
			    "at port %d:%d, cannot get signature.",
			    port, pmport);

			AHCIPORT_SET_STATE(ahci_portp, addrp,
			    SATA_PSTATE_FAILED);
			return;
		}
	}

	/*
	 * ahci_software_reset has started the port, so we need manually stop
	 * the port again.
	 */
	if (AHCI_ADDR_IS_PORT(addrp)) {
		if (ahci_put_port_into_notrunning_state(ahci_ctlp,
		    ahci_portp, port) != AHCI_SUCCESS) {
			AHCIDBG(AHCIDBG_INFO, ahci_ctlp,
			    "ahci_find_dev_signature: cannot stop port %d.",
			    port);
			ahci_portp->ahciport_port_state = SATA_PSTATE_FAILED;
			return;
		}
	}

	/* Now we can make sure that a valid signature is received. */
	signature = ddi_get32(ahci_ctlp->ahcictl_ahci_acc_handle,
	    (uint32_t *)AHCI_PORT_PxSIG(ahci_ctlp, port));

	if (AHCI_ADDR_IS_PMPORT(addrp)) {
		AHCIDBG(AHCIDBG_INIT|AHCIDBG_INFO|AHCIDBG_PMULT, ahci_ctlp,
		    "ahci_find_dev_signature: signature = 0x%x at port %d:%d",
		    signature, port, pmport);
	} else {
		AHCIDBG(AHCIDBG_INIT|AHCIDBG_INFO, ahci_ctlp,
		    "ahci_find_dev_signature: signature = 0x%x at port %d",
		    signature, port);
	}

	/* NOTE: Only support ATAPI device at controller port. */
	if (signature == AHCI_SIGNATURE_ATAPI && !AHCI_ADDR_IS_PORT(addrp))
		signature = SATA_DTYPE_UNKNOWN;

	switch (signature) {

	case AHCI_SIGNATURE_DISK:
		AHCIPORT_SET_DEV_TYPE(ahci_portp, addrp, SATA_DTYPE_ATADISK);
		AHCIDBG(AHCIDBG_INFO, ahci_ctlp,
		    "Disk is found at port: %d", port);
		break;

	case AHCI_SIGNATURE_ATAPI:
		AHCIPORT_SET_DEV_TYPE(ahci_portp, addrp, SATA_DTYPE_ATAPI);
		AHCIDBG(AHCIDBG_INFO, ahci_ctlp,
		    "ATAPI device is found at port: %d", port);
		break;

	case AHCI_SIGNATURE_PORT_MULTIPLIER:
		/* Port Multiplier cannot recursively attached. */
		ASSERT(AHCI_ADDR_IS_PORT(addrp));
		AHCIPORT_SET_DEV_TYPE(ahci_portp, addrp, SATA_DTYPE_PMULT);
		AHCIDBG(AHCIDBG_INFO, ahci_ctlp,
		    "Port Multiplier is found at port: %d", port);
		break;

	default:
		AHCIPORT_SET_DEV_TYPE(ahci_portp, addrp, SATA_DTYPE_UNKNOWN);
		AHCIDBG(AHCIDBG_INFO, ahci_ctlp,
		    "Unknown device is found at port: %d", port);
	}
}

/*
 * According to the spec, to reliably detect hot plug removals, software
 * must disable interface power management. Software should perform the
 * following initialization on a port after a device is attached:
 *   Set PxSCTL.IPM to 3h to disable interface state transitions
 *   Set PxCMD.ALPE to '0' to disable aggressive power management
 *   Disable device initiated interface power management by SET FEATURE
 *
 * We can ignore the last item because by default the feature is disabled
 */
static void
ahci_disable_interface_pm(ahci_ctl_t *ahci_ctlp, uint8_t port)
{
	uint32_t port_scontrol, port_cmd_status;

	port_scontrol = ddi_get32(ahci_ctlp->ahcictl_ahci_acc_handle,
	    (uint32_t *)AHCI_PORT_PxSCTL(ahci_ctlp, port));
	SCONTROL_SET_IPM(port_scontrol, SCONTROL_IPM_DISABLE_BOTH);
	ddi_put32(ahci_ctlp->ahcictl_ahci_acc_handle,
	    (uint32_t *)AHCI_PORT_PxSCTL(ahci_ctlp, port), port_scontrol);

	port_cmd_status = ddi_get32(ahci_ctlp->ahcictl_ahci_acc_handle,
	    (uint32_t *)AHCI_PORT_PxCMD(ahci_ctlp, port));
	port_cmd_status &= ~AHCI_CMD_STATUS_ALPE;
	ddi_put32(ahci_ctlp->ahcictl_ahci_acc_handle,
	    (uint32_t *)AHCI_PORT_PxCMD(ahci_ctlp, port), port_cmd_status);
}

/*
 * Start the port - set PxCMD.ST to 1, if PxCMD.FRE is not set
 * to 1, then set it firstly.
 *
 * Each port contains two major DMA engines. One DMA engine walks through
 * the command list, and is controlled by PxCMD.ST. The second DMA engine
 * copies received FISes into system memory, and is controlled by PxCMD.FRE.
 *
 * Software shall not set PxCMD.ST to '1' until it verifies that PxCMD.CR
 * is '0' and has set PxCMD.FRE is '1'. And software shall not clear
 * PxCMD.FRE while PxCMD.ST or PxCMD.CR is set '1'.
 *
 * Software shall not set PxCMD.ST to '1' unless a functional device is
 * present on the port(as determined by PxTFD.STS.BSY = '0',
 * PxTFD.STS.DRQ = '0', and PxSSTS.DET = 3h).
 */
static int
ahci_start_port(ahci_ctl_t *ahci_ctlp, ahci_port_t *ahci_portp, uint8_t port)
{
	uint32_t port_cmd_status;

	ASSERT(MUTEX_HELD(&ahci_portp->ahciport_mutex));

	AHCIDBG(AHCIDBG_ENTRY, ahci_ctlp, "ahci_start_port: %d enter", port);

	if (ahci_portp->ahciport_port_state & SATA_PSTATE_FAILED) {
		AHCIDBG(AHCIDBG_ERRS, ahci_ctlp, "ahci_start_port failed "
		    "the state for port %d is 0x%x",
		    port, ahci_portp->ahciport_port_state);
		return (AHCI_FAILURE);
	}

	if (ahci_portp->ahciport_device_type == SATA_DTYPE_NONE) {
		AHCIDBG(AHCIDBG_ERRS, ahci_ctlp, "ahci_start_port failed "
		    "no device is attached at port %d", port);
		return (AHCI_FAILURE);
	}

	/* First to set PxCMD.FRE before setting PxCMD.ST. */
	port_cmd_status = ddi_get32(ahci_ctlp->ahcictl_ahci_acc_handle,
	    (uint32_t *)AHCI_PORT_PxCMD(ahci_ctlp, port));

	if (!(port_cmd_status & AHCI_CMD_STATUS_FRE)) {
		port_cmd_status |= AHCI_CMD_STATUS_FRE;
		ddi_put32(ahci_ctlp->ahcictl_ahci_acc_handle,
		    (uint32_t *)AHCI_PORT_PxCMD(ahci_ctlp, port),
		    port_cmd_status);
	}

	port_cmd_status = ddi_get32(ahci_ctlp->ahcictl_ahci_acc_handle,
	    (uint32_t *)AHCI_PORT_PxCMD(ahci_ctlp, port));

	port_cmd_status |= AHCI_CMD_STATUS_ST;

	ddi_put32(ahci_ctlp->ahcictl_ahci_acc_handle,
	    (uint32_t *)AHCI_PORT_PxCMD(ahci_ctlp, port),
	    port_cmd_status);

	ahci_portp->ahciport_flags |= AHCI_PORT_FLAG_STARTED;

	AHCIDBG(AHCIDBG_ERRS, ahci_ctlp, "ahci_start_port: "
	    "PxCMD.ST set to '1' at port %d", port);

	return (AHCI_SUCCESS);
}

/*
 * Setup PxCLB, PxCLBU, PxFB, and PxFBU for particular port. First, we need
 * to make sure PxCMD.ST, PxCMD.CR, PxCMD.FRE, and PxCMD.FR are all cleared.
 * Then set PxCLB, PxCLBU, PxFB, and PxFBU.
 */
static int
ahci_setup_port_base_addresses(ahci_ctl_t *ahci_ctlp, ahci_port_t *ahci_portp)
{
	uint8_t port = ahci_portp->ahciport_port_num;
	uint32_t port_cmd_status = ddi_get32(ahci_ctlp->ahcictl_ahci_acc_handle,
	    (uint32_t *)AHCI_PORT_PxCMD(ahci_ctlp, port));

	ASSERT(MUTEX_HELD(&ahci_portp->ahciport_mutex));

	/* Step 1: Make sure both PxCMD.ST and PxCMD.CR are cleared. */
	if (port_cmd_status & (AHCI_CMD_STATUS_ST | AHCI_CMD_STATUS_CR)) {
		if (ahci_put_port_into_notrunning_state(ahci_ctlp, ahci_portp,
		    port) != AHCI_SUCCESS)
			return (AHCI_FAILURE);

		port_cmd_status = ddi_get32(ahci_ctlp->ahcictl_ahci_acc_handle,
		    (uint32_t *)AHCI_PORT_PxCMD(ahci_ctlp, port));
	}

	/* Step 2: Make sure both PxCMD.FRE and PxCMD.FR are cleared. */
	if (port_cmd_status & (AHCI_CMD_STATUS_FRE | AHCI_CMD_STATUS_FR)) {
		int loop_count = 0;

		/* Clear PxCMD.FRE */
		port_cmd_status &= ~AHCI_CMD_STATUS_FRE;
		ddi_put32(ahci_ctlp->ahcictl_ahci_acc_handle,
		    (uint32_t *)AHCI_PORT_PxCMD(ahci_ctlp, port),
		    port_cmd_status);

		/* Wait until PxCMD.FR is cleared */
		for (;;) {
			port_cmd_status =
			    ddi_get32(ahci_ctlp->ahcictl_ahci_acc_handle,
			    (uint32_t *)AHCI_PORT_PxCMD(ahci_ctlp, port));

			if (!(port_cmd_status & AHCI_CMD_STATUS_FR))
				break;

			if (loop_count++ >= AHCI_POLLRATE_PORT_IDLE_FR) {
				AHCIDBG(AHCIDBG_INIT | AHCIDBG_ERRS, ahci_ctlp,
				    "ahci_setup_port_base_addresses: cannot "
				    "clear PxCMD.FR for port %d.", port);

				/*
				 * We are effectively timing out after 0.5 sec.
				 * This value is specified in AHCI spec.
				 */
				return (AHCI_FAILURE);
			}

			/* Wait for 1 millisec */
			drv_usecwait(AHCI_1MS_USECS);
		}
	}

	/* Step 3: Config Port Command List Base Address */
	ddi_put32(ahci_ctlp->ahcictl_ahci_acc_handle,
	    (uint32_t *)AHCI_PORT_PxCLB(ahci_ctlp, port),
	    ahci_portp->ahciport_cmd_list_dma_cookie.dmac_address);

	ddi_put32(ahci_ctlp->ahcictl_ahci_acc_handle,
	    (uint32_t *)AHCI_PORT_PxCLBU(ahci_ctlp, port),
	    ahci_portp->ahciport_cmd_list_dma_cookie.dmac_notused);

	/* Step 4: Config Port Received FIS Base Address */
	ddi_put32(ahci_ctlp->ahcictl_ahci_acc_handle,
	    (uint32_t *)AHCI_PORT_PxFB(ahci_ctlp, port),
	    ahci_portp->ahciport_rcvd_fis_dma_cookie.dmac_address);

	ddi_put32(ahci_ctlp->ahcictl_ahci_acc_handle,
	    (uint32_t *)AHCI_PORT_PxFBU(ahci_ctlp, port),
	    ahci_portp->ahciport_rcvd_fis_dma_cookie.dmac_notused);

	return (AHCI_SUCCESS);
}

/*
 * Allocate the ahci_port_t including Received FIS and Command List.
 * The argument - port is the physical port number, and not logical
 * port number seen by the SATA framework.
 */
static int
ahci_alloc_port_state(ahci_ctl_t *ahci_ctlp, uint8_t port)
{
	dev_info_t *dip = ahci_ctlp->ahcictl_dip;
	ahci_port_t *ahci_portp;
	char taskq_name[64] = "event_handle_taskq";

	ASSERT(MUTEX_HELD(&ahci_ctlp->ahcictl_mutex));

	ahci_portp =
	    (ahci_port_t *)kmem_zalloc(sizeof (ahci_port_t), KM_SLEEP);

	ahci_ctlp->ahcictl_ports[port] = ahci_portp;
	ahci_portp->ahciport_port_num = port;

	/* Initialize the port condition variable */
	cv_init(&ahci_portp->ahciport_cv, NULL, CV_DRIVER, NULL);

	/* Initialize the port mutex */
	mutex_init(&ahci_portp->ahciport_mutex, NULL, MUTEX_DRIVER,
	    (void *)(uintptr_t)ahci_ctlp->ahcictl_intr_pri);

	mutex_enter(&ahci_portp->ahciport_mutex);

	/*
	 * Allocate memory for received FIS structure and
	 * command list for this port
	 */
	if (ahci_alloc_rcvd_fis(ahci_ctlp, ahci_portp) != AHCI_SUCCESS) {
		goto err_case1;
	}

	if (ahci_alloc_cmd_list(ahci_ctlp, ahci_portp) != AHCI_SUCCESS) {
		goto err_case2;
	}

	/* Setup PxCMD.CLB, PxCMD.CLBU, PxCMD.FB, and PxCMD.FBU */
	if (ahci_setup_port_base_addresses(ahci_ctlp, ahci_portp) !=
	    AHCI_SUCCESS) {
		goto err_case3;
	}

	(void) snprintf(taskq_name + strlen(taskq_name),
	    sizeof (taskq_name) - strlen(taskq_name),
	    "_port%d", port);

	/* Create the taskq for the port */
	if ((ahci_portp->ahciport_event_taskq = ddi_taskq_create(dip,
	    taskq_name, 2, TASKQ_DEFAULTPRI, 0)) == NULL) {
		cmn_err(CE_WARN, "!ahci%d: ddi_taskq_create failed for event "
		    "handle", ddi_get_instance(ahci_ctlp->ahcictl_dip));
		goto err_case3;
	}

	/* Allocate the argument for the taskq */
	ahci_portp->ahciport_event_args =
	    kmem_zalloc(sizeof (ahci_event_arg_t), KM_SLEEP);

	ahci_portp->ahciport_event_args->ahciea_addrp =
	    kmem_zalloc(sizeof (ahci_addr_t), KM_SLEEP);

	if (ahci_portp->ahciport_event_args == NULL)
		goto err_case4;

	/* Initialize the done queue */
	ahci_portp->ahciport_doneq = NULL;
	ahci_portp->ahciport_doneqtail = &ahci_portp->ahciport_doneq;
	ahci_portp->ahciport_doneq_len = 0;

	mutex_exit(&ahci_portp->ahciport_mutex);

	return (AHCI_SUCCESS);

err_case4:
	ddi_taskq_destroy(ahci_portp->ahciport_event_taskq);

err_case3:
	ahci_dealloc_cmd_list(ahci_ctlp, ahci_portp);

err_case2:
	ahci_dealloc_rcvd_fis(ahci_portp);

err_case1:
	mutex_exit(&ahci_portp->ahciport_mutex);
	mutex_destroy(&ahci_portp->ahciport_mutex);
	cv_destroy(&ahci_portp->ahciport_cv);

	kmem_free(ahci_portp, sizeof (ahci_port_t));

	return (AHCI_FAILURE);
}

/*
 * Reverse of ahci_alloc_port_state().
 */
static void
ahci_dealloc_port_state(ahci_ctl_t *ahci_ctlp, uint8_t port)
{
	ahci_port_t *ahci_portp = ahci_ctlp->ahcictl_ports[port];

	ASSERT(MUTEX_HELD(&ahci_ctlp->ahcictl_mutex));
	ASSERT(ahci_portp != NULL);

	mutex_enter(&ahci_portp->ahciport_mutex);
	kmem_free(ahci_portp->ahciport_event_args->ahciea_addrp,
	    sizeof (ahci_addr_t));
	ahci_portp->ahciport_event_args->ahciea_addrp = NULL;
	kmem_free(ahci_portp->ahciport_event_args, sizeof (ahci_event_arg_t));
	ahci_portp->ahciport_event_args = NULL;
	ddi_taskq_destroy(ahci_portp->ahciport_event_taskq);
	ahci_dealloc_cmd_list(ahci_ctlp, ahci_portp);
	ahci_dealloc_rcvd_fis(ahci_portp);
	ahci_dealloc_pmult(ahci_ctlp, ahci_portp);
	mutex_exit(&ahci_portp->ahciport_mutex);

	mutex_destroy(&ahci_portp->ahciport_mutex);
	cv_destroy(&ahci_portp->ahciport_cv);

	kmem_free(ahci_portp, sizeof (ahci_port_t));

	ahci_ctlp->ahcictl_ports[port] = NULL;
}

/*
 * Allocates memory for the Received FIS Structure
 */
static int
ahci_alloc_rcvd_fis(ahci_ctl_t *ahci_ctlp, ahci_port_t *ahci_portp)
{
	size_t rcvd_fis_size;
	size_t ret_len;
	uint_t cookie_count;

	ASSERT(MUTEX_HELD(&ahci_portp->ahciport_mutex));

	rcvd_fis_size = sizeof (ahci_rcvd_fis_t);

	/* allocate rcvd FIS dma handle. */
	if (ddi_dma_alloc_handle(ahci_ctlp->ahcictl_dip,
	    &ahci_ctlp->ahcictl_rcvd_fis_dma_attr,
	    DDI_DMA_SLEEP,
	    NULL,
	    &ahci_portp->ahciport_rcvd_fis_dma_handle) !=
	    DDI_SUCCESS) {
		AHCIDBG(AHCIDBG_INIT, ahci_ctlp,
		    "rcvd FIS dma handle alloc failed", NULL);

		return (AHCI_FAILURE);
	}

	if (ddi_dma_mem_alloc(ahci_portp->ahciport_rcvd_fis_dma_handle,
	    rcvd_fis_size,
	    &accattr,
	    DDI_DMA_CONSISTENT,
	    DDI_DMA_SLEEP,
	    NULL,
	    (caddr_t *)&ahci_portp->ahciport_rcvd_fis,
	    &ret_len,
	    &ahci_portp->ahciport_rcvd_fis_acc_handle) != NULL) {

		AHCIDBG(AHCIDBG_INIT, ahci_ctlp,
		    "rcvd FIS dma mem alloc fail", NULL);
		/* error.. free the dma handle. */
		ddi_dma_free_handle(&ahci_portp->ahciport_rcvd_fis_dma_handle);
		return (AHCI_FAILURE);
	}

	if (ddi_dma_addr_bind_handle(ahci_portp->ahciport_rcvd_fis_dma_handle,
	    NULL,
	    (caddr_t)ahci_portp->ahciport_rcvd_fis,
	    rcvd_fis_size,
	    DDI_DMA_RDWR | DDI_DMA_CONSISTENT,
	    DDI_DMA_SLEEP,
	    NULL,
	    &ahci_portp->ahciport_rcvd_fis_dma_cookie,
	    &cookie_count) !=  DDI_DMA_MAPPED) {

		AHCIDBG(AHCIDBG_INIT, ahci_ctlp,
		    "rcvd FIS dma handle bind fail", NULL);
		/*  error.. free the dma handle & free the memory. */
		ddi_dma_mem_free(&ahci_portp->ahciport_rcvd_fis_acc_handle);
		ddi_dma_free_handle(&ahci_portp->ahciport_rcvd_fis_dma_handle);
		return (AHCI_FAILURE);
	}

	bzero((void *)ahci_portp->ahciport_rcvd_fis, rcvd_fis_size);

	AHCIDBG(AHCIDBG_INIT, ahci_ctlp, "64-bit, dma address: 0x%llx",
	    ahci_portp->ahciport_rcvd_fis_dma_cookie.dmac_laddress);
	AHCIDBG(AHCIDBG_INIT, ahci_ctlp, "32-bit, dma address: 0x%x",
	    ahci_portp->ahciport_rcvd_fis_dma_cookie.dmac_address);

	return (AHCI_SUCCESS);
}

/*
 * Deallocates the Received FIS Structure
 */
static void
ahci_dealloc_rcvd_fis(ahci_port_t *ahci_portp)
{
	ASSERT(MUTEX_HELD(&ahci_portp->ahciport_mutex));

	/* Unbind the cmd list dma handle first. */
	(void) ddi_dma_unbind_handle(ahci_portp->ahciport_rcvd_fis_dma_handle);

	/* Then free the underlying memory. */
	ddi_dma_mem_free(&ahci_portp->ahciport_rcvd_fis_acc_handle);

	/* Now free the handle itself. */
	ddi_dma_free_handle(&ahci_portp->ahciport_rcvd_fis_dma_handle);
}

/*
 * Allocates memory for the Command List, which contains up to 32 entries.
 * Each entry contains a command header, which is a 32-byte structure that
 * includes the pointer to the command table.
 */
static int
ahci_alloc_cmd_list(ahci_ctl_t *ahci_ctlp, ahci_port_t *ahci_portp)
{
	size_t cmd_list_size;
	size_t ret_len;
	uint_t cookie_count;

	ASSERT(MUTEX_HELD(&ahci_portp->ahciport_mutex));

	cmd_list_size =
	    ahci_ctlp->ahcictl_num_cmd_slots * sizeof (ahci_cmd_header_t);

	/* allocate cmd list dma handle. */
	if (ddi_dma_alloc_handle(ahci_ctlp->ahcictl_dip,
	    &ahci_ctlp->ahcictl_cmd_list_dma_attr,
	    DDI_DMA_SLEEP,
	    NULL,
	    &ahci_portp->ahciport_cmd_list_dma_handle) != DDI_SUCCESS) {

		AHCIDBG(AHCIDBG_INIT, ahci_ctlp,
		    "cmd list dma handle alloc failed", NULL);
		return (AHCI_FAILURE);
	}

	if (ddi_dma_mem_alloc(ahci_portp->ahciport_cmd_list_dma_handle,
	    cmd_list_size,
	    &accattr,
	    DDI_DMA_CONSISTENT,
	    DDI_DMA_SLEEP,
	    NULL,
	    (caddr_t *)&ahci_portp->ahciport_cmd_list,
	    &ret_len,
	    &ahci_portp->ahciport_cmd_list_acc_handle) != NULL) {

		AHCIDBG(AHCIDBG_INIT, ahci_ctlp,
		    "cmd list dma mem alloc fail", NULL);
		/* error.. free the dma handle. */
		ddi_dma_free_handle(&ahci_portp->ahciport_cmd_list_dma_handle);
		return (AHCI_FAILURE);
	}

	if (ddi_dma_addr_bind_handle(ahci_portp->ahciport_cmd_list_dma_handle,
	    NULL,
	    (caddr_t)ahci_portp->ahciport_cmd_list,
	    cmd_list_size,
	    DDI_DMA_RDWR | DDI_DMA_CONSISTENT,
	    DDI_DMA_SLEEP,
	    NULL,
	    &ahci_portp->ahciport_cmd_list_dma_cookie,
	    &cookie_count) !=  DDI_DMA_MAPPED) {

		AHCIDBG(AHCIDBG_INIT, ahci_ctlp,
		    "cmd list dma handle bind fail", NULL);
		/*  error.. free the dma handle & free the memory. */
		ddi_dma_mem_free(&ahci_portp->ahciport_cmd_list_acc_handle);
		ddi_dma_free_handle(&ahci_portp->ahciport_cmd_list_dma_handle);
		return (AHCI_FAILURE);
	}

	bzero((void *)ahci_portp->ahciport_cmd_list, cmd_list_size);

	AHCIDBG(AHCIDBG_INIT, ahci_ctlp, "64-bit, dma address: 0x%llx",
	    ahci_portp->ahciport_cmd_list_dma_cookie.dmac_laddress);

	AHCIDBG(AHCIDBG_INIT, ahci_ctlp, "32-bit, dma address: 0x%x",
	    ahci_portp->ahciport_cmd_list_dma_cookie.dmac_address);

	if (ahci_alloc_cmd_tables(ahci_ctlp, ahci_portp) != AHCI_SUCCESS) {
		goto err_out;
	}

	return (AHCI_SUCCESS);

err_out:
	/* Unbind the cmd list dma handle first. */
	(void) ddi_dma_unbind_handle(ahci_portp->ahciport_cmd_list_dma_handle);

	/* Then free the underlying memory. */
	ddi_dma_mem_free(&ahci_portp->ahciport_cmd_list_acc_handle);

	/* Now free the handle itself. */
	ddi_dma_free_handle(&ahci_portp->ahciport_cmd_list_dma_handle);

	return (AHCI_FAILURE);
}

/*
 * Deallocates the Command List
 */
static void
ahci_dealloc_cmd_list(ahci_ctl_t *ahci_ctlp, ahci_port_t *ahci_portp)
{
	ASSERT(MUTEX_HELD(&ahci_portp->ahciport_mutex));

	/* First dealloc command table */
	ahci_dealloc_cmd_tables(ahci_ctlp, ahci_portp);

	/* Unbind the cmd list dma handle first. */
	(void) ddi_dma_unbind_handle(ahci_portp->ahciport_cmd_list_dma_handle);

	/* Then free the underlying memory. */
	ddi_dma_mem_free(&ahci_portp->ahciport_cmd_list_acc_handle);

	/* Now free the handle itself. */
	ddi_dma_free_handle(&ahci_portp->ahciport_cmd_list_dma_handle);
}

/*
 * Allocates memory for all Command Tables, which contains Command FIS,
 * ATAPI Command and Physical Region Descriptor Table.
 */
static int
ahci_alloc_cmd_tables(ahci_ctl_t *ahci_ctlp, ahci_port_t *ahci_portp)
{
	size_t ret_len;
	ddi_dma_cookie_t cmd_table_dma_cookie;
	uint_t cookie_count;
	int slot;

	ASSERT(MUTEX_HELD(&ahci_portp->ahciport_mutex));

	AHCIDBG(AHCIDBG_INIT|AHCIDBG_ENTRY, ahci_ctlp,
	    "ahci_alloc_cmd_tables: port %d enter",
	    ahci_portp->ahciport_port_num);

	for (slot = 0; slot < ahci_ctlp->ahcictl_num_cmd_slots; slot++) {
		/* Allocate cmd table dma handle. */
		if (ddi_dma_alloc_handle(ahci_ctlp->ahcictl_dip,
		    &ahci_ctlp->ahcictl_cmd_table_dma_attr,
		    DDI_DMA_SLEEP,
		    NULL,
		    &ahci_portp->ahciport_cmd_tables_dma_handle[slot]) !=
		    DDI_SUCCESS) {

			AHCIDBG(AHCIDBG_INIT, ahci_ctlp,
			    "cmd table dma handle alloc failed", NULL);

			goto err_out;
		}

		if (ddi_dma_mem_alloc(
		    ahci_portp->ahciport_cmd_tables_dma_handle[slot],
		    ahci_cmd_table_size,
		    &accattr,
		    DDI_DMA_CONSISTENT,
		    DDI_DMA_SLEEP,
		    NULL,
		    (caddr_t *)&ahci_portp->ahciport_cmd_tables[slot],
		    &ret_len,
		    &ahci_portp->ahciport_cmd_tables_acc_handle[slot]) !=
		    NULL) {

			AHCIDBG(AHCIDBG_INIT, ahci_ctlp,
			    "cmd table dma mem alloc fail", NULL);

			/* error.. free the dma handle. */
			ddi_dma_free_handle(
			    &ahci_portp->ahciport_cmd_tables_dma_handle[slot]);
			goto err_out;
		}

		if (ddi_dma_addr_bind_handle(
		    ahci_portp->ahciport_cmd_tables_dma_handle[slot],
		    NULL,
		    (caddr_t)ahci_portp->ahciport_cmd_tables[slot],
		    ahci_cmd_table_size,
		    DDI_DMA_RDWR | DDI_DMA_CONSISTENT,
		    DDI_DMA_SLEEP,
		    NULL,
		    &cmd_table_dma_cookie,
		    &cookie_count) !=  DDI_DMA_MAPPED) {

			AHCIDBG(AHCIDBG_INIT, ahci_ctlp,
			    "cmd table dma handle bind fail", NULL);
			/*  error.. free the dma handle & free the memory. */
			ddi_dma_mem_free(
			    &ahci_portp->ahciport_cmd_tables_acc_handle[slot]);
			ddi_dma_free_handle(
			    &ahci_portp->ahciport_cmd_tables_dma_handle[slot]);
			goto err_out;
		}

		bzero((void *)ahci_portp->ahciport_cmd_tables[slot],
		    ahci_cmd_table_size);

		/* Config Port Command Table Base Address */
		SET_COMMAND_TABLE_BASE_ADDR(
		    (&ahci_portp->ahciport_cmd_list[slot]),
		    cmd_table_dma_cookie.dmac_laddress & 0xffffffffull);

#ifndef __lock_lint
		SET_COMMAND_TABLE_BASE_ADDR_UPPER(
		    (&ahci_portp->ahciport_cmd_list[slot]),
		    cmd_table_dma_cookie.dmac_laddress >> 32);
#endif
	}

	return (AHCI_SUCCESS);
err_out:

	for (slot--; slot >= 0; slot--) {
		/* Unbind the cmd table dma handle first */
		(void) ddi_dma_unbind_handle(
		    ahci_portp->ahciport_cmd_tables_dma_handle[slot]);

		/* Then free the underlying memory */
		ddi_dma_mem_free(
		    &ahci_portp->ahciport_cmd_tables_acc_handle[slot]);

		/* Now free the handle itself */
		ddi_dma_free_handle(
		    &ahci_portp->ahciport_cmd_tables_dma_handle[slot]);
	}

	return (AHCI_FAILURE);
}

/*
 * Deallocates memory for all Command Tables.
 */
static void
ahci_dealloc_cmd_tables(ahci_ctl_t *ahci_ctlp, ahci_port_t *ahci_portp)
{
	int slot;

	ASSERT(MUTEX_HELD(&ahci_portp->ahciport_mutex));

	AHCIDBG(AHCIDBG_ENTRY, ahci_ctlp,
	    "ahci_dealloc_cmd_tables: %d enter",
	    ahci_portp->ahciport_port_num);

	for (slot = 0; slot < ahci_ctlp->ahcictl_num_cmd_slots; slot++) {
		/* Unbind the cmd table dma handle first. */
		(void) ddi_dma_unbind_handle(
		    ahci_portp->ahciport_cmd_tables_dma_handle[slot]);

		/* Then free the underlying memory. */
		ddi_dma_mem_free(
		    &ahci_portp->ahciport_cmd_tables_acc_handle[slot]);

		/* Now free the handle itself. */
		ddi_dma_free_handle(
		    &ahci_portp->ahciport_cmd_tables_dma_handle[slot]);
	}
}

/*
 * Update SATA registers at controller ports
 */
static void
ahci_update_sata_registers(ahci_ctl_t *ahci_ctlp, uint8_t port,
    sata_device_t *sd)
{
	ASSERT(MUTEX_HELD(&ahci_ctlp->ahcictl_ports[port]->ahciport_mutex));

	sd->satadev_scr.sstatus =
	    ddi_get32(ahci_ctlp->ahcictl_ahci_acc_handle,
	    (uint32_t *)(AHCI_PORT_PxSSTS(ahci_ctlp, port)));
	sd->satadev_scr.serror =
	    ddi_get32(ahci_ctlp->ahcictl_ahci_acc_handle,
	    (uint32_t *)(AHCI_PORT_PxSERR(ahci_ctlp, port)));
	sd->satadev_scr.scontrol =
	    ddi_get32(ahci_ctlp->ahcictl_ahci_acc_handle,
	    (uint32_t *)(AHCI_PORT_PxSCTL(ahci_ctlp, port)));
	sd->satadev_scr.sactive =
	    ddi_get32(ahci_ctlp->ahcictl_ahci_acc_handle,
	    (uint32_t *)(AHCI_PORT_PxSACT(ahci_ctlp, port)));
}

/*
 * For poll mode, ahci_port_intr will be called to emulate the interrupt
 */
static void
ahci_port_intr(ahci_ctl_t *ahci_ctlp, ahci_port_t *ahci_portp, uint8_t port)
{
	uint32_t port_intr_status;
	uint32_t port_intr_enable;

	AHCIDBG(AHCIDBG_INTR|AHCIDBG_ENTRY, ahci_ctlp,
	    "ahci_port_intr enter: port %d", port);

	mutex_enter(&ahci_portp->ahciport_mutex);
	if (ahci_portp->ahciport_flags & AHCI_PORT_FLAG_POLLING) {
		/* For SATA_OPMODE_POLLING commands */
		port_intr_enable =
		    (AHCI_INTR_STATUS_DHRS |
		    AHCI_INTR_STATUS_PSS |
		    AHCI_INTR_STATUS_SDBS |
		    AHCI_INTR_STATUS_UFS |
		    AHCI_INTR_STATUS_PCS |
		    AHCI_INTR_STATUS_PRCS |
		    AHCI_INTR_STATUS_OFS |
		    AHCI_INTR_STATUS_INFS |
		    AHCI_INTR_STATUS_IFS |
		    AHCI_INTR_STATUS_HBDS |
		    AHCI_INTR_STATUS_HBFS |
		    AHCI_INTR_STATUS_TFES);
	} else {
		/*
		 * port_intr_enable indicates that the corresponding interrrupt
		 * reporting is enabled.
		 */
		port_intr_enable = ddi_get32(ahci_ctlp->ahcictl_ahci_acc_handle,
		    (uint32_t *)AHCI_PORT_PxIE(ahci_ctlp, port));
	}

	/* IPMS error in port reset should be ignored according AHCI spec. */
	if (!(ahci_portp->ahciport_flags & AHCI_PORT_FLAG_IGNORE_IPMS))
		port_intr_enable |= AHCI_INTR_STATUS_IPMS;
	mutex_exit(&ahci_portp->ahciport_mutex);

	/*
	 * port_intr_stats indicates that the corresponding interrupt
	 * condition is active.
	 */
	port_intr_status = ddi_get32(ahci_ctlp->ahcictl_ahci_acc_handle,
	    (uint32_t *)AHCI_PORT_PxIS(ahci_ctlp, port));

	AHCIDBG(AHCIDBG_INTR, ahci_ctlp,
	    "ahci_port_intr: port %d, port_intr_status = 0x%x, "
	    "port_intr_enable = 0x%x",
	    port, port_intr_status, port_intr_enable);

	port_intr_status &= port_intr_enable;

	/*
	 * Pending interrupt events are indicated by the PxIS register.
	 * Make sure we don't miss any event.
	 */
	if (ahci_check_ctl_handle(ahci_ctlp) != DDI_SUCCESS) {
		ddi_fm_service_impact(ahci_ctlp->ahcictl_dip,
		    DDI_SERVICE_UNAFFECTED);
		ddi_fm_acc_err_clear(ahci_ctlp->ahcictl_ahci_acc_handle,
		    DDI_FME_VERSION);
		return;
	}

	/* First clear the port interrupts status */
	ddi_put32(ahci_ctlp->ahcictl_ahci_acc_handle,
	    (uint32_t *)AHCI_PORT_PxIS(ahci_ctlp, port),
	    port_intr_status);

	/* Check the completed non-queued commands */
	if (port_intr_status & (AHCI_INTR_STATUS_DHRS |
	    AHCI_INTR_STATUS_PSS)) {
		(void) ahci_intr_cmd_cmplt(ahci_ctlp,
		    ahci_portp, port);
	}

	/* Check the completed queued commands */
	if (port_intr_status & AHCI_INTR_STATUS_SDBS) {
		(void) ahci_intr_set_device_bits(ahci_ctlp,
		    ahci_portp, port);
	}

	/* Check the port connect change status interrupt bit */
	if (port_intr_status & AHCI_INTR_STATUS_PCS) {
		(void) ahci_intr_port_connect_change(ahci_ctlp,
		    ahci_portp, port);
	}

	/* Check the device mechanical presence status interrupt bit */
	if (port_intr_status & AHCI_INTR_STATUS_DMPS) {
		(void) ahci_intr_device_mechanical_presence_status(
		    ahci_ctlp, ahci_portp, port);
	}

	/* Check the PhyRdy change status interrupt bit */
	if (port_intr_status & AHCI_INTR_STATUS_PRCS) {
		(void) ahci_intr_phyrdy_change(ahci_ctlp, ahci_portp,
		    port);
	}

	/*
	 * Check the non-fatal error interrupt bits, there are four
	 * kinds of non-fatal errors at the time being:
	 *
	 *    PxIS.UFS - Unknown FIS Error
	 *    PxIS.OFS - Overflow Error
	 *    PxIS.INFS - Interface Non-Fatal Error
	 *    PxIS.IPMS - Incorrect Port Multiplier Status Error
	 *
	 * For these non-fatal errors, the HBA can continue to operate,
	 * so the driver just log the error messages.
	 */
	if (port_intr_status & (AHCI_INTR_STATUS_UFS |
	    AHCI_INTR_STATUS_OFS |
	    AHCI_INTR_STATUS_IPMS |
	    AHCI_INTR_STATUS_INFS)) {
		(void) ahci_intr_non_fatal_error(ahci_ctlp, ahci_portp,
		    port, port_intr_status);
	}

	/*
	 * Check the fatal error interrupt bits, there are four kinds
	 * of fatal errors for AHCI controllers:
	 *
	 *    PxIS.HBFS - Host Bus Fatal Error
	 *    PxIS.HBDS - Host Bus Data Error
	 *    PxIS.IFS - Interface Fatal Error
	 *    PxIS.TFES - Task File Error
	 *
	 * The fatal error means the HBA can not recover from it by
	 * itself, and it will try to abort the transfer, and the software
	 * must intervene to restart the port.
	 */
	if (port_intr_status & (AHCI_INTR_STATUS_IFS |
	    AHCI_INTR_STATUS_HBDS |
	    AHCI_INTR_STATUS_HBFS |
	    AHCI_INTR_STATUS_TFES))
		(void) ahci_intr_fatal_error(ahci_ctlp, ahci_portp,
		    port, port_intr_status);

	/* Check the cold port detect interrupt bit */
	if (port_intr_status & AHCI_INTR_STATUS_CPDS) {
		(void) ahci_intr_cold_port_detect(ahci_ctlp, ahci_portp, port);
	}

	/* Second clear the corresponding bit in IS.IPS */
	ddi_put32(ahci_ctlp->ahcictl_ahci_acc_handle,
	    (uint32_t *)AHCI_GLOBAL_IS(ahci_ctlp), (0x1 << port));

	/* Try to recover at the end of the interrupt handler. */
	if (ahci_check_acc_handle(ahci_ctlp->ahcictl_ahci_acc_handle) !=
	    DDI_FM_OK) {
		ddi_fm_service_impact(ahci_ctlp->ahcictl_dip,
		    DDI_SERVICE_UNAFFECTED);
		ddi_fm_acc_err_clear(ahci_ctlp->ahcictl_ahci_acc_handle,
		    DDI_FME_VERSION);
	}
}

/*
 * Interrupt service handler
 */
static uint_t
ahci_intr(caddr_t arg1, caddr_t arg2)
{
#ifndef __lock_lint
	_NOTE(ARGUNUSED(arg2))
#endif
	/* LINTED */
	ahci_ctl_t *ahci_ctlp = (ahci_ctl_t *)arg1;
	ahci_port_t *ahci_portp;
	int32_t global_intr_status;
	uint8_t port;

	/*
	 * global_intr_status indicates that the corresponding port has
	 * an interrupt pending.
	 */
	global_intr_status = ddi_get32(ahci_ctlp->ahcictl_ahci_acc_handle,
	    (uint32_t *)AHCI_GLOBAL_IS(ahci_ctlp));

	if (!(global_intr_status & ahci_ctlp->ahcictl_ports_implemented)) {
		/* The interrupt is not ours */
		return (DDI_INTR_UNCLAIMED);
	}

	/*
	 * Check the handle after reading global_intr_status - we don't want
	 * to miss any port with pending interrupts.
	 */
	if (ahci_check_acc_handle(ahci_ctlp->ahcictl_ahci_acc_handle) !=
	    DDI_FM_OK) {
		ddi_fm_service_impact(ahci_ctlp->ahcictl_dip,
		    DDI_SERVICE_UNAFFECTED);
		ddi_fm_acc_err_clear(ahci_ctlp->ahcictl_ahci_acc_handle,
		    DDI_FME_VERSION);
		return (DDI_INTR_UNCLAIMED);
	}

	/* Loop for all the ports */
	for (port = 0; port < ahci_ctlp->ahcictl_num_ports; port++) {
		if (!AHCI_PORT_IMPLEMENTED(ahci_ctlp, port)) {
			continue;
		}
		if (!((0x1 << port) & global_intr_status)) {
			continue;
		}

		ahci_portp = ahci_ctlp->ahcictl_ports[port];

		/* Call ahci_port_intr */
		ahci_port_intr(ahci_ctlp, ahci_portp, port);
	}

	return (DDI_INTR_CLAIMED);
}

/*
 * For non-queued commands, when the corresponding bit in the PxCI register
 * is cleared, it means the command is completed successfully. And according
 * to the HBA state machine, there are three conditions which possibly will
 * try to clear the PxCI register bit.
 *	1. Receive one D2H Register FIS which is with 'I' bit set
 *	2. Update PIO Setup FIS
 *	3. Transmit a command and receive R_OK if CTBA.C is set (software reset)
 *
 * Process completed non-queued commands when the interrupt status bit -
 * AHCI_INTR_STATUS_DHRS or AHCI_INTR_STATUS_PSS is set.
 *
 * AHCI_INTR_STATUS_DHRS means a D2H Register FIS has been received
 * with the 'I' bit set. And the following commands will send thus
 * FIS with 'I' bit set upon the successful completion:
 *	1. Non-data commands
 *	2. DMA data-in command
 *	3. DMA data-out command
 *	4. PIO data-out command
 *	5. PACKET non-data commands
 *	6. PACKET PIO data-in command
 *	7. PACKET PIO data-out command
 *	8. PACKET DMA data-in command
 *	9. PACKET DMA data-out command
 *
 * AHCI_INTR_STATUS_PSS means a PIO Setup FIS has been received
 * with the 'I' bit set. And the following commands will send this
 * FIS upon the successful completion:
 *	1. PIO data-in command
 */
static int
ahci_intr_cmd_cmplt(ahci_ctl_t *ahci_ctlp,
    ahci_port_t *ahci_portp, uint8_t port)
{
	uint32_t port_cmd_issue = 0;
	uint32_t finished_tags;
	int finished_slot;
	sata_pkt_t *satapkt;
	ahci_fis_d2h_register_t *rcvd_fisp;
#if AHCI_DEBUG
	ahci_cmd_header_t *cmd_header;
	uint32_t cmd_dmacount;
#endif

	mutex_enter(&ahci_portp->ahciport_mutex);

	if (!ERR_RETRI_CMD_IN_PROGRESS(ahci_portp) &&
	    !RDWR_PMULT_CMD_IN_PROGRESS(ahci_portp) &&
	    !NON_NCQ_CMD_IN_PROGRESS(ahci_portp)) {
		/*
		 * Spurious interrupt. Nothing to be done.
		 */
		mutex_exit(&ahci_portp->ahciport_mutex);
		return (AHCI_SUCCESS);
	}

	port_cmd_issue = ddi_get32(ahci_ctlp->ahcictl_ahci_acc_handle,
	    (uint32_t *)AHCI_PORT_PxCI(ahci_ctlp, port));

	/* If the PxCI corrupts, don't complete the commmands. */
	if (ahci_check_acc_handle(ahci_ctlp->ahcictl_ahci_acc_handle)
	    != DDI_FM_OK) {
		mutex_exit(&ahci_portp->ahciport_mutex);
		return (AHCI_FAILURE);
	}

	if (ERR_RETRI_CMD_IN_PROGRESS(ahci_portp)) {
		/* Slot 0 is always used during error recovery */
		finished_tags = 0x1 & ~port_cmd_issue;
		AHCIDBG(AHCIDBG_ERRS, ahci_ctlp,
		    "ahci_intr_cmd_cmplt: port %d the sata pkt for error "
		    "retrieval is finished, and finished_tags = 0x%x",
		    port, finished_tags);
	} else if (RDWR_PMULT_CMD_IN_PROGRESS(ahci_portp)) {
		finished_tags = 0x1 & ~port_cmd_issue;
		AHCIDBG(AHCIDBG_INFO, ahci_ctlp,
		    "ahci_intr_cmd_cmplt: port %d the sata pkt for r/w "
		    "port multiplier is finished, and finished_tags = 0x%x",
		    port, finished_tags);

	} else {

		finished_tags = ahci_portp->ahciport_pending_tags &
		    ~port_cmd_issue & AHCI_SLOT_MASK(ahci_ctlp);
	}

	AHCIDBG(AHCIDBG_INTR, ahci_ctlp,
	    "ahci_intr_cmd_cmplt: pending_tags = 0x%x, "
	    "port_cmd_issue = 0x%x finished_tags = 0x%x",
	    ahci_portp->ahciport_pending_tags, port_cmd_issue,
	    finished_tags);

	if (ERR_RETRI_CMD_IN_PROGRESS(ahci_portp) &&
	    (finished_tags == 0x1)) {
		satapkt = ahci_portp->ahciport_err_retri_pkt;
		ASSERT(satapkt != NULL);

		AHCIDBG(AHCIDBG_INTR, ahci_ctlp,
		    "ahci_intr_cmd_cmplt: sending up pkt 0x%p "
		    "with SATA_PKT_COMPLETED", (void *)satapkt);

		ahci_add_doneq(ahci_portp, satapkt, SATA_PKT_COMPLETED);
		goto out;
	}

	if (RDWR_PMULT_CMD_IN_PROGRESS(ahci_portp) &&
	    (finished_tags == 0x1)) {
		satapkt = ahci_portp->ahciport_rdwr_pmult_pkt;
		ASSERT(satapkt != NULL);

		AHCIDBG(AHCIDBG_INTR, ahci_ctlp,
		    "ahci_intr_cmd_cmplt: sending up pkt 0x%p "
		    "with SATA_PKT_COMPLETED", (void *)satapkt);

		/* READ PORTMULT need copy out FIS content. */
		if (satapkt->satapkt_cmd.satacmd_flags.sata_special_regs) {
			rcvd_fisp = &(ahci_portp->ahciport_rcvd_fis->
			    ahcirf_d2h_register_fis);
			satapkt->satapkt_cmd.satacmd_status_reg =
			    GET_RFIS_STATUS(rcvd_fisp);
			ahci_copy_out_regs(&satapkt->satapkt_cmd, rcvd_fisp);
		}

		ahci_add_doneq(ahci_portp, satapkt, SATA_PKT_COMPLETED);
		goto out;
	}

	while (finished_tags) {
		finished_slot = ddi_ffs(finished_tags) - 1;
		if (finished_slot == -1) {
			goto out;
		}

		satapkt = ahci_portp->ahciport_slot_pkts[finished_slot];
		ASSERT(satapkt != NULL);
#if AHCI_DEBUG
		/*
		 * For non-native queued commands, the PRD byte count field
		 * shall contain an accurate count of the number of bytes
		 * transferred for the command before the PxCI bit is cleared
		 * to '0' for the command.
		 *
		 * The purpose of this field is to let software know how many
		 * bytes transferred for a given operation in order to
		 * determine if underflow occurred. When issuing native command
		 * queuing commands, this field should not be used and is not
		 * required to be valid since in this case underflow is always
		 * illegal.
		 *
		 * For data reads, the HBA will update its PRD byte count with
		 * the total number of bytes received from the last FIS, and
		 * may be able to continue normally. For data writes, the
		 * device will detect an error, and HBA most likely will get
		 * a fatal error.
		 *
		 * Therefore, here just put code to debug part. And please
		 * refer to the comment above ahci_intr_fatal_error for the
		 * definition of underflow error.
		 */
		cmd_dmacount =
		    ahci_portp->ahciport_prd_bytecounts[finished_slot];
		if (cmd_dmacount) {
			cmd_header =
			    &ahci_portp->ahciport_cmd_list[finished_slot];
			AHCIDBG(AHCIDBG_INTR|AHCIDBG_PRDT, ahci_ctlp,
			    "ahci_intr_cmd_cmplt: port %d, "
			    "PRD Byte Count = 0x%x, "
			    "ahciport_prd_bytecounts = 0x%x", port,
			    cmd_header->ahcich_prd_byte_count,
			    cmd_dmacount);

			if (cmd_header->ahcich_prd_byte_count != cmd_dmacount) {
				AHCIDBG(AHCIDBG_UNDERFLOW, ahci_ctlp,
				    "ahci_intr_cmd_cmplt: port %d, "
				    "an underflow occurred", port);
			}
		}
#endif

		/*
		 * For SATAC_SMART command with SATA_SMART_RETURN_STATUS
		 * feature, sata_special_regs flag will be set, and the
		 * driver should copy the status and the other corresponding
		 * register values in the D2H Register FIS received (It's
		 * working on Non-data protocol) from the device back to
		 * the sata_cmd.
		 *
		 * For every AHCI port, there is only one Received FIS
		 * structure, which contains the FISes received from the
		 * device, So we're trying to copy the content of D2H
		 * Register FIS in the Received FIS structure back to
		 * the sata_cmd.
		 */
		if (satapkt->satapkt_cmd.satacmd_flags.sata_special_regs) {
			rcvd_fisp = &(ahci_portp->ahciport_rcvd_fis->
			    ahcirf_d2h_register_fis);
			satapkt->satapkt_cmd.satacmd_status_reg =
			    GET_RFIS_STATUS(rcvd_fisp);
			ahci_copy_out_regs(&satapkt->satapkt_cmd, rcvd_fisp);
		}

		AHCIDBG(AHCIDBG_INTR, ahci_ctlp,
		    "ahci_intr_cmd_cmplt: sending up pkt 0x%p "
		    "with SATA_PKT_COMPLETED", (void *)satapkt);

		CLEAR_BIT(ahci_portp->ahciport_pending_tags, finished_slot);
		CLEAR_BIT(finished_tags, finished_slot);
		ahci_portp->ahciport_slot_pkts[finished_slot] = NULL;

		ahci_add_doneq(ahci_portp, satapkt, SATA_PKT_COMPLETED);
	}
out:
	AHCIDBG(AHCIDBG_PKTCOMP, ahci_ctlp,
	    "ahci_intr_cmd_cmplt: pending_tags = 0x%x",
	    ahci_portp->ahciport_pending_tags);

	ahci_flush_doneq(ahci_portp);

	mutex_exit(&ahci_portp->ahciport_mutex);

	return (AHCI_SUCCESS);
}

/*
 * AHCI_INTR_STATUS_SDBS means a Set Device Bits FIS has been received
 * with the 'I' bit set and has been copied into system memory. It will
 * be sent under the following situations:
 *
 * 1. NCQ command is completed
 *
 * The completion of NCQ commands (READ/WRITE FPDMA QUEUED) is performed
 * via the Set Device Bits FIS. When such event is generated, the software
 * needs to read PxSACT register and compares the current value to the
 * list of commands previously issue by software. ahciport_pending_ncq_tags
 * keeps the tags of previously issued commands.
 *
 * 2. Asynchronous Notification
 *
 * Asynchronous Notification is a feature in SATA spec 2.6.
 *
 * 1) ATAPI device will send a signal to the host when media is inserted or
 * removed and avoids polling the device for media changes. The signal
 * sent to the host is a Set Device Bits FIS with the 'I' and 'N' bits
 * set to '1'. At the moment, it's not supported yet.
 *
 * 2) Port multiplier will send a signal to the host when a hot plug event
 * has occured on a port multiplier port. It is used when command based
 * switching is employed. This is handled by ahci_intr_pmult_sntf_events()
 */
static int
ahci_intr_set_device_bits(ahci_ctl_t *ahci_ctlp,
    ahci_port_t *ahci_portp, uint8_t port)
{
	ahci_addr_t addr;

	AHCIDBG(AHCIDBG_ENTRY|AHCIDBG_INTR, ahci_ctlp,
	    "ahci_intr_set_device_bits enter: port %d", port);

	/* Initialize HBA port address */
	AHCI_ADDR_SET_PORT(&addr, port);

	/* NCQ plug handler */
	(void) ahci_intr_ncq_events(ahci_ctlp, ahci_portp, &addr);

	/* Check port multiplier's asynchronous notification events */
	if (ahci_ctlp->ahcictl_cap & AHCI_CAP_SNTF) {
		(void) ahci_intr_pmult_sntf_events(ahci_ctlp,
		    ahci_portp, port);
	}

	/* ATAPI events is not supported yet */

	return (AHCI_SUCCESS);
}
/*
 * NCQ interrupt handler. Called upon a NCQ command is completed.
 * Only be called from ahci_intr_set_device_bits().
 */
static int
ahci_intr_ncq_events(ahci_ctl_t *ahci_ctlp,
    ahci_port_t *ahci_portp, ahci_addr_t *addrp)
{
	uint32_t port_sactive;
	uint32_t port_cmd_issue;
	uint32_t issued_tags;
	int issued_slot;
	uint32_t finished_tags;
	int finished_slot;
	uint8_t port = addrp->aa_port;
	sata_pkt_t *satapkt;

	AHCIDBG(AHCIDBG_ENTRY|AHCIDBG_INTR|AHCIDBG_NCQ, ahci_ctlp,
	    "ahci_intr_set_device_bits enter: port %d", port);

	mutex_enter(&ahci_portp->ahciport_mutex);
	if (!NCQ_CMD_IN_PROGRESS(ahci_portp)) {
		mutex_exit(&ahci_portp->ahciport_mutex);
		return (AHCI_SUCCESS);
	}

	/*
	 * First the handler got which commands are finished by checking
	 * PxSACT register
	 */
	port_sactive = ddi_get32(ahci_ctlp->ahcictl_ahci_acc_handle,
	    (uint32_t *)AHCI_PORT_PxSACT(ahci_ctlp, port));

	finished_tags = ahci_portp->ahciport_pending_ncq_tags &
	    ~port_sactive & AHCI_NCQ_SLOT_MASK(ahci_portp);

	AHCIDBG(AHCIDBG_INTR|AHCIDBG_NCQ, ahci_ctlp,
	    "ahci_intr_set_device_bits: port %d pending_ncq_tags = 0x%x "
	    "port_sactive = 0x%x", port,
	    ahci_portp->ahciport_pending_ncq_tags, port_sactive);

	AHCIDBG(AHCIDBG_INTR|AHCIDBG_NCQ, ahci_ctlp,
	    "ahci_intr_set_device_bits: finished_tags = 0x%x", finished_tags);

	/*
	 * For NCQ commands, the software can determine which command has
	 * already been transmitted to the device by checking PxCI register.
	 */
	port_cmd_issue = ddi_get32(ahci_ctlp->ahcictl_ahci_acc_handle,
	    (uint32_t *)AHCI_PORT_PxCI(ahci_ctlp, port));

	issued_tags = ahci_portp->ahciport_pending_tags &
	    ~port_cmd_issue & AHCI_SLOT_MASK(ahci_ctlp);

	/* If the PxSACT/PxCI corrupts, don't complete the NCQ commmands. */
	if (ahci_check_acc_handle(ahci_ctlp->ahcictl_ahci_acc_handle)
	    != DDI_FM_OK) {
		mutex_exit(&ahci_portp->ahciport_mutex);
		return (AHCI_FAILURE);
	}

	AHCIDBG(AHCIDBG_INTR|AHCIDBG_NCQ, ahci_ctlp,
	    "ahci_intr_set_device_bits: port %d pending_tags = 0x%x "
	    "port_cmd_issue = 0x%x", port,
	    ahci_portp->ahciport_pending_tags, port_cmd_issue);

	AHCIDBG(AHCIDBG_INTR|AHCIDBG_NCQ, ahci_ctlp,
	    "ahci_intr_set_device_bits: issued_tags = 0x%x", issued_tags);

	/*
	 * Clear ahciport_pending_tags bit when the corresponding command
	 * is already sent down to the device.
	 */
	while (issued_tags) {
		issued_slot = ddi_ffs(issued_tags) - 1;
		if (issued_slot == -1) {
			goto next;
		}
		CLEAR_BIT(ahci_portp->ahciport_pending_tags, issued_slot);
		CLEAR_BIT(issued_tags, issued_slot);
	}

next:
	while (finished_tags) {
		finished_slot = ddi_ffs(finished_tags) - 1;
		if (finished_slot == -1) {
			goto out;
		}

		/* The command is certainly transmitted to the device */
		ASSERT(!(ahci_portp->ahciport_pending_tags &
		    (0x1 << finished_slot)));

		satapkt = ahci_portp->ahciport_slot_pkts[finished_slot];
		ASSERT(satapkt != NULL);

		AHCIDBG(AHCIDBG_INTR|AHCIDBG_NCQ, ahci_ctlp,
		    "ahci_intr_set_device_bits: sending up pkt 0x%p "
		    "with SATA_PKT_COMPLETED", (void *)satapkt);

		CLEAR_BIT(ahci_portp->ahciport_pending_ncq_tags, finished_slot);
		CLEAR_BIT(finished_tags, finished_slot);
		ahci_portp->ahciport_slot_pkts[finished_slot] = NULL;

		ahci_add_doneq(ahci_portp, satapkt, SATA_PKT_COMPLETED);
	}
out:
	AHCIDBG(AHCIDBG_PKTCOMP|AHCIDBG_NCQ, ahci_ctlp,
	    "ahci_intr_set_device_bits: port %d "
	    "pending_ncq_tags = 0x%x pending_tags = 0x%x",
	    port, ahci_portp->ahciport_pending_ncq_tags,
	    ahci_portp->ahciport_pending_tags);

	ahci_flush_doneq(ahci_portp);

	mutex_exit(&ahci_portp->ahciport_mutex);

	return (AHCI_SUCCESS);
}

/*
 * Port multiplier asynchronous notification event handler. Called upon a
 * device is hot plugged/pulled.
 *
 * The async-notification event will only be recorded by ahcipmi_snotif_tags
 * here and will be handled by ahci_probe_pmult().
 *
 * NOTE: called only from ahci_port_intr().
 */
static int
ahci_intr_pmult_sntf_events(ahci_ctl_t *ahci_ctlp, ahci_port_t *ahci_portp,
    uint8_t port)
{
	sata_device_t sdevice;

	AHCIDBG(AHCIDBG_ENTRY|AHCIDBG_INTR, ahci_ctlp,
	    "ahci_intr_pmult_sntf_events enter: port %d ", port);

	/* no hot-plug while attaching process */
	mutex_enter(&ahci_ctlp->ahcictl_mutex);
	if (ahci_ctlp->ahcictl_flags & AHCI_ATTACH) {
		mutex_exit(&ahci_ctlp->ahcictl_mutex);
		return (AHCI_SUCCESS);
	}
	mutex_exit(&ahci_ctlp->ahcictl_mutex);

	mutex_enter(&ahci_portp->ahciport_mutex);
	if (ahci_portp->ahciport_device_type != SATA_DTYPE_PMULT) {
		mutex_exit(&ahci_portp->ahciport_mutex);
		return (AHCI_SUCCESS);
	}

	ASSERT(ahci_portp->ahciport_pmult_info != NULL);

	ahci_portp->ahciport_pmult_info->ahcipmi_snotif_tags =
	    ddi_get32(ahci_ctlp->ahcictl_ahci_acc_handle,
	    (uint32_t *)AHCI_PORT_PxSNTF(ahci_ctlp, port));
	ddi_put32(ahci_ctlp->ahcictl_ahci_acc_handle,
	    (uint32_t *)AHCI_PORT_PxSNTF(ahci_ctlp, port),
	    AHCI_SNOTIF_CLEAR_ALL);

	if (ahci_portp->ahciport_pmult_info->ahcipmi_snotif_tags == 0) {
		mutex_exit(&ahci_portp->ahciport_mutex);
		return (AHCI_SUCCESS);
	}

	/* Port Multiplier sub-device hot-plug handler */
	if (RDWR_PMULT_CMD_IN_PROGRESS(ahci_portp)) {
		mutex_exit(&ahci_portp->ahciport_mutex);
		return (AHCI_SUCCESS);
	}

	if (ahci_portp->ahciport_flags & AHCI_PORT_FLAG_PMULT_SNTF) {
		/* Not allowed to re-enter. */
		mutex_exit(&ahci_portp->ahciport_mutex);
		return (AHCI_SUCCESS);
	}

	ahci_portp->ahciport_flags |= AHCI_PORT_FLAG_PMULT_SNTF;

	/*
	 * NOTE:
	 * Even if Asynchronous Notification is supported (and enabled) by
	 * both controller and the port multiplier, the content of PxSNTF
	 * register is always set to 0x8000 by async notification event. We
	 * need to check GSCR[32] on the port multiplier to find out the
	 * owner of this event.
	 * This is not accord with SATA spec 2.6 and needs further
	 * clarification.
	 */
	/* hot-plug will not reported while reseting. */
	if (ahci_portp->ahciport_reset_in_progress == 1) {
		AHCIDBG(AHCIDBG_INFO|AHCIDBG_PMULT, ahci_ctlp,
		    "port %d snotif event ignored", port);
		ahci_portp->ahciport_flags &= ~AHCI_PORT_FLAG_PMULT_SNTF;
		mutex_exit(&ahci_portp->ahciport_mutex);
		return (AHCI_SUCCESS);
	}

	AHCIDBG(AHCIDBG_INFO|AHCIDBG_PMULT, ahci_ctlp,
	    "PxSNTF is set to 0x%x by port multiplier",
	    ahci_portp->ahciport_pmult_info->ahcipmi_snotif_tags);

	/*
	 * Now we need do some necessary operation and inform SATA framework
	 * that link/device events has happened.
	 */
	bzero((void *)&sdevice, sizeof (sata_device_t));
	sdevice.satadev_addr.cport = ahci_ctlp->
	    ahcictl_port_to_cport[port];
	sdevice.satadev_addr.pmport = SATA_PMULT_HOSTPORT;
	sdevice.satadev_addr.qual = SATA_ADDR_PMULT;
	sdevice.satadev_state = SATA_PSTATE_PWRON;

	/* Just reject packets, do not stop that port. */
	ahci_reject_all_abort_pkts(ahci_ctlp, ahci_portp, port);

	mutex_exit(&ahci_portp->ahciport_mutex);
	sata_hba_event_notify(
	    ahci_ctlp->ahcictl_sata_hba_tran->sata_tran_hba_dip,
	    &sdevice,
	    SATA_EVNT_PMULT_LINK_CHANGED);
	mutex_enter(&ahci_portp->ahciport_mutex);

	ahci_portp->ahciport_flags &= ~AHCI_PORT_FLAG_PMULT_SNTF;
	mutex_exit(&ahci_portp->ahciport_mutex);

	return (AHCI_SUCCESS);
}

/*
 * 1=Change in Current Connect Status. 0=No change in Current Connect Status.
 * This bit reflects the state of PxSERR.DIAG.X. This bit is only cleared
 * when PxSERR.DIAG.X is cleared. When PxSERR.DIAG.X is set to one, it
 * indicates a COMINIT signal was received.
 *
 * Hot plug insertion is detected by reception of a COMINIT signal from the
 * device. On reception of unsolicited COMINIT, the HBA shall generate a
 * COMRESET. If the COMINIT is in responce to a COMRESET, then the HBA shall
 * begin the normal communication negotiation sequence as outlined in the
 * Serial ATA 1.0a specification. When a COMRESET is sent to the device the
 * PxSSTS.DET field shall be cleared to 0h. When a COMINIT is received, the
 * PxSSTS.DET field shall be set to 1h. When the communication negotiation
 * sequence is complete and PhyRdy is true the PxSSTS.DET field	shall be set
 * to 3h. Therefore, at the moment the ahci driver is going to check PhyRdy
 * to handle hot plug insertion. In this interrupt handler, just do nothing
 * but print some log message and clear the bit.
 */
static int
ahci_intr_port_connect_change(ahci_ctl_t *ahci_ctlp,
    ahci_port_t *ahci_portp, uint8_t port)
{
#if AHCI_DEBUG
	uint32_t port_serror;
#endif

	mutex_enter(&ahci_portp->ahciport_mutex);

#if AHCI_DEBUG
	port_serror = ddi_get32(ahci_ctlp->ahcictl_ahci_acc_handle,
	    (uint32_t *)AHCI_PORT_PxSERR(ahci_ctlp, port));

	AHCIDBG(AHCIDBG_INTR|AHCIDBG_ENTRY, ahci_ctlp,
	    "ahci_intr_port_connect_change: port %d, "
	    "port_serror = 0x%x", port, port_serror);
#endif

	/* Clear PxSERR.DIAG.X to clear the interrupt bit */
	ddi_put32(ahci_ctlp->ahcictl_ahci_acc_handle,
	    (uint32_t *)AHCI_PORT_PxSERR(ahci_ctlp, port),
	    SERROR_EXCHANGED_ERR);

	mutex_exit(&ahci_portp->ahciport_mutex);

	return (AHCI_SUCCESS);
}

/*
 * Hot Plug Operation for platforms that support Mechanical Presence
 * Switches.
 *
 * When set, it indicates that a mechanical presence switch attached to this
 * port has been opened or closed, which may lead to a change in the connection
 * state of the device. This bit is only valid if both CAP.SMPS and PxCMD.MPSP
 * are set to '1'.
 *
 * At the moment, this interrupt is not needed and disabled and we just log
 * the debug message.
 */
static int
ahci_intr_device_mechanical_presence_status(ahci_ctl_t *ahci_ctlp,
    ahci_port_t *ahci_portp, uint8_t port)
{
	uint32_t cap_status, port_cmd_status;

	AHCIDBG(AHCIDBG_INTR|AHCIDBG_ENTRY, ahci_ctlp,
	    "ahci_intr_device_mechanical_presence_status enter, "
	    "port %d", port);

	cap_status = ddi_get32(ahci_ctlp->ahcictl_ahci_acc_handle,
	    (uint32_t *)AHCI_GLOBAL_CAP(ahci_ctlp));

	mutex_enter(&ahci_portp->ahciport_mutex);
	port_cmd_status = ddi_get32(ahci_ctlp->ahcictl_ahci_acc_handle,
	    (uint32_t *)AHCI_PORT_PxCMD(ahci_ctlp, port));

	if (!(cap_status & AHCI_HBA_CAP_SMPS) ||
	    !(port_cmd_status & AHCI_CMD_STATUS_MPSP)) {
		AHCIDBG(AHCIDBG_INTR, ahci_ctlp,
		    "CAP.SMPS or PxCMD.MPSP is not set, so just ignore "
		    "the interrupt: cap_status = 0x%x, "
		    "port_cmd_status = 0x%x", cap_status, port_cmd_status);
		mutex_exit(&ahci_portp->ahciport_mutex);

		return (AHCI_SUCCESS);
	}

#if AHCI_DEBUG
	if (port_cmd_status & AHCI_CMD_STATUS_MPSS) {
		AHCIDBG(AHCIDBG_INTR, ahci_ctlp,
		    "The mechanical presence switch is open: "
		    "port %d, port_cmd_status = 0x%x",
		    port, port_cmd_status);
	} else {
		AHCIDBG(AHCIDBG_INTR, ahci_ctlp,
		    "The mechanical presence switch is close: "
		    "port %d, port_cmd_status = 0x%x",
		    port, port_cmd_status);
	}
#endif

	mutex_exit(&ahci_portp->ahciport_mutex);

	return (AHCI_SUCCESS);
}

/*
 * Native Hot Plug Support.
 *
 * When set, it indicates that the internal PHYRDY signal changed state.
 * This bit reflects the state of PxSERR.DIAG.N.
 *
 * There are three kinds of conditions to generate this interrupt event:
 * 1. a device is inserted
 * 2. a device is disconnected
 * 3. when the link enters/exits a Partial or Slumber interface power
 *    management state
 *
 * If inteface power management is enabled for a port, the PxSERR.DIAG.N
 * bit may be set due to the link entering the Partial or Slumber power
 * management state, rather than due to a hot plug insertion or removal
 * event. So far, the interface power management is disabled, so the
 * driver can reliably get removal detection notification via the
 * PxSERR.DIAG.N bit.
 */
static int
ahci_intr_phyrdy_change(ahci_ctl_t *ahci_ctlp,
    ahci_port_t *ahci_portp, uint8_t port)
{
	uint32_t port_sstatus = 0; /* No dev present & PHY not established. */
	sata_device_t sdevice;
	int dev_exists_now = 0;
	int dev_existed_previously = 0;
	ahci_addr_t port_addr;

	AHCIDBG(AHCIDBG_INTR|AHCIDBG_ENTRY, ahci_ctlp,
	    "ahci_intr_phyrdy_change enter, port %d", port);

	/* Clear PxSERR.DIAG.N to clear the interrupt bit */
	mutex_enter(&ahci_portp->ahciport_mutex);
	ddi_put32(ahci_ctlp->ahcictl_ahci_acc_handle,
	    (uint32_t *)AHCI_PORT_PxSERR(ahci_ctlp, port),
	    SERROR_PHY_RDY_CHG);
	mutex_exit(&ahci_portp->ahciport_mutex);

	mutex_enter(&ahci_ctlp->ahcictl_mutex);
	if ((ahci_ctlp->ahcictl_sata_hba_tran == NULL) ||
	    (ahci_portp == NULL)) {
		/* The whole controller setup is not yet done. */
		mutex_exit(&ahci_ctlp->ahcictl_mutex);
		return (AHCI_SUCCESS);
	}
	mutex_exit(&ahci_ctlp->ahcictl_mutex);

	mutex_enter(&ahci_portp->ahciport_mutex);

	/* SStatus tells the presence of device. */
	port_sstatus = ddi_get32(ahci_ctlp->ahcictl_ahci_acc_handle,
	    (uint32_t *)AHCI_PORT_PxSSTS(ahci_ctlp, port));

	if (SSTATUS_GET_DET(port_sstatus) == SSTATUS_DET_DEVPRE_PHYCOM) {
		dev_exists_now = 1;
	}

	if (ahci_portp->ahciport_device_type != SATA_DTYPE_NONE) {
		dev_existed_previously = 1;
	}

	if (ahci_portp->ahciport_flags & AHCI_PORT_FLAG_NODEV) {
		ahci_portp->ahciport_flags &= ~AHCI_PORT_FLAG_NODEV;
		AHCIDBG(AHCIDBG_ERRS, ahci_ctlp,
		    "ahci_intr_phyrdy_change: port %d "
		    "AHCI_PORT_FLAG_NODEV is cleared", port);
		if (dev_exists_now == 0)
			dev_existed_previously = 1;
	}

	bzero((void *)&sdevice, sizeof (sata_device_t));
	sdevice.satadev_addr.cport = ahci_ctlp->ahcictl_port_to_cport[port];
	sdevice.satadev_addr.qual = SATA_ADDR_CPORT;
	sdevice.satadev_addr.pmport = 0;
	sdevice.satadev_state = SATA_PSTATE_PWRON;
	ahci_portp->ahciport_port_state = SATA_PSTATE_PWRON;

	AHCI_ADDR_SET_PORT(&port_addr, port);

	ahci_portp->ahciport_flags |= AHCI_PORT_FLAG_HOTPLUG;
	if (dev_exists_now) {
		if (dev_existed_previously) { /* 1 -> 1 */
			/* Things are fine now. The loss was temporary. */
			AHCIDBG(AHCIDBG_EVENT, ahci_ctlp,
			    "ahci_intr_phyrdy_change  port %d "
			    "device link lost/established", port);

			mutex_exit(&ahci_portp->ahciport_mutex);
			sata_hba_event_notify(
			    ahci_ctlp->ahcictl_sata_hba_tran->sata_tran_hba_dip,
			    &sdevice,
			    SATA_EVNT_LINK_LOST|SATA_EVNT_LINK_ESTABLISHED);
			mutex_enter(&ahci_portp->ahciport_mutex);

		} else { /* 0 -> 1 */
			AHCIDBG(AHCIDBG_EVENT, ahci_ctlp,
			    "ahci_intr_phyrdy_change: port %d "
			    "device link established", port);

			/*
			 * A new device has been detected. The new device
			 * might be a port multiplier instead of a drive, so
			 * we cannot update the signature directly.
			 */
			(void) ahci_initialize_port(ahci_ctlp,
			    ahci_portp, &port_addr);

			/* Try to start the port */
			if (ahci_start_port(ahci_ctlp, ahci_portp, port)
			    != AHCI_SUCCESS) {
				sdevice.satadev_state |= SATA_PSTATE_FAILED;
				AHCIDBG(AHCIDBG_ERRS, ahci_ctlp,
				    "ahci_intr_phyrdy_change: port %d failed "
				    "at start port", port);
			}

			/* Clear the max queue depth for inserted device */
			ahci_portp->ahciport_max_ncq_tags = 0;

			mutex_exit(&ahci_portp->ahciport_mutex);
			sata_hba_event_notify(
			    ahci_ctlp->ahcictl_sata_hba_tran->sata_tran_hba_dip,
			    &sdevice,
			    SATA_EVNT_LINK_ESTABLISHED);
			mutex_enter(&ahci_portp->ahciport_mutex);

		}
	} else { /* No device exists now */

		if (dev_existed_previously) { /* 1 -> 0 */
			AHCIDBG(AHCIDBG_EVENT, ahci_ctlp,
			    "ahci_intr_phyrdy_change: port %d "
			    "device link lost", port);

			ahci_reject_all_abort_pkts(ahci_ctlp, ahci_portp, port);
			(void) ahci_put_port_into_notrunning_state(ahci_ctlp,
			    ahci_portp, port);

			if (ahci_portp->ahciport_device_type ==
			    SATA_DTYPE_PMULT) {
				ahci_dealloc_pmult(ahci_ctlp, ahci_portp);
			}

			/* An existing device is lost. */
			ahci_portp->ahciport_device_type = SATA_DTYPE_NONE;
			ahci_portp->ahciport_port_state = SATA_STATE_UNKNOWN;

			mutex_exit(&ahci_portp->ahciport_mutex);
			sata_hba_event_notify(
			    ahci_ctlp->ahcictl_sata_hba_tran->sata_tran_hba_dip,
			    &sdevice,
			    SATA_EVNT_LINK_LOST);
			mutex_enter(&ahci_portp->ahciport_mutex);
		}
	}
	ahci_portp->ahciport_flags &= ~AHCI_PORT_FLAG_HOTPLUG;

	mutex_exit(&ahci_portp->ahciport_mutex);

	return (AHCI_SUCCESS);
}

/*
 * PxIS.UFS - Unknown FIS Error
 *
 * This interrupt event means an unknown FIS was received and has been
 * copied into system memory. An unknown FIS is not considered an illegal
 * FIS, unless the length received is more than 64 bytes. If an unknown
 * FIS arrives with length <= 64 bytes, it is posted and the HBA continues
 * normal operation. If the unknown FIS is more than 64 bytes, then it
 * won't be posted to memory and PxSERR.ERR.P will be set, which is then
 * a fatal error.
 *
 * PxIS.IPMS - Incorrect Port Multiplier Status
 *
 * IPMS Indicates that the HBA received a FIS from a device that did not
 * have a command outstanding. The IPMS bit may be set during enumeration
 * of devices on a Port Multiplier due to the normal Port Multiplier
 * enumeration process. It is recommended that IPMS only be used after
 * enumeration is complete on the Port Multiplier (copied from spec).
 *
 * PxIS.OFS - Overflow Error
 *
 * Command list overflow is defined as software building a command table
 * that has fewer total bytes than the transaction given to the device.
 * On device writes, the HBA will run out of data, and on reads, there
 * will be no room to put the data.
 *
 * For an overflow on data read, either PIO or DMA, the HBA will set
 * PxIS.OFS, and the HBA will do a best effort to continue, and it's a
 * non-fatal error when the HBA can continues. Sometimes, it will cause
 * a fatal error and need the software to do something.
 *
 * For an overflow on data write, setting PxIS.OFS is optional for both
 * DMA and PIO, and it's a fatal error, and a COMRESET is required by
 * software to clean up from this serious error.
 *
 * PxIS.INFS - Interface Non-Fatal Error
 *
 * This interrupt event indicates that the HBA encountered an error on
 * the Serial ATA interface but was able to continue operation. The kind
 * of error usually occurred during a non-Data FIS, and under this condition
 * the FIS will be re-transmitted by HBA automatically.
 *
 * When the FMA is implemented, there should be a stat structure to
 * record how many every kind of error happens.
 */
static int
ahci_intr_non_fatal_error(ahci_ctl_t *ahci_ctlp, ahci_port_t *ahci_portp,
    uint8_t port, uint32_t intr_status)
{
	uint32_t port_serror;
#if AHCI_DEBUG
	uint32_t port_cmd_status;
	uint32_t port_cmd_issue;
	uint32_t port_sactive;
	int current_slot;
	uint32_t current_tags;
	sata_pkt_t *satapkt;
	ahci_cmd_header_t *cmd_header;
	uint32_t cmd_dmacount;
#endif

	mutex_enter(&ahci_portp->ahciport_mutex);

	port_serror = ddi_get32(ahci_ctlp->ahcictl_ahci_acc_handle,
	    (uint32_t *)AHCI_PORT_PxSERR(ahci_ctlp, port));

	AHCIDBG(AHCIDBG_INTR|AHCIDBG_ENTRY|AHCIDBG_ERRS, ahci_ctlp,
	    "ahci_intr_non_fatal_error: port %d, "
	    "PxSERR = 0x%x, PxIS = 0x%x ", port, port_serror, intr_status);

	ahci_log_serror_message(ahci_ctlp, port, port_serror, 1);

	if (intr_status & AHCI_INTR_STATUS_UFS) {
		AHCIDBG(AHCIDBG_ERRS, ahci_ctlp,
		    "ahci port %d has unknown FIS error", port);

		/* Clear the interrupt bit by clearing PxSERR.DIAG.F */
		ddi_put32(ahci_ctlp->ahcictl_ahci_acc_handle,
		    (uint32_t *)AHCI_PORT_PxSERR(ahci_ctlp, port),
		    SERROR_FIS_TYPE);
	}

#if AHCI_DEBUG
	if (intr_status & AHCI_INTR_STATUS_IPMS) {
		AHCIDBG(AHCIDBG_ERRS, ahci_ctlp, "ahci port %d "
		    "has Incorrect Port Multiplier Status error", port);
	}

	if (intr_status & AHCI_INTR_STATUS_OFS) {
		AHCIDBG(AHCIDBG_INTR|AHCIDBG_ERRS, ahci_ctlp,
		    "ahci port %d has overflow error", port);
	}

	if (intr_status & AHCI_INTR_STATUS_INFS) {
		AHCIDBG(AHCIDBG_INTR|AHCIDBG_ERRS, ahci_ctlp,
		    "ahci port %d has interface non fatal error", port);
	}

	/*
	 * Record the error occurred command's slot.
	 */
	if (NON_NCQ_CMD_IN_PROGRESS(ahci_portp) ||
	    ERR_RETRI_CMD_IN_PROGRESS(ahci_portp)) {
		port_cmd_status = ddi_get32(ahci_ctlp->ahcictl_ahci_acc_handle,
		    (uint32_t *)AHCI_PORT_PxCMD(ahci_ctlp, port));

		current_slot = (port_cmd_status & AHCI_CMD_STATUS_CCS) >>
		    AHCI_CMD_STATUS_CCS_SHIFT;

		if (ERR_RETRI_CMD_IN_PROGRESS(ahci_portp)) {
			satapkt = ahci_portp->ahciport_err_retri_pkt;
			ASSERT(satapkt != NULL);
			ASSERT(current_slot == 0);
		} else {
			satapkt = ahci_portp->ahciport_slot_pkts[current_slot];
		}

		if (satapkt != NULL) {
			AHCIDBG(AHCIDBG_INTR|AHCIDBG_ERRS, ahci_ctlp,
			    "ahci_intr_non_fatal_error: pending_tags = 0x%x "
			    "cmd 0x%x", ahci_portp->ahciport_pending_tags,
			    satapkt->satapkt_cmd.satacmd_cmd_reg);

			AHCIDBG(AHCIDBG_INTR|AHCIDBG_ERRS, ahci_ctlp,
			    "ahci_intr_non_fatal_error: port %d, "
			    "satapkt 0x%p is being processed when error occurs",
			    port, (void *)satapkt);

			/*
			 * PRD Byte Count field of command header is not
			 * required to reflect the total number of bytes
			 * transferred when an overflow occurs, so here
			 * just log the value.
			 */
			cmd_dmacount =
			    ahci_portp->ahciport_prd_bytecounts[current_slot];
			if (cmd_dmacount) {
				cmd_header = &ahci_portp->
				    ahciport_cmd_list[current_slot];
				AHCIDBG(AHCIDBG_INTR|AHCIDBG_ERRS, ahci_ctlp,
				    "ahci_intr_non_fatal_error: port %d, "
				    "PRD Byte Count = 0x%x, "
				    "ahciport_prd_bytecounts = 0x%x", port,
				    cmd_header->ahcich_prd_byte_count,
				    cmd_dmacount);
			}
		}
	} else if (NCQ_CMD_IN_PROGRESS(ahci_portp)) {
		/*
		 * For queued command, list those command which have already
		 * been transmitted to the device and still not completed.
		 */
		port_sactive = ddi_get32(ahci_ctlp->ahcictl_ahci_acc_handle,
		    (uint32_t *)AHCI_PORT_PxSACT(ahci_ctlp, port));

		port_cmd_issue = ddi_get32(ahci_ctlp->ahcictl_ahci_acc_handle,
		    (uint32_t *)AHCI_PORT_PxCI(ahci_ctlp, port));

		AHCIDBG(AHCIDBG_INTR|AHCIDBG_NCQ|AHCIDBG_ERRS, ahci_ctlp,
		    "ahci_intr_non_fatal_error: pending_ncq_tags = 0x%x "
		    "port_sactive = 0x%x port_cmd_issue = 0x%x",
		    ahci_portp->ahciport_pending_ncq_tags,
		    port_sactive, port_cmd_issue);

		current_tags = ahci_portp->ahciport_pending_ncq_tags &
		    port_sactive & ~port_cmd_issue &
		    AHCI_NCQ_SLOT_MASK(ahci_portp);

		while (current_tags) {
			current_slot = ddi_ffs(current_tags) - 1;
			if (current_slot == -1) {
				goto out;
			}

			satapkt = ahci_portp->ahciport_slot_pkts[current_slot];
			AHCIDBG(AHCIDBG_INTR|AHCIDBG_NCQ|AHCIDBG_ERRS,
			    ahci_ctlp, "ahci_intr_non_fatal_error: "
			    "port %d, satapkt 0x%p is outstanding when "
			    "error occurs", port, (void *)satapkt);

			CLEAR_BIT(current_tags, current_slot);
		}
	}
out:
#endif
	mutex_exit(&ahci_portp->ahciport_mutex);

	return (AHCI_SUCCESS);
}

/*
 * According to the AHCI spec, the error types include system memory
 * errors, interface errors, port multiplier errors, device errors,
 * command list overflow, command list underflow, native command
 * queuing tag errors and pio data transfer errors.
 *
 * System memory errors such as target abort, master abort, and parity
 * may cause the host to stop, and they are serious errors and needed
 * to be recovered with software intervention. When system software
 * has given a pointer to the HBA that doesn't exist in physical memory,
 * a master/target abort error occurs, and PxIS.HBFS will be set. A
 * data error such as CRC or parity occurs, the HBA aborts the transfer
 * (if necessary) and PxIS.HBDS will be set.
 *
 * Interface errors are errors that occur due to electrical issues on
 * the interface, or protocol miscommunication between the device and
 * HBA, and the respective PxSERR register bit will be set. And PxIS.IFS
 * (fatal) or PxIS.INFS (non-fatal) will be set. The conditions that
 * causes PxIS.IFS/PxIS.INFS to be set are
 *	1. in PxSERR.ERR, P bit is set to '1'
 *	2. in PxSERR.DIAG, C or H bit is set to '1'
 *	3. PhyRdy drop unexpectly, N bit is set to '1'
 * If the error occurred during a non-data FIS, the FIS must be
 * retransmitted, and the error is non-fatal and PxIS.INFS is set. If
 * the error occurred during a data FIS, the transfer will stop, so
 * the error is fatal and PxIS.IFS is set.
 *
 * When a FIS arrives that updates the taskfile, the HBA checks to see
 * if PxTFD.STS.ERR is set. If yes, PxIS.TFES will be set and the HBA
 * stops processing any more commands.
 *
 * Command list overflow is defined as software building a command table
 * that has fewer total bytes than the transaction given to the device.
 * On device writes, the HBA will run out of data, and on reads, there
 * will be no room to put the data. For an overflow on data read, either
 * PIO or DMA, the HBA will set PxIS.OFS, and it's a non-fatal error.
 * For an overflow on data write, setting PxIS.OFS is optional for both
 * DMA and PIO, and a COMRESET is required by software to clean up from
 * this serious error.
 *
 * Command list underflow is defined as software building a command
 * table that has more total bytes than the transaction given to the
 * device. For data writes, both PIO and DMA, the device will detect
 * an error and end the transfer. And these errors are most likely going
 * to be fatal errors that will cause the port to be restarted. For
 * data reads, the HBA updates its PRD byte count, and may be
 * able to continue normally, but is not required to. And The HBA is
 * not required to detect underflow conditions for native command
 * queuing command.
 *
 * The HBA does not actively check incoming DMA Setup FISes to ensure
 * that the PxSACT register bit for that slot is set. Existing error
 * mechanisms, such as host bus failure, or bad protocol, are used to
 * recover from this case.
 *
 * In accordance with Serial ATA 1.0a, DATA FISes prior to the final
 * DATA FIS must be an integral number of Dwords. If the HBA receives
 * a request which is not an integral number of Dwords, the HBA
 * set PxSERR.ERR.P to '1', set PxIS.IFS to '1' and stop running until
 * software restarts the port. And the HBA ensures that the size
 * of the DATA FIS received during a PIO command matches the size in
 * the Transfer Cound field of the preceding PIO Setup FIS, if not, the
 * HBA sets PxSERR.ERR.P to '1', set PxIS.IFS to '1', and then
 * stop running until software restarts the port.
 */
/*
 * the fatal errors include PxIS.IFS, PxIS.HBDS, PxIS.HBFS and PxIS.TFES.
 *
 * PxIS.IFS indicates that the hba encountered an error on the serial ata
 * interface which caused the transfer to stop.
 *
 * PxIS.HBDS indicates that the hba encountered a data error
 * (uncorrectable ecc/parity) when reading from or writing to system memory.
 *
 * PxIS.HBFS indicates that the hba encountered a host bus error that it
 * cannot recover from, such as a bad software pointer.
 *
 * PxIS.TFES is set whenever the status register is updated by the device
 * and the error bit (bit 0) is set.
 */
static int
ahci_intr_fatal_error(ahci_ctl_t *ahci_ctlp,
    ahci_port_t *ahci_portp, uint8_t port, uint32_t intr_status)
{
	uint32_t port_cmd_status;
	uint32_t port_serror;
	uint32_t task_file_status;
	int failed_slot;
	sata_pkt_t *spkt = NULL;
	uint8_t err_byte;
	ahci_event_arg_t *args;
	int instance = ddi_get_instance(ahci_ctlp->ahcictl_dip);
	uint32_t failed_tags = 0;
	int task_fail_flag = 0, task_abort_flag = 0;
	uint32_t slot_status;

	mutex_enter(&ahci_portp->ahciport_mutex);

	/*
	 * ahci_intr_phyrdy_change() may have rendered it to
	 * SATA_DTYPE_NONE.
	 */
	if (ahci_portp->ahciport_device_type == SATA_DTYPE_NONE) {
		AHCIDBG(AHCIDBG_ENTRY|AHCIDBG_INTR, ahci_ctlp,
		    "ahci_intr_fatal_error: port %d no device attached, "
		    "and just return without doing anything", port);
		goto out0;
	}

	if (intr_status & AHCI_INTR_STATUS_TFES) {
		task_file_status = ddi_get32(ahci_ctlp->ahcictl_ahci_acc_handle,
		    (uint32_t *)AHCI_PORT_PxTFD(ahci_ctlp, port));
		AHCIDBG(AHCIDBG_INTR|AHCIDBG_ERRS, ahci_ctlp,
		    "ahci_intr_fatal_error: port %d "
		    "task_file_status = 0x%x", port, task_file_status);
		task_fail_flag = 1;

		err_byte = (task_file_status & AHCI_TFD_ERR_MASK)
		    >> AHCI_TFD_ERR_SHIFT;
		if (err_byte == SATA_ERROR_ABORT)
			task_abort_flag = 1;
	}

	/*
	 * Here we just log the fatal error info in interrupt context.
	 * Misc recovery processing will be handled in task queue.
	 */
	if (task_fail_flag  == 1) {
		if (NON_NCQ_CMD_IN_PROGRESS(ahci_portp)) {
			/*
			 * Read PxCMD.CCS to determine the slot that the HBA
			 * was processing when the error occurred.
			 */
			port_cmd_status = ddi_get32(
			    ahci_ctlp->ahcictl_ahci_acc_handle,
			    (uint32_t *)AHCI_PORT_PxCMD(ahci_ctlp, port));
			failed_slot = (port_cmd_status & AHCI_CMD_STATUS_CCS) >>
			    AHCI_CMD_STATUS_CCS_SHIFT;
			failed_tags = 0x1 << failed_slot;

			spkt = ahci_portp->ahciport_slot_pkts[failed_slot];
			AHCIDBG(AHCIDBG_INTR|AHCIDBG_ERRS, ahci_ctlp,
			    "ahci_intr_fatal_error: spkt 0x%p is being "
			    "processed when fatal error occurred for port %d",
			    spkt, port);

			/*
			 * Won't emit the error message if it is an IDENTIFY
			 * DEVICE command sent to an ATAPI device.
			 */
			if ((spkt != NULL) &&
			    (spkt->satapkt_cmd.satacmd_cmd_reg ==
			    SATAC_ID_DEVICE) &&
			    (task_abort_flag == 1))
			goto out1;

			/*
			 * Won't emit the error message if it is an ATAPI PACKET
			 * command
			 */
			if ((spkt != NULL) &&
			    (spkt->satapkt_cmd.satacmd_cmd_reg == SATAC_PACKET))
				goto out1;

		} else if (NCQ_CMD_IN_PROGRESS(ahci_portp)) {
			slot_status = ddi_get32(
			    ahci_ctlp->ahcictl_ahci_acc_handle,
			    (uint32_t *)AHCI_PORT_PxSACT(ahci_ctlp, port));
			failed_tags = slot_status &
			    AHCI_NCQ_SLOT_MASK(ahci_portp);
		}
	}

	/* print the fatal error type */
	ahci_log_fatal_error_message(ahci_ctlp, port, intr_status);
	ahci_portp->ahciport_flags |= AHCI_PORT_FLAG_ERRPRINT;

	port_serror = ddi_get32(ahci_ctlp->ahcictl_ahci_acc_handle,
	    (uint32_t *)AHCI_PORT_PxSERR(ahci_ctlp, port));

	/* print PxSERR related error message */
	ahci_log_serror_message(ahci_ctlp, port, port_serror, 0);

	/* print task file register value */
	if (task_fail_flag == 1) {
		cmn_err(CE_WARN, "!ahci%d: ahci port %d task_file_status "
		    "= 0x%x", instance, port, task_file_status);
		if (task_abort_flag == 1) {
			cmn_err(CE_WARN, "!ahci%d: the below command (s) on "
			    "port %d are aborted", instance, port);
			ahci_dump_commands(ahci_ctlp, port, failed_tags);
		}
	}

out1:
	/* Prepare the argument for the taskq */
	args = ahci_portp->ahciport_event_args;
	args->ahciea_ctlp = (void *)ahci_ctlp;
	args->ahciea_portp = (void *)ahci_portp;
	args->ahciea_event = intr_status;
	AHCI_ADDR_SET_PORT((ahci_addr_t *)args->ahciea_addrp, port);

	/* Start the taskq to handle error recovery */
	if ((ddi_taskq_dispatch(ahci_portp->ahciport_event_taskq,
	    ahci_events_handler,
	    (void *)args, DDI_NOSLEEP)) != DDI_SUCCESS) {
		ahci_portp->ahciport_flags &= ~AHCI_PORT_FLAG_ERRPRINT;
		cmn_err(CE_WARN, "!ahci%d: start taskq for error recovery "
		    "port %d failed", instance, port);
	}
out0:
	mutex_exit(&ahci_portp->ahciport_mutex);

	return (AHCI_SUCCESS);
}

/*
 * Hot Plug Operation for platforms that support Cold Presence Detect.
 *
 * When set, a device status has changed as detected by the cold presence
 * detect logic. This bit can either be set due to a non-connected port
 * receiving a device, or a connected port having its device removed.
 * This bit is only valid if the port supports cold presence detect as
 * indicated by PxCMD.CPD set to '1'.
 *
 * At the moment, this interrupt is not needed and disabled and we just
 * log the debug message.
 */
static int
ahci_intr_cold_port_detect(ahci_ctl_t *ahci_ctlp,
    ahci_port_t *ahci_portp, uint8_t port)
{
	uint32_t port_cmd_status;
	sata_device_t sdevice;

	AHCIDBG(AHCIDBG_INTR, ahci_ctlp,
	    "ahci_intr_cold_port_detect enter, port %d", port);

	mutex_enter(&ahci_portp->ahciport_mutex);

	port_cmd_status = ddi_get32(ahci_ctlp->ahcictl_ahci_acc_handle,
	    (uint32_t *)AHCI_PORT_PxCMD(ahci_ctlp, port));
	if (!(port_cmd_status & AHCI_CMD_STATUS_CPD)) {
		AHCIDBG(AHCIDBG_INTR, ahci_ctlp,
		    "port %d does not support cold presence detect, so "
		    "we just ignore this interrupt", port);
		mutex_exit(&ahci_portp->ahciport_mutex);
		return (AHCI_SUCCESS);
	}

	AHCIDBG(AHCIDBG_INTR, ahci_ctlp,
	    "port %d device status has changed", port);

	bzero((void *)&sdevice, sizeof (sata_device_t));
	sdevice.satadev_addr.cport = ahci_ctlp->ahcictl_port_to_cport[port];
	sdevice.satadev_addr.qual = SATA_ADDR_CPORT;
	sdevice.satadev_addr.pmport = 0;
	sdevice.satadev_state = SATA_PSTATE_PWRON;

	if (port_cmd_status & AHCI_CMD_STATUS_CPS) {
		AHCIDBG(AHCIDBG_INTR, ahci_ctlp,
		    "port %d: a device is hot plugged", port);
		mutex_exit(&ahci_portp->ahciport_mutex);
		sata_hba_event_notify(
		    ahci_ctlp->ahcictl_sata_hba_tran->sata_tran_hba_dip,
		    &sdevice,
		    SATA_EVNT_DEVICE_ATTACHED);
		mutex_enter(&ahci_portp->ahciport_mutex);

	} else {
		AHCIDBG(AHCIDBG_INTR, ahci_ctlp,
		    "port %d: a device is hot unplugged", port);
		mutex_exit(&ahci_portp->ahciport_mutex);
		sata_hba_event_notify(
		    ahci_ctlp->ahcictl_sata_hba_tran->sata_tran_hba_dip,
		    &sdevice,
		    SATA_EVNT_DEVICE_DETACHED);
		mutex_enter(&ahci_portp->ahciport_mutex);
	}

	mutex_exit(&ahci_portp->ahciport_mutex);

	return (AHCI_SUCCESS);
}

/*
 * Enable the interrupts for a particular port.
 */
static void
ahci_enable_port_intrs(ahci_ctl_t *ahci_ctlp, uint8_t port)
{
	ASSERT(MUTEX_HELD(&ahci_ctlp->ahcictl_ports[port]->ahciport_mutex));

	AHCIDBG(AHCIDBG_ENTRY, ahci_ctlp,
	    "ahci_enable_port_intrs enter, port %d", port);

	/*
	 * Clear port interrupt status before enabling interrupt
	 */
	ddi_put32(ahci_ctlp->ahcictl_ahci_acc_handle,
	    (uint32_t *)AHCI_PORT_PxIS(ahci_ctlp, port),
	    AHCI_PORT_INTR_MASK);

	/*
	 * Clear the pending bit from IS.IPS
	 */
	ddi_put32(ahci_ctlp->ahcictl_ahci_acc_handle,
	    (uint32_t *)AHCI_GLOBAL_IS(ahci_ctlp), (1 << port));

	/*
	 * Enable the following interrupts:
	 *	Device to Host Register FIS Interrupt (DHRS)
	 *	PIO Setup FIS Interrupt (PSS)
	 *	Set Device Bits Interrupt (SDBS)
	 *	Unknown FIS Interrupt (UFS)
	 *	Port Connect Change Status (PCS)
	 *	PhyRdy Change Status (PRCS)
	 *	Overflow Status (OFS)
	 *	Interface Non-fatal Error Status (INFS)
	 *	Interface Fatal Error Status (IFS)
	 *	Host Bus Data Error Status (HBDS)
	 *	Host Bus Fatal Error Status (HBFS)
	 *	Task File Error Status (TFES)
	 */
	ddi_put32(ahci_ctlp->ahcictl_ahci_acc_handle,
	    (uint32_t *)AHCI_PORT_PxIE(ahci_ctlp, port),
	    (AHCI_INTR_STATUS_DHRS |
	    AHCI_INTR_STATUS_PSS |
	    AHCI_INTR_STATUS_SDBS |
	    AHCI_INTR_STATUS_UFS |
	    AHCI_INTR_STATUS_DPS |
	    AHCI_INTR_STATUS_PCS |
	    AHCI_INTR_STATUS_PRCS |
	    AHCI_INTR_STATUS_OFS |
	    AHCI_INTR_STATUS_INFS |
	    AHCI_INTR_STATUS_IFS |
	    AHCI_INTR_STATUS_HBDS |
	    AHCI_INTR_STATUS_HBFS |
	    AHCI_INTR_STATUS_TFES));
}

/*
 * Enable interrupts for all the ports.
 */
static void
ahci_enable_all_intrs(ahci_ctl_t *ahci_ctlp)
{
	uint32_t ghc_control;

	ASSERT(MUTEX_HELD(&ahci_ctlp->ahcictl_mutex));

	AHCIDBG(AHCIDBG_ENTRY, ahci_ctlp, "ahci_enable_all_intrs enter", NULL);

	ghc_control = ddi_get32(ahci_ctlp->ahcictl_ahci_acc_handle,
	    (uint32_t *)AHCI_GLOBAL_GHC(ahci_ctlp));

	ghc_control |= AHCI_HBA_GHC_IE;

	ddi_put32(ahci_ctlp->ahcictl_ahci_acc_handle,
	    (uint32_t *)AHCI_GLOBAL_GHC(ahci_ctlp), ghc_control);
}

/*
 * Disable interrupts for a particular port.
 */
static void
ahci_disable_port_intrs(ahci_ctl_t *ahci_ctlp, uint8_t port)
{
	ASSERT(ahci_ctlp->ahcictl_flags & AHCI_QUIESCE ||
	    MUTEX_HELD(&ahci_ctlp->ahcictl_ports[port]->ahciport_mutex));

	AHCIDBG(AHCIDBG_ENTRY, ahci_ctlp,
	    "ahci_disable_port_intrs enter, port %d", port);

	ddi_put32(ahci_ctlp->ahcictl_ahci_acc_handle,
	    (uint32_t *)AHCI_PORT_PxIE(ahci_ctlp, port), 0);
}

/*
 * Disable interrupts for the whole HBA.
 *
 * The global bit is cleared, then all interrupt sources from all
 * ports are disabled.
 */
static void
ahci_disable_all_intrs(ahci_ctl_t *ahci_ctlp)
{
	uint32_t ghc_control;

	ASSERT(ahci_ctlp->ahcictl_flags & (AHCI_ATTACH | AHCI_QUIESCE) ||
	    MUTEX_HELD(&ahci_ctlp->ahcictl_mutex));

	AHCIDBG(AHCIDBG_ENTRY, ahci_ctlp, "ahci_disable_all_intrs enter",
	    NULL);

	ghc_control = ddi_get32(ahci_ctlp->ahcictl_ahci_acc_handle,
	    (uint32_t *)AHCI_GLOBAL_GHC(ahci_ctlp));

	ghc_control &= ~AHCI_HBA_GHC_IE;

	ddi_put32(ahci_ctlp->ahcictl_ahci_acc_handle,
	    (uint32_t *)AHCI_GLOBAL_GHC(ahci_ctlp), ghc_control);
}

/*
 * Handle FIXED or MSI interrupts.
 */
/*
 * According to AHCI spec, the HBA may support several interrupt modes:
 *	* pin based interrupts (FIXED)
 *	* single MSI message interrupts
 *	* multiple MSI based message interrupts
 *
 * For pin based interrupts, the software interrupt handler need to check IS
 * register to find out which port has pending interrupts. And then check
 * PxIS register to find out which interrupt events happened on that port.
 *
 * For single MSI message interrupts, MSICAP.MC.MSIE is set with '1', and
 * MSICAP.MC.MME is set with '0'. This mode is similar to pin based interrupts
 * in that software interrupt handler need to check IS register to determine
 * which port triggered the interrupts since it uses a single message for all
 * port interrupts.
 *
 * HBA may optionally support multiple MSI message for better performance. In
 * this mode, each port may have its own interrupt message, and thus generation
 * of interrupts is no longer controlled through the IS register. MSICAP.MC.MMC
 * represents a power-of-2 wrapper on the number of implemented ports, and
 * the mapping of ports to interrupts is done in a 1-1 relationship, up to the
 * maximum number of assigned interrupts. When the number of MSI messages
 * allocated is less than the number requested, then hardware may have two
 * implementation behaviors:
 *	* assign each ports its own interrupt and then force all additional
 *	  ports to share the last interrupt message, and this condition is
 *	  indicated by clearing GHC.MRSM to '0'
 *	* revert to single MSI mode, indicated by setting GHC.MRSM to '1'
 * When multiple-message MSI is enabled, hardware will still set IS register
 * as single message case. And this IS register may be used by software when
 * fewer than the requested number of messages is granted in order to determine
 * which port had the interrupt.
 *
 * Note: The current ahci driver only supports the first two interrupt modes:
 * pin based interrupts and single MSI message interrupts, and the reason
 * is indicated in below code.
 */
static int
ahci_add_intrs(ahci_ctl_t *ahci_ctlp, int intr_type)
{
	dev_info_t *dip = ahci_ctlp->ahcictl_dip;
	int		count, avail, actual;
	int		i, rc;

	AHCIDBG(AHCIDBG_ENTRY|AHCIDBG_INIT|AHCIDBG_INTR, ahci_ctlp,
	    "ahci_add_intrs enter interrupt type 0x%x", intr_type);

	/* get number of interrupts. */
	rc = ddi_intr_get_nintrs(dip, intr_type, &count);
	if ((rc != DDI_SUCCESS) || (count == 0)) {
		AHCIDBG(AHCIDBG_INTR|AHCIDBG_INIT, ahci_ctlp,
		    "ddi_intr_get_nintrs() failed, "
		    "rc %d count %d\n", rc, count);
		return (DDI_FAILURE);
	}

	/* get number of available interrupts. */
	rc = ddi_intr_get_navail(dip, intr_type, &avail);
	if ((rc != DDI_SUCCESS) || (avail == 0)) {
		AHCIDBG(AHCIDBG_INTR|AHCIDBG_INIT, ahci_ctlp,
		    "ddi_intr_get_navail() failed, "
		    "rc %d avail %d\n", rc, avail);
		return (DDI_FAILURE);
	}

#if AHCI_DEBUG
	if (avail < count) {
		AHCIDBG(AHCIDBG_INTR|AHCIDBG_INIT, ahci_ctlp,
		    "ddi_intr_get_nintrs returned %d, navail() returned %d",
		    count, avail);
	}
#endif

	/*
	 * Note: So far Solaris restricts the maximum number of messages for
	 * x86 to 2, that is avail is 2, so here we set the count with 1 to
	 * force the driver to use single MSI message interrupt. In future if
	 * Solaris remove the restriction, then we need to delete the below
	 * code and try to use multiple interrupt routine to gain better
	 * performance.
	 */
	if ((intr_type == DDI_INTR_TYPE_MSI) && (count > 1)) {
		AHCIDBG(AHCIDBG_INTR, ahci_ctlp,
		    "force to use one interrupt routine though the "
		    "HBA supports %d interrupt", count);
		count = 1;
	}

	/* Allocate an array of interrupt handles. */
	ahci_ctlp->ahcictl_intr_size = count * sizeof (ddi_intr_handle_t);
	ahci_ctlp->ahcictl_intr_htable =
	    kmem_alloc(ahci_ctlp->ahcictl_intr_size, KM_SLEEP);

	/* call ddi_intr_alloc(). */
	rc = ddi_intr_alloc(dip, ahci_ctlp->ahcictl_intr_htable,
	    intr_type, 0, count, &actual, DDI_INTR_ALLOC_NORMAL);

	if ((rc != DDI_SUCCESS) || (actual == 0)) {
		AHCIDBG(AHCIDBG_INTR|AHCIDBG_INIT, ahci_ctlp,
		    "ddi_intr_alloc() failed, rc %d count %d actual %d "
		    "avail %d\n", rc, count, actual, avail);
		kmem_free(ahci_ctlp->ahcictl_intr_htable,
		    ahci_ctlp->ahcictl_intr_size);
		return (DDI_FAILURE);
	}

	/* use interrupt count returned */
#if AHCI_DEBUG
	if (actual < count) {
		AHCIDBG(AHCIDBG_INTR|AHCIDBG_INIT, ahci_ctlp,
		    "Requested: %d, Received: %d", count, actual);
	}
#endif

	ahci_ctlp->ahcictl_intr_cnt = actual;

	/*
	 * Get priority for first, assume remaining are all the same.
	 */
	if (ddi_intr_get_pri(ahci_ctlp->ahcictl_intr_htable[0],
	    &ahci_ctlp->ahcictl_intr_pri) != DDI_SUCCESS) {
		AHCIDBG(AHCIDBG_INTR|AHCIDBG_INIT, ahci_ctlp,
		    "ddi_intr_get_pri() failed", NULL);

		/* Free already allocated intr. */
		for (i = 0; i < actual; i++) {
			(void) ddi_intr_free(ahci_ctlp->ahcictl_intr_htable[i]);
		}

		kmem_free(ahci_ctlp->ahcictl_intr_htable,
		    ahci_ctlp->ahcictl_intr_size);
		return (DDI_FAILURE);
	}

	/* Test for high level interrupt. */
	if (ahci_ctlp->ahcictl_intr_pri >= ddi_intr_get_hilevel_pri()) {
		AHCIDBG(AHCIDBG_INTR|AHCIDBG_INIT, ahci_ctlp,
		    "ahci_add_intrs: Hi level intr not supported", NULL);

		/* Free already allocated intr. */
		for (i = 0; i < actual; i++) {
			(void) ddi_intr_free(ahci_ctlp->ahcictl_intr_htable[i]);
		}

		kmem_free(ahci_ctlp->ahcictl_intr_htable,
		    sizeof (ddi_intr_handle_t));

		return (DDI_FAILURE);
	}

	/* Call ddi_intr_add_handler(). */
	for (i = 0; i < actual; i++) {
		if (ddi_intr_add_handler(ahci_ctlp->ahcictl_intr_htable[i],
		    ahci_intr, (caddr_t)ahci_ctlp, NULL) != DDI_SUCCESS) {
			AHCIDBG(AHCIDBG_INTR|AHCIDBG_INIT, ahci_ctlp,
			    "ddi_intr_add_handler() failed", NULL);

			/* Free already allocated intr. */
			for (i = 0; i < actual; i++) {
				(void) ddi_intr_free(
				    ahci_ctlp->ahcictl_intr_htable[i]);
			}

			kmem_free(ahci_ctlp->ahcictl_intr_htable,
			    ahci_ctlp->ahcictl_intr_size);
			return (DDI_FAILURE);
		}
	}

	if (ddi_intr_get_cap(ahci_ctlp->ahcictl_intr_htable[0],
	    &ahci_ctlp->ahcictl_intr_cap) != DDI_SUCCESS) {
		AHCIDBG(AHCIDBG_INTR|AHCIDBG_INIT, ahci_ctlp,
		    "ddi_intr_get_cap() failed", NULL);

		/* Free already allocated intr. */
		for (i = 0; i < actual; i++) {
			(void) ddi_intr_free(
			    ahci_ctlp->ahcictl_intr_htable[i]);
		}

		kmem_free(ahci_ctlp->ahcictl_intr_htable,
		    ahci_ctlp->ahcictl_intr_size);
		return (DDI_FAILURE);
	}

	if (ahci_ctlp->ahcictl_intr_cap & DDI_INTR_FLAG_BLOCK) {
		/* Call ddi_intr_block_enable() for MSI. */
		(void) ddi_intr_block_enable(ahci_ctlp->ahcictl_intr_htable,
		    ahci_ctlp->ahcictl_intr_cnt);
	} else {
		/* Call ddi_intr_enable() for FIXED or MSI non block enable. */
		for (i = 0; i < ahci_ctlp->ahcictl_intr_cnt; i++) {
			(void) ddi_intr_enable(
			    ahci_ctlp->ahcictl_intr_htable[i]);
		}
	}

	return (DDI_SUCCESS);
}

/*
 * Removes the registered interrupts irrespective of whether they
 * were legacy or MSI.
 *
 * NOTE: The controller interrupts must be disabled before calling
 * this routine.
 */
static void
ahci_rem_intrs(ahci_ctl_t *ahci_ctlp)
{
	int x;

	AHCIDBG(AHCIDBG_ENTRY, ahci_ctlp, "ahci_rem_intrs entered", NULL);

	/* Disable all interrupts. */
	if ((ahci_ctlp->ahcictl_intr_type == DDI_INTR_TYPE_MSI) &&
	    (ahci_ctlp->ahcictl_intr_cap & DDI_INTR_FLAG_BLOCK)) {
		/* Call ddi_intr_block_disable(). */
		(void) ddi_intr_block_disable(ahci_ctlp->ahcictl_intr_htable,
		    ahci_ctlp->ahcictl_intr_cnt);
	} else {
		for (x = 0; x < ahci_ctlp->ahcictl_intr_cnt; x++) {
			(void) ddi_intr_disable(
			    ahci_ctlp->ahcictl_intr_htable[x]);
		}
	}

	/* Call ddi_intr_remove_handler(). */
	for (x = 0; x < ahci_ctlp->ahcictl_intr_cnt; x++) {
		(void) ddi_intr_remove_handler(
		    ahci_ctlp->ahcictl_intr_htable[x]);
		(void) ddi_intr_free(ahci_ctlp->ahcictl_intr_htable[x]);
	}

	kmem_free(ahci_ctlp->ahcictl_intr_htable, ahci_ctlp->ahcictl_intr_size);
}

/*
 * This routine tries to put port into P:NotRunning state by clearing
 * PxCMD.ST. HBA will clear PxCI to 0h, PxSACT to 0h, PxCMD.CCS to 0h
 * and PxCMD.CR to '0'.
 */
static int
ahci_put_port_into_notrunning_state(ahci_ctl_t *ahci_ctlp,
    ahci_port_t *ahci_portp, uint8_t port)
{
	uint32_t port_cmd_status;
	int loop_count;

	ASSERT(ahci_ctlp->ahcictl_flags & AHCI_QUIESCE ||
	    MUTEX_HELD(&ahci_ctlp->ahcictl_ports[port]->ahciport_mutex));

	AHCIDBG(AHCIDBG_ENTRY, ahci_ctlp,
	    "ahci_put_port_into_notrunning_state enter: port %d", port);

	port_cmd_status = ddi_get32(ahci_ctlp->ahcictl_ahci_acc_handle,
	    (uint32_t *)AHCI_PORT_PxCMD(ahci_ctlp, port));

	port_cmd_status &= ~AHCI_CMD_STATUS_ST;
	ddi_put32(ahci_ctlp->ahcictl_ahci_acc_handle,
	    (uint32_t *)AHCI_PORT_PxCMD(ahci_ctlp, port), port_cmd_status);

	/* Wait until PxCMD.CR is cleared */
	loop_count = 0;
	do {
		port_cmd_status =
		    ddi_get32(ahci_ctlp->ahcictl_ahci_acc_handle,
		    (uint32_t *)AHCI_PORT_PxCMD(ahci_ctlp, port));

		if (loop_count++ > AHCI_POLLRATE_PORT_IDLE) {
			AHCIDBG(AHCIDBG_INIT, ahci_ctlp,
			    "clearing port %d CMD.CR timeout, "
			    "port_cmd_status = 0x%x", port,
			    port_cmd_status);
			/*
			 * We are effectively timing out after 0.5 sec.
			 * This value is specified in AHCI spec.
			 */
			break;
		}

		/* Wait for 10 millisec */
		drv_usecwait(AHCI_10MS_USECS);
	} while (port_cmd_status & AHCI_CMD_STATUS_CR);

	ahci_portp->ahciport_flags &= ~AHCI_PORT_FLAG_STARTED;

	if (port_cmd_status & AHCI_CMD_STATUS_CR) {
		AHCIDBG(AHCIDBG_INIT|AHCIDBG_POLL_LOOP, ahci_ctlp,
		    "ahci_put_port_into_notrunning_state: failed to clear "
		    "PxCMD.CR to '0' after loop count: %d, and "
		    "port_cmd_status = 0x%x", loop_count, port_cmd_status);
		return (AHCI_FAILURE);
	} else {
		AHCIDBG(AHCIDBG_INIT|AHCIDBG_POLL_LOOP, ahci_ctlp,
		    "ahci_put_port_into_notrunning_state: succeeded to clear "
		    "PxCMD.CR to '0' after loop count: %d, and "
		    "port_cmd_status = 0x%x", loop_count, port_cmd_status);
		return (AHCI_SUCCESS);
	}
}

/*
 * First clear PxCMD.ST, and then check PxTFD. If both PxTFD.STS.BSY
 * and PxTFD.STS.DRQ cleared to '0', it means the device is in a
 * stable state, then set PxCMD.ST to '1' to start the port directly.
 * If PxTFD.STS.BSY or PxTFD.STS.DRQ is set to '1', then issue a
 * COMRESET to the device to put it in an idle state.
 *
 * The fifth argument returns whether the port reset is involved during
 * the process.
 *
 * The routine will be called under following scenarios:
 *	+ To reset the HBA
 *	+ To abort the packet(s)
 *	+ To reset the port
 *	+ To activate the port
 *	+ Fatal error recovery
 *	+ To abort the timeout packet(s)
 *
 * NOTES!!! During this procedure, PxSERR register will be cleared, and
 * according to the spec, the clearance of three bits will also clear
 * three interrupt status bits.
 *	1. PxSERR.DIAG.F will clear PxIS.UFS
 *	2. PxSERR.DIAG.X will clear PxIS.PCS
 *	3. PxSERR.DIAG.N will clear PxIS.PRCS
 *
 * Among these three interrupt events, the driver needs to take care of
 * PxIS.PRCS, which is the hot plug event. When the driver found out
 * a device was unplugged, it will call the interrupt handler.
 */
static int
ahci_restart_port_wait_till_ready(ahci_ctl_t *ahci_ctlp,
    ahci_port_t *ahci_portp, uint8_t port, int flag, int *reset_flag)
{
	uint32_t port_sstatus;
	uint32_t task_file_status;
	sata_device_t sdevice;
	int rval;
	ahci_addr_t addr_port;
	ahci_pmult_info_t *pminfo = NULL;
	int dev_exists_begin = 0;
	int dev_exists_end = 0;
	uint32_t previous_dev_type = ahci_portp->ahciport_device_type;
	int npmport = 0;
	uint8_t cport = ahci_ctlp->ahcictl_port_to_cport[port];

	ASSERT(MUTEX_HELD(&ahci_portp->ahciport_mutex));

	AHCIDBG(AHCIDBG_ENTRY, ahci_ctlp,
	    "ahci_restart_port_wait_till_ready: port %d enter", port);

	AHCI_ADDR_SET_PORT(&addr_port, port);

	if (ahci_portp->ahciport_device_type != SATA_DTYPE_NONE)
		dev_exists_begin = 1;

	/* First clear PxCMD.ST */
	rval = ahci_put_port_into_notrunning_state(ahci_ctlp, ahci_portp,
	    port);
	if (rval != AHCI_SUCCESS)
		/*
		 * If PxCMD.CR does not clear within a reasonable time, it
		 * may assume the interface is in a hung condition and may
		 * continue with issuing the port reset.
		 */
		goto reset;

	/* Then clear PxSERR */
	ddi_put32(ahci_ctlp->ahcictl_ahci_acc_handle,
	    (uint32_t *)AHCI_PORT_PxSERR(ahci_ctlp, port),
	    AHCI_SERROR_CLEAR_ALL);

	/* Then get PxTFD */
	task_file_status = ddi_get32(ahci_ctlp->ahcictl_ahci_acc_handle,
	    (uint32_t *)AHCI_PORT_PxTFD(ahci_ctlp, port));

	/*
	 * Check whether the device is in a stable status, if yes,
	 * then start the port directly. However for ahci_tran_reset_dport,
	 * we may have to perform a port reset.
	 */
	if (!(task_file_status & (AHCI_TFD_STS_BSY | AHCI_TFD_STS_DRQ)) &&
	    !(flag & AHCI_PORT_RESET))
		goto out;

reset:
	/*
	 * If PxTFD.STS.BSY or PxTFD.STS.DRQ is set to '1', then issue
	 * a COMRESET to the device
	 */
	ahci_disable_port_intrs(ahci_ctlp, port);
	rval = ahci_port_reset(ahci_ctlp, ahci_portp, &addr_port);
	ahci_enable_port_intrs(ahci_ctlp, port);

#ifdef AHCI_DEBUG
	if (rval != AHCI_SUCCESS)
		AHCIDBG(AHCIDBG_ERRS, ahci_ctlp,
		    "ahci_restart_port_wait_till_ready: port %d failed",
		    port);
#endif

	if (reset_flag != NULL)
		*reset_flag = 1;

	/* Indicate to the framework that a reset has happened. */
	if ((ahci_portp->ahciport_device_type != SATA_DTYPE_NONE) &&
	    (ahci_portp->ahciport_device_type != SATA_DTYPE_PMULT) &&
	    !(flag & AHCI_RESET_NO_EVENTS_UP)) {
		/* Set the reset in progress flag */
		ahci_portp->ahciport_reset_in_progress = 1;

		bzero((void *)&sdevice, sizeof (sata_device_t));
		sdevice.satadev_addr.cport =
		    ahci_ctlp->ahcictl_port_to_cport[port];
		sdevice.satadev_addr.pmport = 0;
		sdevice.satadev_addr.qual = SATA_ADDR_DCPORT;

		sdevice.satadev_state = SATA_DSTATE_RESET |
		    SATA_DSTATE_PWR_ACTIVE;
		if (ahci_ctlp->ahcictl_sata_hba_tran) {
			mutex_exit(&ahci_portp->ahciport_mutex);
			sata_hba_event_notify(
			    ahci_ctlp->ahcictl_sata_hba_tran->sata_tran_hba_dip,
			    &sdevice,
			    SATA_EVNT_DEVICE_RESET);
			mutex_enter(&ahci_portp->ahciport_mutex);
		}

		AHCIDBG(AHCIDBG_EVENT, ahci_ctlp,
		    "port %d sending event up: SATA_EVNT_DEVICE_RESET", port);
	} else {
		ahci_portp->ahciport_reset_in_progress = 0;
	}

out:
	(void) ahci_start_port(ahci_ctlp, ahci_portp, port);

	/* SStatus tells the presence of device. */
	port_sstatus = ddi_get32(ahci_ctlp->ahcictl_ahci_acc_handle,
	    (uint32_t *)AHCI_PORT_PxSSTS(ahci_ctlp, port));

	if (SSTATUS_GET_DET(port_sstatus) == SSTATUS_DET_DEVPRE_PHYCOM) {
		dev_exists_end = 1;
	}

	if (dev_exists_begin == 0 && dev_exists_end == 0) /* 0 -> 0 */
		return (rval);

	/* Check whether a hot plug event happened */
	if (dev_exists_begin == 1 && dev_exists_end == 0) { /* 1 -> 0 */
		AHCIDBG(AHCIDBG_ERRS, ahci_ctlp,
		    "ahci_restart_port_wait_till_ready: port %d "
		    "device is removed", port);
		ahci_portp->ahciport_flags |= AHCI_PORT_FLAG_NODEV;
		AHCIDBG(AHCIDBG_ERRS, ahci_ctlp,
		    "ahci_restart_port_wait_till_ready: port %d "
		    "AHCI_PORT_FLAG_NODEV flag is set", port);
		mutex_exit(&ahci_portp->ahciport_mutex);
		(void) ahci_intr_phyrdy_change(ahci_ctlp, ahci_portp, port);
		mutex_enter(&ahci_portp->ahciport_mutex);

		return (rval);
	}


	/* 0/1 -> 1 : device may change */
	/*
	 * May be called by ahci_fatal_error_recovery_handler, so
	 * don't issue software if the previous device is ATAPI.
	 */
	if (ahci_portp->ahciport_device_type == SATA_DTYPE_ATAPI)
		return (rval);

	/*
	 * The COMRESET will make port multiplier enter legacy mode.
	 * Issue a software reset to make it work again.
	 */
	ahci_disable_port_intrs(ahci_ctlp, port);
	ahci_find_dev_signature(ahci_ctlp, ahci_portp, &addr_port);
	ahci_enable_port_intrs(ahci_ctlp, port);

	/*
	 * Following codes are specific for the port multiplier
	 */
	if (previous_dev_type != SATA_DTYPE_PMULT &&
	    ahci_portp->ahciport_device_type != SATA_DTYPE_PMULT) {
		/* in case previous_dev_type is corrupt */
		ahci_dealloc_pmult(ahci_ctlp, ahci_portp);
		(void) ahci_start_port(ahci_ctlp, ahci_portp, port);
		return (rval);
	}

	/* Device change: PMult -> Non-PMult */
	if (previous_dev_type == SATA_DTYPE_PMULT &&
	    ahci_portp->ahciport_device_type != SATA_DTYPE_PMULT) {
		/*
		 * This might happen because
		 * 1. Software reset failed. Port multiplier is not correctly
		 *    enumerated.
		 * 2. Another non-port-multiplier device is attached. Perhaps
		 *    the port multiplier was replaced by another device by
		 *    whatever reason, but AHCI driver missed hot-plug event.
		 *
		 * Now that the port has been initialized, we just need to
		 * update the port structure according new device, then report
		 * and wait SATA framework to probe new device.
		 */

		/* Force to release pmult resource */
		ahci_dealloc_pmult(ahci_ctlp, ahci_portp);
		(void) ahci_start_port(ahci_ctlp, ahci_portp, port);

		bzero((void *)&sdevice, sizeof (sata_device_t));
		sdevice.satadev_addr.cport =
		    ahci_ctlp->ahcictl_port_to_cport[port];
		sdevice.satadev_addr.pmport = 0;
		sdevice.satadev_addr.qual = SATA_ADDR_DCPORT;

		sdevice.satadev_state = SATA_DSTATE_RESET |
		    SATA_DSTATE_PWR_ACTIVE;

		mutex_exit(&ahci_portp->ahciport_mutex);
		sata_hba_event_notify(
		    ahci_ctlp->ahcictl_dip,
		    &sdevice,
		    SATA_EVNT_DEVICE_RESET);
		mutex_enter(&ahci_portp->ahciport_mutex);

		AHCIDBG(AHCIDBG_ERRS, ahci_ctlp,
		    "Port multiplier is [Gone] at port %d ", port);
		AHCIDBG(AHCIDBG_EVENT, ahci_ctlp,
		    "port %d sending event up: SATA_EVNT_DEVICE_RESET", port);

		return (AHCI_SUCCESS);
	}

	/* Device change: Non-PMult -> PMult */
	if (ahci_portp->ahciport_device_type == SATA_DTYPE_PMULT) {

		/* NOTE: The PxCMD.PMA may be cleared by HBA reset. */
		ahci_alloc_pmult(ahci_ctlp, ahci_portp);

		(void) ahci_start_port(ahci_ctlp, ahci_portp, port);
	}
	pminfo = ahci_portp->ahciport_pmult_info;
	ASSERT(pminfo != NULL);

	/* Device (may) change: PMult -> PMult */
	/*
	 * First initialize port multiplier. Set state to READY and wait for
	 * probe entry point to initialize it
	 */
	ahci_portp->ahciport_port_state = SATA_STATE_READY;

	/*
	 * It's a little complicated while target is a port multiplier. we
	 * need to COMRESET all pmports behind that PMult otherwise those
	 * sub-links between the PMult and the sub-devices will be in an
	 * inactive state (indicated by PSCR0/PxSSTS) and the following access
	 * to those sub-devices will be rejected by Link-Fatal-Error.
	 */
	/*
	 * The PxSNTF will be set soon after the pmult is plugged. While the
	 * pmult itself is attaching, sata_hba_event_notfiy will fail. so we
	 * simply mark every sub-port as 'unknown', then ahci_probe_pmport
	 * will initialized it.
	 */
	for (npmport = 0; npmport < pminfo->ahcipmi_num_dev_ports; npmport++)
		pminfo->ahcipmi_port_state[npmport] = SATA_STATE_UNKNOWN;

	/* Report reset event. */
	ahci_portp->ahciport_reset_in_progress = 1;

	bzero((void *)&sdevice, sizeof (sata_device_t));
	sdevice.satadev_addr.cport = cport;
	sdevice.satadev_addr.pmport = SATA_PMULT_HOSTPORT;
	sdevice.satadev_addr.qual = SATA_ADDR_PMULT;
	sdevice.satadev_state = SATA_DSTATE_RESET | SATA_DSTATE_PWR_ACTIVE;
	sata_hba_event_notify(ahci_ctlp->ahcictl_dip, &sdevice,
	    SATA_EVNT_DEVICE_RESET);

	return (rval);
}

/*
 * This routine may be called under four scenarios:
 *	a) do the recovery from fatal error
 *	b) or we need to timeout some commands
 *	c) or we need to abort some commands
 *	d) or we need reset device/port/controller
 *
 * In all these scenarios, we need to send any pending unfinished
 * commands up to sata framework.
 */
static void
ahci_mop_commands(ahci_ctl_t *ahci_ctlp,
    ahci_port_t *ahci_portp,
    uint32_t slot_status,
    uint32_t failed_tags,
    uint32_t timeout_tags,
    uint32_t aborted_tags,
    uint32_t reset_tags)
{
	uint32_t finished_tags = 0;
	uint32_t unfinished_tags = 0;
	int tmp_slot;
	sata_pkt_t *satapkt;
	int ncq_cmd_in_progress = 0;
	int err_retri_cmd_in_progress = 0;
	int rdwr_pmult_cmd_in_progress = 0;

	ASSERT(MUTEX_HELD(&ahci_portp->ahciport_mutex));

	AHCIDBG(AHCIDBG_ERRS|AHCIDBG_ENTRY, ahci_ctlp,
	    "ahci_mop_commands entered: port: %d slot_status: 0x%x",
	    ahci_portp->ahciport_port_num, slot_status);

	AHCIDBG(AHCIDBG_ERRS|AHCIDBG_ENTRY, ahci_ctlp,
	    "ahci_mop_commands: failed_tags: 0x%x, "
	    "timeout_tags: 0x%x aborted_tags: 0x%x, "
	    "reset_tags: 0x%x", failed_tags,
	    timeout_tags, aborted_tags, reset_tags);

#ifdef AHCI_DEBUG
	if (ahci_debug_flags & AHCIDBG_ERRS) {
		int i;
		char msg_buf[200] = {0, };
		for (i = 0x1f; i >= 0; i--) {
			if (ahci_portp->ahciport_slot_pkts[i] != NULL)
				msg_buf[i] = 'X';
			else
				msg_buf[i] = '.';
		}
		msg_buf[0x20] = '\0';
		cmn_err(CE_NOTE, "port[%d] slots: %s",
		    ahci_portp->ahciport_port_num, msg_buf);
		cmn_err(CE_NOTE, "[ERR-RT] %p [RW-PM] %p ",
		    (void *)ahci_portp->ahciport_err_retri_pkt,
		    (void *)ahci_portp->ahciport_rdwr_pmult_pkt);
	}
#endif

	if (NON_NCQ_CMD_IN_PROGRESS(ahci_portp)) {
		finished_tags = ahci_portp->ahciport_pending_tags &
		    ~slot_status & AHCI_SLOT_MASK(ahci_ctlp);

		unfinished_tags = slot_status &
		    AHCI_SLOT_MASK(ahci_ctlp) &
		    ~failed_tags &
		    ~aborted_tags &
		    ~reset_tags &
		    ~timeout_tags;
	} else if (NCQ_CMD_IN_PROGRESS(ahci_portp)) {
		ncq_cmd_in_progress = 1;
		finished_tags = ahci_portp->ahciport_pending_ncq_tags &
		    ~slot_status & AHCI_NCQ_SLOT_MASK(ahci_portp);

		unfinished_tags = slot_status &
		    AHCI_NCQ_SLOT_MASK(ahci_portp) &
		    ~failed_tags &
		    ~aborted_tags &
		    ~reset_tags &
		    ~timeout_tags;
	} else if (ERR_RETRI_CMD_IN_PROGRESS(ahci_portp)) {

		/*
		 * When AHCI_PORT_FLAG_RQSENSE or AHCI_PORT_FLAG_RDLOGEXT is
		 * set, it means REQUEST SENSE or READ LOG EXT command doesn't
		 * complete successfully due to one of the following three
		 * conditions:
		 *
		 *	1. Fatal error - failed_tags includes its slot
		 *	2. Timed out - timeout_tags includes its slot
		 *	3. Aborted when hot unplug - aborted_tags includes its
		 *	   slot
		 *
		 * Please note that the command is always sent down in Slot 0
		 */
		err_retri_cmd_in_progress = 1;
		AHCIDBG(AHCIDBG_ERRS|AHCIDBG_NCQ, ahci_ctlp,
		    "ahci_mop_commands is called for port %d while "
		    "REQUEST SENSE or READ LOG EXT for error retrieval "
		    "is being executed slot_status = 0x%x",
		    ahci_portp->ahciport_port_num, slot_status);
		ASSERT(ahci_portp->ahciport_mop_in_progress > 1);
		ASSERT(slot_status == 0x1);
	} else if (RDWR_PMULT_CMD_IN_PROGRESS(ahci_portp)) {
		rdwr_pmult_cmd_in_progress = 1;
		AHCIDBG(AHCIDBG_ERRS|AHCIDBG_PMULT, ahci_ctlp,
		    "ahci_mop_commands is called for port %d while "
		    "READ/WRITE PORTMULT command is being executed",
		    ahci_portp->ahciport_port_num);

		ASSERT(slot_status == 0x1);
	}

#ifdef AHCI_DEBUG
	AHCIDBG(AHCIDBG_ERRS|AHCIDBG_ENTRY, ahci_ctlp,
	    "ahci_mop_commands: finished_tags: 0x%x, "
	    "unfinished_tags 0x%x", finished_tags, unfinished_tags);
#endif

	/* Send up finished packets with SATA_PKT_COMPLETED */
	while (finished_tags) {
		tmp_slot = ddi_ffs(finished_tags) - 1;
		if (tmp_slot == -1) {
			break;
		}

		satapkt = ahci_portp->ahciport_slot_pkts[tmp_slot];
		ASSERT(satapkt != NULL);

		AHCIDBG(AHCIDBG_INFO, ahci_ctlp, "ahci_mop_commands: "
		    "sending up pkt 0x%p with SATA_PKT_COMPLETED",
		    (void *)satapkt);

		/*
		 * Cannot fetch the return register content since the port
		 * was restarted, so the corresponding tag will be set to
		 * aborted tags.
		 */
		if (satapkt->satapkt_cmd.satacmd_flags.sata_special_regs) {
			CLEAR_BIT(finished_tags, tmp_slot);
			aborted_tags |= tmp_slot;
			continue;
		}

		if (ncq_cmd_in_progress)
			CLEAR_BIT(ahci_portp->ahciport_pending_ncq_tags,
			    tmp_slot);
		CLEAR_BIT(ahci_portp->ahciport_pending_tags, tmp_slot);
		CLEAR_BIT(finished_tags, tmp_slot);
		ahci_portp->ahciport_slot_pkts[tmp_slot] = NULL;

		ahci_add_doneq(ahci_portp, satapkt, SATA_PKT_COMPLETED);
	}

	/* Send up failed packets with SATA_PKT_DEV_ERROR. */
	while (failed_tags) {
		if (err_retri_cmd_in_progress) {
			satapkt = ahci_portp->ahciport_err_retri_pkt;
			ASSERT(satapkt != NULL);
			ASSERT(failed_tags == 0x1);

			AHCIDBG(AHCIDBG_ERRS, ahci_ctlp, "ahci_mop_commands: "
			    "sending up pkt 0x%p with SATA_PKT_DEV_ERROR",
			    (void *)satapkt);
			ahci_add_doneq(ahci_portp, satapkt, SATA_PKT_DEV_ERROR);
			break;
		}
		if (rdwr_pmult_cmd_in_progress) {
			satapkt = ahci_portp->ahciport_rdwr_pmult_pkt;
			ASSERT(satapkt != NULL);
			AHCIDBG(AHCIDBG_ERRS, ahci_ctlp,
			    "ahci_mop_commands: sending up "
			    "rdwr pmult pkt 0x%p with SATA_PKT_DEV_ERROR",
			    (void *)satapkt);
			ahci_add_doneq(ahci_portp, satapkt, SATA_PKT_DEV_ERROR);
			break;
		}

		tmp_slot = ddi_ffs(failed_tags) - 1;
		if (tmp_slot == -1) {
			break;
		}

		satapkt = ahci_portp->ahciport_slot_pkts[tmp_slot];
		ASSERT(satapkt != NULL);

		AHCIDBG(AHCIDBG_ERRS, ahci_ctlp, "ahci_mop_commands: "
		    "sending up pkt 0x%p with SATA_PKT_DEV_ERROR",
		    (void *)satapkt);

		if (ncq_cmd_in_progress)
			CLEAR_BIT(ahci_portp->ahciport_pending_ncq_tags,
			    tmp_slot);
		CLEAR_BIT(ahci_portp->ahciport_pending_tags, tmp_slot);
		CLEAR_BIT(failed_tags, tmp_slot);
		ahci_portp->ahciport_slot_pkts[tmp_slot] = NULL;

		ahci_add_doneq(ahci_portp, satapkt, SATA_PKT_DEV_ERROR);
	}

	/* Send up timeout packets with SATA_PKT_TIMEOUT. */
	while (timeout_tags) {
		if (err_retri_cmd_in_progress) {
			satapkt = ahci_portp->ahciport_err_retri_pkt;
			ASSERT(satapkt != NULL);
			ASSERT(timeout_tags == 0x1);

			AHCIDBG(AHCIDBG_ERRS, ahci_ctlp, "ahci_mop_commands: "
			    "sending up pkt 0x%p with SATA_PKT_TIMEOUT",
			    (void *)satapkt);
			ahci_add_doneq(ahci_portp, satapkt, SATA_PKT_TIMEOUT);
			break;
		}
		if (rdwr_pmult_cmd_in_progress) {
			satapkt = ahci_portp->ahciport_rdwr_pmult_pkt;
			ASSERT(satapkt != NULL);
			AHCIDBG(AHCIDBG_ERRS, ahci_ctlp,
			    "ahci_mop_commands: sending up "
			    "rdwr pmult pkt 0x%p with SATA_PKT_TIMEOUT",
			    (void *)satapkt);
			ahci_add_doneq(ahci_portp, satapkt, SATA_PKT_TIMEOUT);
			break;
		}

		tmp_slot = ddi_ffs(timeout_tags) - 1;
		if (tmp_slot == -1) {
			break;
		}

		satapkt = ahci_portp->ahciport_slot_pkts[tmp_slot];
		ASSERT(satapkt != NULL);

		AHCIDBG(AHCIDBG_ERRS, ahci_ctlp, "ahci_mop_commands: "
		    "sending up pkt 0x%p with SATA_PKT_TIMEOUT",
		    (void *)satapkt);

		if (ncq_cmd_in_progress)
			CLEAR_BIT(ahci_portp->ahciport_pending_ncq_tags,
			    tmp_slot);
		CLEAR_BIT(ahci_portp->ahciport_pending_tags, tmp_slot);
		CLEAR_BIT(timeout_tags, tmp_slot);
		ahci_portp->ahciport_slot_pkts[tmp_slot] = NULL;

		ahci_add_doneq(ahci_portp, satapkt, SATA_PKT_TIMEOUT);
	}

	/* Send up aborted packets with SATA_PKT_ABORTED */
	while (aborted_tags) {
		if (err_retri_cmd_in_progress) {
			satapkt = ahci_portp->ahciport_err_retri_pkt;
			ASSERT(satapkt != NULL);
			ASSERT(aborted_tags == 0x1);

			AHCIDBG(AHCIDBG_ERRS, ahci_ctlp, "ahci_mop_commands: "
			    "sending up pkt 0x%p with SATA_PKT_ABORTED",
			    (void *)satapkt);
			ahci_add_doneq(ahci_portp, satapkt, SATA_PKT_ABORTED);
			break;
		}
		if (rdwr_pmult_cmd_in_progress) {
			satapkt = ahci_portp->ahciport_rdwr_pmult_pkt;
			ASSERT(satapkt != NULL);
			ASSERT(aborted_tags == 0x1);
			AHCIDBG(AHCIDBG_ERRS, ahci_ctlp,
			    "ahci_mop_commands: sending up "
			    "rdwr pmult pkt 0x%p with SATA_PKT_ABORTED",
			    (void *)satapkt);
			ahci_add_doneq(ahci_portp, satapkt, SATA_PKT_ABORTED);
			break;
		}

		tmp_slot = ddi_ffs(aborted_tags) - 1;
		if (tmp_slot == -1) {
			break;
		}

		satapkt = ahci_portp->ahciport_slot_pkts[tmp_slot];
		ASSERT(satapkt != NULL);

		AHCIDBG(AHCIDBG_ERRS, ahci_ctlp, "ahci_mop_commands: "
		    "sending up pkt 0x%p with SATA_PKT_ABORTED",
		    (void *)satapkt);

		if (ncq_cmd_in_progress)
			CLEAR_BIT(ahci_portp->ahciport_pending_ncq_tags,
			    tmp_slot);
		CLEAR_BIT(ahci_portp->ahciport_pending_tags, tmp_slot);
		CLEAR_BIT(aborted_tags, tmp_slot);
		ahci_portp->ahciport_slot_pkts[tmp_slot] = NULL;

		ahci_add_doneq(ahci_portp, satapkt, SATA_PKT_ABORTED);
	}

	/* Send up reset packets with SATA_PKT_RESET. */
	while (reset_tags) {
		if (rdwr_pmult_cmd_in_progress) {
			satapkt = ahci_portp->ahciport_rdwr_pmult_pkt;
			ASSERT(satapkt != NULL);
			ASSERT(aborted_tags == 0x1);
			AHCIDBG(AHCIDBG_ERRS, ahci_ctlp,
			    "ahci_mop_commands: sending up "
			    "rdwr pmult pkt 0x%p with SATA_PKT_RESET",
			    (void *)satapkt);
			ahci_add_doneq(ahci_portp, satapkt, SATA_PKT_RESET);
			break;
		}

		tmp_slot = ddi_ffs(reset_tags) - 1;
		if (tmp_slot == -1) {
			break;
		}

		satapkt = ahci_portp->ahciport_slot_pkts[tmp_slot];
		ASSERT(satapkt != NULL);

		AHCIDBG(AHCIDBG_ERRS, ahci_ctlp, "ahci_mop_commands: "
		    "sending up pkt 0x%p with SATA_PKT_RESET",
		    (void *)satapkt);

		if (ncq_cmd_in_progress)
			CLEAR_BIT(ahci_portp->ahciport_pending_ncq_tags,
			    tmp_slot);
		CLEAR_BIT(ahci_portp->ahciport_pending_tags, tmp_slot);
		CLEAR_BIT(reset_tags, tmp_slot);
		ahci_portp->ahciport_slot_pkts[tmp_slot] = NULL;

		ahci_add_doneq(ahci_portp, satapkt, SATA_PKT_RESET);
	}

	/* Send up unfinished packets with SATA_PKT_RESET */
	while (unfinished_tags) {
		tmp_slot = ddi_ffs(unfinished_tags) - 1;
		if (tmp_slot == -1) {
			break;
		}

		satapkt = ahci_portp->ahciport_slot_pkts[tmp_slot];
		ASSERT(satapkt != NULL);

		AHCIDBG(AHCIDBG_ERRS, ahci_ctlp, "ahci_mop_commands: "
		    "sending up pkt 0x%p with SATA_PKT_RESET",
		    (void *)satapkt);

		if (ncq_cmd_in_progress)
			CLEAR_BIT(ahci_portp->ahciport_pending_ncq_tags,
			    tmp_slot);
		CLEAR_BIT(ahci_portp->ahciport_pending_tags, tmp_slot);
		CLEAR_BIT(unfinished_tags, tmp_slot);
		ahci_portp->ahciport_slot_pkts[tmp_slot] = NULL;

		ahci_add_doneq(ahci_portp, satapkt, SATA_PKT_RESET);
	}

	ahci_portp->ahciport_mop_in_progress--;
	ASSERT(ahci_portp->ahciport_mop_in_progress >= 0);

	if (ahci_portp->ahciport_mop_in_progress == 0)
		ahci_portp->ahciport_flags &= ~AHCI_PORT_FLAG_MOPPING;

	ahci_flush_doneq(ahci_portp);
}

/*
 * This routine is going to first request a READ LOG EXT sata pkt from sata
 * module, and then deliver it to the HBA to get the ncq failure context.
 * The return value is the exactly failed tags.
 */
static uint32_t
ahci_get_rdlogext_data(ahci_ctl_t *ahci_ctlp, ahci_port_t *ahci_portp,
    uint8_t port)
{
	sata_device_t	sdevice;
	sata_pkt_t	*rdlog_spkt, *spkt;
	ddi_dma_handle_t buf_dma_handle;
	ahci_addr_t	addr;
	int		loop_count;
	int		rval;
	int		failed_slot;
	uint32_t	failed_tags = 0;
	struct sata_ncq_error_recovery_page *ncq_err_page;

	AHCIDBG(AHCIDBG_ENTRY|AHCIDBG_NCQ, ahci_ctlp,
	    "ahci_get_rdlogext_data enter: port %d", port);

	/* Prepare the sdevice data */
	bzero((void *)&sdevice, sizeof (sata_device_t));
	sdevice.satadev_addr.cport = ahci_ctlp->ahcictl_port_to_cport[port];

	sdevice.satadev_addr.qual = SATA_ADDR_DCPORT;
	sdevice.satadev_addr.pmport = 0;

	/* Translate sata_device.satadev_addr -> ahci_addr */
	ahci_get_ahci_addr(ahci_ctlp, &sdevice, &addr);

	/*
	 * Call the sata hba interface to get a rdlog spkt
	 */
	loop_count = 0;
loop:
	rdlog_spkt = sata_get_error_retrieval_pkt(ahci_ctlp->ahcictl_dip,
	    &sdevice, SATA_ERR_RETR_PKT_TYPE_NCQ);
	if (rdlog_spkt == NULL) {
		if (loop_count++ < AHCI_POLLRATE_GET_SPKT) {
			/* Sleep for a while */
			drv_usecwait(AHCI_10MS_USECS);
			goto loop;
		}
		/* Timed out after 1s */
		AHCIDBG(AHCIDBG_ERRS, ahci_ctlp,
		    "failed to get rdlog spkt for port %d", port);
		return (failed_tags);
	}

	ASSERT(rdlog_spkt->satapkt_op_mode & SATA_OPMODE_SYNCH);

	/*
	 * This flag is used to handle the specific error recovery when the
	 * READ LOG EXT command gets a failure (fatal error or time-out).
	 */
	ahci_portp->ahciport_flags |= AHCI_PORT_FLAG_RDLOGEXT;

	/*
	 * This start is not supposed to fail because after port is restarted,
	 * the whole command list is empty.
	 */
	ahci_portp->ahciport_err_retri_pkt = rdlog_spkt;
	(void) ahci_do_sync_start(ahci_ctlp, ahci_portp, &addr, rdlog_spkt);
	ahci_portp->ahciport_err_retri_pkt = NULL;

	/* Remove the flag after READ LOG EXT command is completed */
	ahci_portp->ahciport_flags &= ~AHCI_PORT_FLAG_RDLOGEXT;

	if (rdlog_spkt->satapkt_reason == SATA_PKT_COMPLETED) {
		/* Update the request log data */
		buf_dma_handle = *(ddi_dma_handle_t *)
		    (rdlog_spkt->satapkt_cmd.satacmd_err_ret_buf_handle);
		rval = ddi_dma_sync(buf_dma_handle, 0, 0,
		    DDI_DMA_SYNC_FORKERNEL);
		if (rval == DDI_SUCCESS) {
			ncq_err_page =
			    (struct sata_ncq_error_recovery_page *)rdlog_spkt->
			    satapkt_cmd.satacmd_bp->b_un.b_addr;

			/* Get the failed tag */
			failed_slot = ncq_err_page->ncq_tag;
			AHCIDBG(AHCIDBG_ERRS, ahci_ctlp,
			    "ahci_get_rdlogext_data: port %d "
			    "failed slot %d", port, failed_slot);
			if (failed_slot & NQ) {
				AHCIDBG(AHCIDBG_ERRS, ahci_ctlp,
				    "the failed slot is not a valid tag", NULL);
				goto out;
			}

			failed_slot &= NCQ_TAG_MASK;
			spkt = ahci_portp->ahciport_slot_pkts[failed_slot];
			AHCIDBG(AHCIDBG_ERRS, ahci_ctlp,
			    "ahci_get_rdlogext_data: failed spkt 0x%p",
			    (void *)spkt);
			if (spkt == NULL) {
				AHCIDBG(AHCIDBG_ERRS, ahci_ctlp,
				    "the failed slot spkt is NULL", NULL);
				goto out;
			}

			failed_tags = 0x1 << failed_slot;

			/* Fill out the error context */
			ahci_copy_ncq_err_page(&spkt->satapkt_cmd,
			    ncq_err_page);
			ahci_update_sata_registers(ahci_ctlp, port,
			    &spkt->satapkt_device);
		}
	}
out:
	sata_free_error_retrieval_pkt(rdlog_spkt);

	return (failed_tags);
}

/*
 * This routine is going to first request a REQUEST SENSE sata pkt from sata
 * module, and then deliver it to the HBA to get the sense data and copy
 * the sense data back to the orignal failed sata pkt, and free the REQUEST
 * SENSE sata pkt later.
 */
static void
ahci_get_rqsense_data(ahci_ctl_t *ahci_ctlp, ahci_port_t *ahci_portp,
    uint8_t port, sata_pkt_t *spkt)
{
	sata_device_t	sdevice;
	sata_pkt_t	*rs_spkt;
	sata_cmd_t	*sata_cmd;
	ddi_dma_handle_t buf_dma_handle;
	ahci_addr_t	addr;
	int		loop_count;
#if AHCI_DEBUG
	struct scsi_extended_sense *rqsense;
#endif

	AHCIDBG(AHCIDBG_ENTRY, ahci_ctlp,
	    "ahci_get_rqsense_data enter: port %d", port);

	/* Prepare the sdevice data */
	bzero((void *)&sdevice, sizeof (sata_device_t));
	sdevice.satadev_addr.cport = ahci_ctlp->ahcictl_port_to_cport[port];

	sdevice.satadev_addr.qual = SATA_ADDR_DCPORT;
	sdevice.satadev_addr.pmport = 0;

	/* Translate sata_device.satadev_addr -> ahci_addr */
	ahci_get_ahci_addr(ahci_ctlp, &sdevice, &addr);

	sata_cmd = &spkt->satapkt_cmd;

	/*
	 * Call the sata hba interface to get a rs spkt
	 */
	loop_count = 0;
loop:
	rs_spkt = sata_get_error_retrieval_pkt(ahci_ctlp->ahcictl_dip,
	    &sdevice, SATA_ERR_RETR_PKT_TYPE_ATAPI);
	if (rs_spkt == NULL) {
		if (loop_count++ < AHCI_POLLRATE_GET_SPKT) {
			/* Sleep for a while */
			drv_usecwait(AHCI_10MS_USECS);
			goto loop;

		}
		/* Timed out after 1s */
		AHCIDBG(AHCIDBG_ERRS, ahci_ctlp,
		    "failed to get rs spkt for port %d", port);
		return;
	}

	ASSERT(rs_spkt->satapkt_op_mode & SATA_OPMODE_SYNCH);

	/*
	 * This flag is used to handle the specific error recovery when the
	 * REQUEST SENSE command gets a faiure (fatal error or time-out).
	 */
	ahci_portp->ahciport_flags |= AHCI_PORT_FLAG_RQSENSE;

	/*
	 * This start is not supposed to fail because after port is restarted,
	 * the whole command list is empty.
	 */
	ahci_portp->ahciport_err_retri_pkt = rs_spkt;
	(void) ahci_do_sync_start(ahci_ctlp, ahci_portp, &addr, rs_spkt);
	ahci_portp->ahciport_err_retri_pkt = NULL;

	/* Remove the flag after REQUEST SENSE command is completed */
	ahci_portp->ahciport_flags &= ~AHCI_PORT_FLAG_RQSENSE;

	if (rs_spkt->satapkt_reason == SATA_PKT_COMPLETED) {
		/* Update the request sense data */
		buf_dma_handle = *(ddi_dma_handle_t *)
		    (rs_spkt->satapkt_cmd.satacmd_err_ret_buf_handle);
		(void) ddi_dma_sync(buf_dma_handle, 0, 0,
		    DDI_DMA_SYNC_FORKERNEL);
		/* Copy the request sense data */
		bcopy(rs_spkt->
		    satapkt_cmd.satacmd_bp->b_un.b_addr,
		    &sata_cmd->satacmd_rqsense,
		    SATA_ATAPI_MIN_RQSENSE_LEN);
#if AHCI_DEBUG
		rqsense = (struct scsi_extended_sense *)
		    sata_cmd->satacmd_rqsense;

		/* Dump the sense data */
		AHCIDBG(AHCIDBG_SENSEDATA, ahci_ctlp, "\n", NULL);
		AHCIDBG(AHCIDBG_SENSEDATA, ahci_ctlp,
		    "Sense data for satapkt %p ATAPI cmd 0x%x",
		    spkt, sata_cmd->satacmd_acdb[0]);
		AHCIDBG(AHCIDBG_SENSEDATA, ahci_ctlp,
		    "  es_code 0x%x es_class 0x%x "
		    "es_key 0x%x es_add_code 0x%x "
		    "es_qual_code 0x%x",
		    rqsense->es_code, rqsense->es_class,
		    rqsense->es_key, rqsense->es_add_code,
		    rqsense->es_qual_code);
#endif
	}

	sata_free_error_retrieval_pkt(rs_spkt);
}

/*
 * Fatal errors will cause the HBA to enter the ERR: Fatal state. To recover,
 * the port must be restarted. When the HBA detects thus error, it may try
 * to abort a transfer. And if the transfer was aborted, the device is
 * expected to send a D2H Register FIS with PxTFD.STS.ERR set to '1' and both
 * PxTFD.STS.BSY and PxTFD.STS.DRQ cleared to '0'. Then system software knows
 * that the device is in a stable status and transfers may be restarted without
 * issuing a COMRESET to the device. If PxTFD.STS.BSY or PxTFD.STS.DRQ is set,
 * then the software will send the COMRESET to do the port reset.
 *
 * Software should perform the appropriate error recovery actions based on
 * whether non-queued commands were being issued or natived command queuing
 * commands were being issued.
 *
 * And software will complete the command that had the error with error mark
 * to higher level software.
 *
 * Fatal errors include the following:
 *	PxIS.IFS - Interface Fatal Error Status
 *	PxIS.HBDS - Host Bus Data Error Status
 *	PxIS.HBFS - Host Bus Fatal Error Status
 *	PxIS.TFES - Task File Error Status
 */
static void
ahci_fatal_error_recovery_handler(ahci_ctl_t *ahci_ctlp,
    ahci_port_t *ahci_portp, ahci_addr_t *addrp, uint32_t intr_status)
{
	uint32_t	port_cmd_status;
	uint32_t	slot_status = 0;
	uint32_t	failed_tags = 0;
	int		failed_slot;
	int		reset_flag = 0, flag = 0;
	ahci_fis_d2h_register_t	*ahci_rcvd_fisp;
	sata_cmd_t	*sata_cmd = NULL;
	sata_pkt_t	*spkt = NULL;
#if AHCI_DEBUG
	ahci_cmd_header_t *cmd_header;
#endif
	uint8_t		port = addrp->aa_port;
	int		instance = ddi_get_instance(ahci_ctlp->ahcictl_dip);
	int		rval;

	ASSERT(MUTEX_HELD(&ahci_portp->ahciport_mutex));

	AHCIDBG(AHCIDBG_ENTRY, ahci_ctlp,
	    "ahci_fatal_error_recovery_handler enter: port %d", port);

	/* Port multiplier error */
	if (ahci_portp->ahciport_device_type == SATA_DTYPE_PMULT) {
		/* FBS code is neither completed nor tested. */
		ahci_pmult_error_recovery_handler(ahci_ctlp, ahci_portp,
		    port, intr_status);

		/* Force a port reset */
		flag = AHCI_PORT_RESET;
	}

	if (NON_NCQ_CMD_IN_PROGRESS(ahci_portp) ||
	    ERR_RETRI_CMD_IN_PROGRESS(ahci_portp)) {

		/* Read PxCI to see which commands are still outstanding */
		slot_status = ddi_get32(ahci_ctlp->ahcictl_ahci_acc_handle,
		    (uint32_t *)AHCI_PORT_PxCI(ahci_ctlp, port));

		/*
		 * Read PxCMD.CCS to determine the slot that the HBA
		 * was processing when the error occurred.
		 */
		port_cmd_status = ddi_get32(ahci_ctlp->ahcictl_ahci_acc_handle,
		    (uint32_t *)AHCI_PORT_PxCMD(ahci_ctlp, port));
		failed_slot = (port_cmd_status & AHCI_CMD_STATUS_CCS) >>
		    AHCI_CMD_STATUS_CCS_SHIFT;

		if (ERR_RETRI_CMD_IN_PROGRESS(ahci_portp)) {
			spkt = ahci_portp->ahciport_err_retri_pkt;
			ASSERT(spkt != NULL);
		} else {
			spkt = ahci_portp->ahciport_slot_pkts[failed_slot];
			if (spkt == NULL) {
				/* May happen when interface errors occur? */
				goto next;
			}
		}

#if AHCI_DEBUG
		/*
		 * Debugging purpose...
		 */
		if (ahci_portp->ahciport_prd_bytecounts[failed_slot]) {
			cmd_header =
			    &ahci_portp->ahciport_cmd_list[failed_slot];
			AHCIDBG(AHCIDBG_INTR|AHCIDBG_ERRS, ahci_ctlp,
			    "ahci_fatal_error_recovery_handler: port %d, "
			    "PRD Byte Count = 0x%x, "
			    "ahciport_prd_bytecounts = 0x%x", port,
			    cmd_header->ahcich_prd_byte_count,
			    ahci_portp->ahciport_prd_bytecounts[failed_slot]);
		}
#endif

		sata_cmd = &spkt->satapkt_cmd;

		/* Fill out the status and error registers for PxIS.TFES */
		if (intr_status & AHCI_INTR_STATUS_TFES) {
			ahci_rcvd_fisp = &(ahci_portp->ahciport_rcvd_fis->
			    ahcirf_d2h_register_fis);

			/* Copy the error context back to the sata_cmd */
			ahci_copy_err_cnxt(sata_cmd, ahci_rcvd_fisp);
		}

		/* The failed command must be one of the outstanding commands */
		failed_tags = 0x1 << failed_slot;
		ASSERT(failed_tags & slot_status);

		/* Update the sata registers, especially PxSERR register */
		ahci_update_sata_registers(ahci_ctlp, port,
		    &spkt->satapkt_device);

	} else if (NCQ_CMD_IN_PROGRESS(ahci_portp)) {
		/* Read PxSACT to see which commands are still outstanding */
		slot_status = ddi_get32(ahci_ctlp->ahcictl_ahci_acc_handle,
		    (uint32_t *)AHCI_PORT_PxSACT(ahci_ctlp, port));
	}
next:

#if AHCI_DEBUG
	/*
	 * When AHCI_PORT_FLAG_RQSENSE or AHCI_PORT_FLAG_RDLOGEXT flag is
	 * set, it means a fatal error happened after REQUEST SENSE command
	 * or READ LOG EXT command is delivered to the HBA during the error
	 * recovery process. At this time, the only outstanding command is
	 * supposed to be REQUEST SENSE command or READ LOG EXT command.
	 */
	if (ERR_RETRI_CMD_IN_PROGRESS(ahci_portp)) {
		AHCIDBG(AHCIDBG_ERRS, ahci_ctlp,
		    "ahci_fatal_error_recovery_handler: port %d REQUEST SENSE "
		    "command or READ LOG EXT command for error data retrieval "
		    "failed", port);
		ASSERT(slot_status == 0x1);
		ASSERT(failed_slot == 0);
		ASSERT(spkt->satapkt_cmd.satacmd_acdb[0] ==
		    SCMD_REQUEST_SENSE ||
		    spkt->satapkt_cmd.satacmd_cmd_reg ==
		    SATAC_READ_LOG_EXT);
	}
#endif

	ahci_portp->ahciport_flags |= AHCI_PORT_FLAG_MOPPING;
	ahci_portp->ahciport_mop_in_progress++;

	rval = ahci_restart_port_wait_till_ready(ahci_ctlp, ahci_portp,
	    port, flag, &reset_flag);

	if (ahci_portp->ahciport_flags & AHCI_PORT_FLAG_ERRPRINT) {
		ahci_portp->ahciport_flags &= ~AHCI_PORT_FLAG_ERRPRINT;
		if (rval == AHCI_SUCCESS)
			cmn_err(CE_WARN, "!ahci%d: error recovery for port %d "
			    "succeed", instance, port);
		else
			cmn_err(CE_WARN, "!ahci%d: error recovery for port %d "
			    "failed", instance, port);
	}

	/*
	 * Won't retrieve error information:
	 * 1. Port reset was involved to recover
	 * 2. Device is gone
	 * 3. IDENTIFY DEVICE command sent to ATAPI device
	 * 4. REQUEST SENSE or READ LOG EXT command during error recovery
	 */
	if (reset_flag ||
	    ahci_portp->ahciport_device_type == SATA_DTYPE_NONE ||
	    spkt && spkt->satapkt_cmd.satacmd_cmd_reg == SATAC_ID_DEVICE ||
	    ERR_RETRI_CMD_IN_PROGRESS(ahci_portp))
		goto out;

	/*
	 * Deliver READ LOG EXT to gather information about the error when
	 * a COMRESET has not been performed as part of the error recovery
	 * during NCQ command processing.
	 */
	if (NCQ_CMD_IN_PROGRESS(ahci_portp)) {
		failed_tags = ahci_get_rdlogext_data(ahci_ctlp,
		    ahci_portp, port);
		goto out;
	}

	/*
	 * Deliver REQUEST SENSE for ATAPI command to gather information about
	 * the error when a COMRESET has not been performed as part of the
	 * error recovery.
	 */
	if (spkt && ahci_portp->ahciport_device_type == SATA_DTYPE_ATAPI)
		ahci_get_rqsense_data(ahci_ctlp, ahci_portp, port, spkt);
out:
	AHCIDBG(AHCIDBG_ERRS, ahci_ctlp,
	    "ahci_fatal_error_recovery_handler: port %d fatal error "
	    "occurred slot_status = 0x%x, pending_tags = 0x%x, "
	    "pending_ncq_tags = 0x%x failed_tags = 0x%x",
	    port, slot_status, ahci_portp->ahciport_pending_tags,
	    ahci_portp->ahciport_pending_ncq_tags, failed_tags);

	ahci_mop_commands(ahci_ctlp,
	    ahci_portp,
	    slot_status,
	    failed_tags, /* failed tags */
	    0, /* timeout tags */
	    0, /* aborted tags */
	    0); /* reset tags */
}

/*
 * Used to recovery a PMULT pmport fatal error under FIS-based switching.
 *	1. device specific.PxFBS.SDE=1
 *	2. Non Device specific.
 * Nothing will be done when Command-based switching is employed.
 *
 * Currently code is neither completed nor tested.
 */
static void
ahci_pmult_error_recovery_handler(ahci_ctl_t *ahci_ctlp,
    ahci_port_t *ahci_portp, uint8_t port, uint32_t intr_status)
{
#ifndef __lock_lint
	_NOTE(ARGUNUSED(intr_status))
#endif
	uint32_t	port_fbs_ctrl;
	int loop_count = 0;
	ahci_addr_t	addr;

	ASSERT(MUTEX_HELD(&ahci_portp->ahciport_mutex));

	/* Nothing will be done under Command-based switching. */
	if (!(ahci_ctlp->ahcictl_cap & AHCI_CAP_PMULT_FBSS))
		return;

	port_fbs_ctrl = ddi_get32(ahci_ctlp->ahcictl_ahci_acc_handle,
	    (uint32_t *)AHCI_PORT_PxFBS(ahci_ctlp, port));

	if (!(port_fbs_ctrl & AHCI_FBS_EN))
		/* FBS is not enabled. */
		return;

	/* Problem's getting complicated now. */
	/*
	 * If FIS-based switching is used, we need to check
	 * the PxFBS to see the error type.
	 */
	port_fbs_ctrl = ddi_get32(ahci_ctlp->ahcictl_ahci_acc_handle,
	    (uint32_t *)AHCI_PORT_PxFBS(ahci_ctlp, port));

	/* Refer to spec(v1.2) 9.3.6.1 */
	if (port_fbs_ctrl & AHCI_FBS_SDE) {
		AHCIDBG(AHCIDBG_ERRS, ahci_ctlp,
		    "A Device Sepcific Error: port %d", port);
		/*
		 * Controller has paused commands for all other
		 * sub-devices until PxFBS.DEC is set.
		 */
		ahci_reject_all_abort_pkts(ahci_ctlp,
		    ahci_portp, 0);

		ddi_put32(ahci_ctlp->ahcictl_ahci_acc_handle,
		    (uint32_t *)AHCI_PORT_PxFBS(ahci_ctlp, port),
		    port_fbs_ctrl | AHCI_FBS_DEC);

		/*
		 * Wait controller clear PxFBS.DEC,
		 * then we can continue.
		 */
		loop_count = 0;
		do {
			port_fbs_ctrl = ddi_get32(ahci_ctlp->
			    ahcictl_ahci_acc_handle, (uint32_t *)
			    AHCI_PORT_PxFBS(ahci_ctlp, port));

			if (loop_count++ > 1000)
				/*
				 * Esclate the error. Follow
				 * non-device specific error
				 * procedure.
				 */
				return;

			drv_usecwait(AHCI_100US_USECS);
		} while (port_fbs_ctrl & AHCI_FBS_DEC);

		/*
		 * Issue a software reset to ensure drive is in
		 * a known state.
		 */
		(void) ahci_software_reset(ahci_ctlp,
		    ahci_portp, &addr);

	} else {

		/* Process Non-Device Specific Error. */
		/* This will be handled later on. */
		cmn_err(CE_NOTE, "!FBS is not supported now.");
	}
}
/*
 * Handle events - fatal error recovery
 */
static void
ahci_events_handler(void *args)
{
	ahci_event_arg_t *ahci_event_arg;
	ahci_ctl_t *ahci_ctlp;
	ahci_port_t *ahci_portp;
	ahci_addr_t *addrp;
	uint32_t event;
	int instance;

	ahci_event_arg = (ahci_event_arg_t *)args;

	ahci_ctlp = ahci_event_arg->ahciea_ctlp;
	ahci_portp = ahci_event_arg->ahciea_portp;
	addrp = ahci_event_arg->ahciea_addrp;
	event = ahci_event_arg->ahciea_event;
	instance = ddi_get_instance(ahci_ctlp->ahcictl_dip);

	AHCIDBG(AHCIDBG_ENTRY|AHCIDBG_INTR|AHCIDBG_ERRS, ahci_ctlp,
	    "ahci_events_handler enter: port %d intr_status = 0x%x",
	    ahci_portp->ahciport_port_num, event);

	mutex_enter(&ahci_portp->ahciport_mutex);

	/*
	 * ahci_intr_phyrdy_change() may have rendered it to
	 * SATA_DTYPE_NONE.
	 */
	if (ahci_portp->ahciport_device_type == SATA_DTYPE_NONE) {
		AHCIDBG(AHCIDBG_ENTRY|AHCIDBG_INTR, ahci_ctlp,
		    "ahci_events_handler: port %d no device attached, "
		    "and just return without doing anything",
		    ahci_portp->ahciport_port_num);

		if (ahci_portp->ahciport_flags & AHCI_PORT_FLAG_ERRPRINT) {
			ahci_portp->ahciport_flags &= ~AHCI_PORT_FLAG_ERRPRINT;
			cmn_err(CE_WARN, "!ahci%d: error recovery for port %d "
			    "succeed", instance, ahci_portp->ahciport_port_num);
		}

		goto out;
	}

	if (event & (AHCI_INTR_STATUS_IFS |
	    AHCI_INTR_STATUS_HBDS |
	    AHCI_INTR_STATUS_HBFS |
	    AHCI_INTR_STATUS_TFES))
		ahci_fatal_error_recovery_handler(ahci_ctlp, ahci_portp,
		    addrp, event);

out:
	mutex_exit(&ahci_portp->ahciport_mutex);
}

/*
 * ahci_watchdog_handler() and ahci_do_sync_start will call us if they
 * detect there are some commands which are timed out.
 */
static void
ahci_timeout_pkts(ahci_ctl_t *ahci_ctlp, ahci_port_t *ahci_portp,
    uint8_t port, uint32_t tmp_timeout_tags)
{
	uint32_t slot_status = 0;
	uint32_t finished_tags = 0;
	uint32_t timeout_tags = 0;

	AHCIDBG(AHCIDBG_TIMEOUT|AHCIDBG_ENTRY, ahci_ctlp,
	    "ahci_timeout_pkts enter: port %d", port);

	mutex_enter(&ahci_portp->ahciport_mutex);

	if (NON_NCQ_CMD_IN_PROGRESS(ahci_portp) ||
	    RDWR_PMULT_CMD_IN_PROGRESS(ahci_portp) ||
	    ERR_RETRI_CMD_IN_PROGRESS(ahci_portp)) {
		/* Read PxCI to see which commands are still outstanding */
		slot_status = ddi_get32(ahci_ctlp->ahcictl_ahci_acc_handle,
		    (uint32_t *)AHCI_PORT_PxCI(ahci_ctlp, port));
	} else if (NCQ_CMD_IN_PROGRESS(ahci_portp)) {
		/* Read PxSACT to see which commands are still outstanding */
		slot_status = ddi_get32(ahci_ctlp->ahcictl_ahci_acc_handle,
		    (uint32_t *)AHCI_PORT_PxSACT(ahci_ctlp, port));
	}

#if AHCI_DEBUG
	/*
	 * When AHCI_PORT_FLAG_RQSENSE or AHCI_PORT_FLAG_RDLOGEXT flag is
	 * set, it means a fatal error happened after REQUEST SENSE command
	 * or READ LOG EXT command is delivered to the HBA during the error
	 * recovery process. At this time, the only outstanding command is
	 * supposed to be REQUEST SENSE command or READ LOG EXT command.
	 */
	if (ERR_RETRI_CMD_IN_PROGRESS(ahci_portp)) {
		AHCIDBG(AHCIDBG_ERRS|AHCIDBG_TIMEOUT, ahci_ctlp,
		    "ahci_timeout_pkts called while REQUEST SENSE "
		    "command or READ LOG EXT command for error recovery "
		    "timed out timeout_tags = 0x%x, slot_status = 0x%x, "
		    "pending_tags = 0x%x, pending_ncq_tags = 0x%x",
		    tmp_timeout_tags, slot_status,
		    ahci_portp->ahciport_pending_tags,
		    ahci_portp->ahciport_pending_ncq_tags);
		ASSERT(slot_status == 0x1);
	} else if (RDWR_PMULT_CMD_IN_PROGRESS(ahci_portp)) {
		AHCIDBG(AHCIDBG_ERRS|AHCIDBG_TIMEOUT, ahci_ctlp,
		    "ahci_timeout_pkts called while executing R/W PMULT "
		    "command timeout_tags = 0x%x, slot_status = 0x%x",
		    tmp_timeout_tags, slot_status);
		ASSERT(slot_status == 0x1);
	}
#endif

	ahci_portp->ahciport_flags |= AHCI_PORT_FLAG_MOPPING;
	ahci_portp->ahciport_mop_in_progress++;

	(void) ahci_restart_port_wait_till_ready(ahci_ctlp, ahci_portp,
	    port, AHCI_PORT_RESET, NULL);

	/*
	 * Re-identify timeout tags because some previously checked commands
	 * could already complete.
	 */
	if (NON_NCQ_CMD_IN_PROGRESS(ahci_portp)) {
		finished_tags = ahci_portp->ahciport_pending_tags &
		    ~slot_status & AHCI_SLOT_MASK(ahci_ctlp);
		timeout_tags = tmp_timeout_tags & ~finished_tags;

		AHCIDBG(AHCIDBG_TIMEOUT, ahci_ctlp,
		    "ahci_timeout_pkts: port %d, finished_tags = 0x%x, "
		    "timeout_tags = 0x%x, port_cmd_issue = 0x%x, "
		    "pending_tags = 0x%x ",
		    port, finished_tags, timeout_tags,
		    slot_status, ahci_portp->ahciport_pending_tags);
	} else if (NCQ_CMD_IN_PROGRESS(ahci_portp)) {
		finished_tags = ahci_portp->ahciport_pending_ncq_tags &
		    ~slot_status & AHCI_NCQ_SLOT_MASK(ahci_portp);
		timeout_tags = tmp_timeout_tags & ~finished_tags;

		AHCIDBG(AHCIDBG_TIMEOUT|AHCIDBG_NCQ, ahci_ctlp,
		    "ahci_timeout_pkts: port %d, finished_tags = 0x%x, "
		    "timeout_tags = 0x%x, port_sactive = 0x%x, "
		    "pending_ncq_tags = 0x%x ",
		    port, finished_tags, timeout_tags,
		    slot_status, ahci_portp->ahciport_pending_ncq_tags);
	} else if (ERR_RETRI_CMD_IN_PROGRESS(ahci_portp) ||
	    RDWR_PMULT_CMD_IN_PROGRESS(ahci_portp)) {
		timeout_tags = tmp_timeout_tags;
	}

	ahci_mop_commands(ahci_ctlp,
	    ahci_portp,
	    slot_status,
	    0,			/* failed tags */
	    timeout_tags,	/* timeout tags */
	    0,			/* aborted tags */
	    0);			/* reset tags */

	mutex_exit(&ahci_portp->ahciport_mutex);
}

/*
 * Watchdog handler kicks in every 5 seconds to timeout any commands pending
 * for long time.
 */
static void
ahci_watchdog_handler(ahci_ctl_t *ahci_ctlp)
{
	ahci_port_t *ahci_portp;
	sata_pkt_t *spkt;
	uint32_t pending_tags;
	uint32_t timeout_tags;
	uint32_t port_cmd_status;
	uint32_t port_sactive;
	uint8_t port;
	int tmp_slot;
	int current_slot;
	uint32_t current_tags;
	int instance = ddi_get_instance(ahci_ctlp->ahcictl_dip);

	mutex_enter(&ahci_ctlp->ahcictl_mutex);

	AHCIDBG(AHCIDBG_ENTRY, ahci_ctlp,
	    "ahci_watchdog_handler entered", NULL);

	for (port = 0; port < ahci_ctlp->ahcictl_num_ports; port++) {
		if (!AHCI_PORT_IMPLEMENTED(ahci_ctlp, port)) {
			continue;
		}

		ahci_portp = ahci_ctlp->ahcictl_ports[port];

		mutex_enter(&ahci_portp->ahciport_mutex);
		if (ahci_portp->ahciport_device_type == SATA_DTYPE_NONE) {
			mutex_exit(&ahci_portp->ahciport_mutex);
			continue;
		}

		/* Skip the check for those ports in error recovery */
		if ((ahci_portp->ahciport_flags & AHCI_PORT_FLAG_MOPPING) &&
		    !(ERR_RETRI_CMD_IN_PROGRESS(ahci_portp))) {
			mutex_exit(&ahci_portp->ahciport_mutex);
			continue;
		}

		pending_tags = 0;
		port_cmd_status = ddi_get32(ahci_ctlp->ahcictl_ahci_acc_handle,
		    (uint32_t *)AHCI_PORT_PxCMD(ahci_ctlp, port));

		if (ERR_RETRI_CMD_IN_PROGRESS(ahci_portp) ||
		    RDWR_PMULT_CMD_IN_PROGRESS(ahci_portp)) {
			current_slot = 0;
			pending_tags = 0x1;
		} else if (NON_NCQ_CMD_IN_PROGRESS(ahci_portp)) {
			current_slot =
			    (port_cmd_status & AHCI_CMD_STATUS_CCS) >>
			    AHCI_CMD_STATUS_CCS_SHIFT;
			pending_tags = ahci_portp->ahciport_pending_tags;
		} else if (NCQ_CMD_IN_PROGRESS(ahci_portp)) {
			port_sactive = ddi_get32(
			    ahci_ctlp->ahcictl_ahci_acc_handle,
			    (uint32_t *)AHCI_PORT_PxSACT(ahci_ctlp, port));
			current_tags = port_sactive &
			    ~port_cmd_status &
			    AHCI_NCQ_SLOT_MASK(ahci_portp);
			pending_tags = ahci_portp->ahciport_pending_ncq_tags;
		}

		timeout_tags = 0;
		while (pending_tags) {
			tmp_slot = ddi_ffs(pending_tags) - 1;
			if (tmp_slot == -1) {
				break;
			}

			if (ERR_RETRI_CMD_IN_PROGRESS(ahci_portp))
				spkt = ahci_portp->ahciport_err_retri_pkt;
			else if (RDWR_PMULT_CMD_IN_PROGRESS(ahci_portp))
				spkt = ahci_portp->ahciport_rdwr_pmult_pkt;
			else
				spkt = ahci_portp->ahciport_slot_pkts[tmp_slot];

			if ((spkt != NULL) && spkt->satapkt_time &&
			    !(spkt->satapkt_op_mode & SATA_OPMODE_POLLING)) {
				/*
				 * If a packet has survived for more than it's
				 * max life cycles, it is a candidate for time
				 * out.
				 */
				ahci_portp->ahciport_slot_timeout[tmp_slot] -=
				    ahci_watchdog_timeout;

				if (ahci_portp->ahciport_slot_timeout[tmp_slot]
				    > 0)
					goto next;

#if AHCI_DEBUG
				if (NCQ_CMD_IN_PROGRESS(ahci_portp)) {
					AHCIDBG(AHCIDBG_ERRS|AHCIDBG_TIMEOUT,
					    ahci_ctlp, "watchdog: the current "
					    "tags is 0x%x", current_tags);
				} else {
					AHCIDBG(AHCIDBG_ERRS|AHCIDBG_TIMEOUT,
					    ahci_ctlp, "watchdog: the current "
					    "slot is %d", current_slot);
				}
#endif

				/*
				 * We need to check whether the HBA has
				 * begun to execute the command, if not,
				 * then re-set the timer of the command.
				 */
				if (NON_NCQ_CMD_IN_PROGRESS(ahci_portp) &&
				    (tmp_slot != current_slot) ||
				    NCQ_CMD_IN_PROGRESS(ahci_portp) &&
				    ((0x1 << tmp_slot) & current_tags)) {
					ahci_portp->ahciport_slot_timeout \
					    [tmp_slot] = spkt->satapkt_time;
				} else {
					timeout_tags |= (0x1 << tmp_slot);
					cmn_err(CE_WARN, "!ahci%d: watchdog "
					    "port %d satapkt 0x%p timed out\n",
					    instance, port, (void *)spkt);
				}
			}
next:
			CLEAR_BIT(pending_tags, tmp_slot);
		}

		if (timeout_tags) {
			mutex_exit(&ahci_portp->ahciport_mutex);
			mutex_exit(&ahci_ctlp->ahcictl_mutex);
			ahci_timeout_pkts(ahci_ctlp, ahci_portp,
			    port, timeout_tags);
			mutex_enter(&ahci_ctlp->ahcictl_mutex);
			mutex_enter(&ahci_portp->ahciport_mutex);
		}

		mutex_exit(&ahci_portp->ahciport_mutex);
	}

	/* Re-install the watchdog timeout handler */
	if (ahci_ctlp->ahcictl_timeout_id != 0) {
		ahci_ctlp->ahcictl_timeout_id =
		    timeout((void (*)(void *))ahci_watchdog_handler,
		    (caddr_t)ahci_ctlp, ahci_watchdog_tick);
	}

	mutex_exit(&ahci_ctlp->ahcictl_mutex);
}

/*
 * Fill the error context into sata_cmd for non-queued command error.
 */
static void
ahci_copy_err_cnxt(sata_cmd_t *scmd, ahci_fis_d2h_register_t *rfisp)
{
	scmd->satacmd_status_reg = GET_RFIS_STATUS(rfisp);
	scmd->satacmd_error_reg = GET_RFIS_ERROR(rfisp);
	scmd->satacmd_sec_count_lsb = GET_RFIS_SECTOR_COUNT(rfisp);
	scmd->satacmd_lba_low_lsb = GET_RFIS_CYL_LOW(rfisp);
	scmd->satacmd_lba_mid_lsb = GET_RFIS_CYL_MID(rfisp);
	scmd->satacmd_lba_high_lsb = GET_RFIS_CYL_HI(rfisp);
	scmd->satacmd_device_reg = GET_RFIS_DEV_HEAD(rfisp);

	if (scmd->satacmd_addr_type == ATA_ADDR_LBA48) {
		scmd->satacmd_sec_count_msb = GET_RFIS_SECTOR_COUNT_EXP(rfisp);
		scmd->satacmd_lba_low_msb = GET_RFIS_CYL_LOW_EXP(rfisp);
		scmd->satacmd_lba_mid_msb = GET_RFIS_CYL_MID_EXP(rfisp);
		scmd->satacmd_lba_high_msb = GET_RFIS_CYL_HI_EXP(rfisp);
	}
}

/*
 * Fill the ncq error page into sata_cmd for queued command error.
 */
static void
ahci_copy_ncq_err_page(sata_cmd_t *scmd,
    struct sata_ncq_error_recovery_page *ncq_err_page)
{
	scmd->satacmd_sec_count_msb = ncq_err_page->ncq_sector_count_ext;
	scmd->satacmd_sec_count_lsb = ncq_err_page->ncq_sector_count;
	scmd->satacmd_lba_low_msb = ncq_err_page->ncq_sector_number_ext;
	scmd->satacmd_lba_low_lsb = ncq_err_page->ncq_sector_number;
	scmd->satacmd_lba_mid_msb = ncq_err_page->ncq_cyl_low_ext;
	scmd->satacmd_lba_mid_lsb = ncq_err_page->ncq_cyl_low;
	scmd->satacmd_lba_high_msb = ncq_err_page->ncq_cyl_high_ext;
	scmd->satacmd_lba_high_lsb = ncq_err_page->ncq_cyl_high;
	scmd->satacmd_device_reg = ncq_err_page->ncq_dev_head;
	scmd->satacmd_status_reg = ncq_err_page->ncq_status;
	scmd->satacmd_error_reg = ncq_err_page->ncq_error;
}

/*
 * Put the respective register value to sata_cmd_t for satacmd_flags.
 */
static void
ahci_copy_out_regs(sata_cmd_t *scmd, ahci_fis_d2h_register_t *rfisp)
{
	if (scmd->satacmd_flags.sata_copy_out_sec_count_msb)
		scmd->satacmd_sec_count_msb = GET_RFIS_SECTOR_COUNT_EXP(rfisp);
	if (scmd->satacmd_flags.sata_copy_out_lba_low_msb)
		scmd->satacmd_lba_low_msb = GET_RFIS_CYL_LOW_EXP(rfisp);
	if (scmd->satacmd_flags.sata_copy_out_lba_mid_msb)
		scmd->satacmd_lba_mid_msb = GET_RFIS_CYL_MID_EXP(rfisp);
	if (scmd->satacmd_flags.sata_copy_out_lba_high_msb)
		scmd->satacmd_lba_high_msb = GET_RFIS_CYL_HI_EXP(rfisp);
	if (scmd->satacmd_flags.sata_copy_out_sec_count_lsb)
		scmd->satacmd_sec_count_lsb = GET_RFIS_SECTOR_COUNT(rfisp);
	if (scmd->satacmd_flags.sata_copy_out_lba_low_lsb)
		scmd->satacmd_lba_low_lsb = GET_RFIS_CYL_LOW(rfisp);
	if (scmd->satacmd_flags.sata_copy_out_lba_mid_lsb)
		scmd->satacmd_lba_mid_lsb = GET_RFIS_CYL_MID(rfisp);
	if (scmd->satacmd_flags.sata_copy_out_lba_high_lsb)
		scmd->satacmd_lba_high_lsb = GET_RFIS_CYL_HI(rfisp);
	if (scmd->satacmd_flags.sata_copy_out_device_reg)
		scmd->satacmd_device_reg = GET_RFIS_DEV_HEAD(rfisp);
	if (scmd->satacmd_flags.sata_copy_out_error_reg)
		scmd->satacmd_error_reg = GET_RFIS_ERROR(rfisp);
}

static void
ahci_log_fatal_error_message(ahci_ctl_t *ahci_ctlp, uint8_t port,
    uint32_t intr_status)
{
	int instance = ddi_get_instance(ahci_ctlp->ahcictl_dip);

	if (intr_status & AHCI_INTR_STATUS_IFS)
		cmn_err(CE_WARN, "!ahci%d: ahci port %d has interface fatal "
		    "error", instance, port);

	if (intr_status & AHCI_INTR_STATUS_HBDS)
		cmn_err(CE_WARN, "!ahci%d: ahci port %d has bus data error",
		    instance, port);

	if (intr_status & AHCI_INTR_STATUS_HBFS)
		cmn_err(CE_WARN, "!ahci%d: ahci port %d has bus fatal error",
		    instance, port);

	if (intr_status & AHCI_INTR_STATUS_TFES)
		cmn_err(CE_WARN, "!ahci%d: ahci port %d has task file error",
		    instance, port);

	cmn_err(CE_WARN, "!ahci%d: ahci port %d is trying to do error "
	    "recovery", instance, port);
}

static void
ahci_dump_commands(ahci_ctl_t *ahci_ctlp, uint8_t port,
    uint32_t slot_tags)
{
	ahci_port_t *ahci_portp;
	int tmp_slot;
	sata_pkt_t *spkt;
	sata_cmd_t cmd;

	ahci_portp = ahci_ctlp->ahcictl_ports[port];
	ASSERT(ahci_portp != NULL);

	while (slot_tags) {
		tmp_slot = ddi_ffs(slot_tags) - 1;
		if (tmp_slot == -1) {
			break;
		}

		spkt = ahci_portp->ahciport_slot_pkts[tmp_slot];
		if (spkt != NULL) {
			cmd = spkt->satapkt_cmd;

			cmn_err(CE_WARN, "!satapkt 0x%p: cmd_reg = 0x%x "
			    "features_reg = 0x%x sec_count_msb = 0x%x "
			    "lba_low_msb = 0x%x lba_mid_msb = 0x%x "
			    "lba_high_msb = 0x%x sec_count_lsb = 0x%x "
			    "lba_low_lsb = 0x%x lba_mid_lsb = 0x%x "
			    "lba_high_lsb = 0x%x device_reg = 0x%x "
			    "addr_type = 0x%x cmd_flags = 0x%x", (void *)spkt,
			    cmd.satacmd_cmd_reg, cmd.satacmd_features_reg,
			    cmd.satacmd_sec_count_msb, cmd.satacmd_lba_low_msb,
			    cmd.satacmd_lba_mid_msb, cmd.satacmd_lba_high_msb,
			    cmd.satacmd_sec_count_lsb, cmd.satacmd_lba_low_lsb,
			    cmd.satacmd_lba_mid_lsb, cmd.satacmd_lba_high_lsb,
			    cmd.satacmd_device_reg, cmd.satacmd_addr_type,
			    *((uint32_t *)&(cmd.satacmd_flags)));
		}

		CLEAR_BIT(slot_tags, tmp_slot);
	}
}

/*
 * Dump the serror message to the log.
 */
static void
ahci_log_serror_message(ahci_ctl_t *ahci_ctlp, uint8_t port,
    uint32_t port_serror, int debug_only)
{
	static char err_buf[512];
	static char err_msg_header[16];
	char *err_msg = err_buf;

	*err_buf = '\0';
	*err_msg_header = '\0';

	if (port_serror & SERROR_DATA_ERR_FIXED) {
		err_msg = strcat(err_msg,
		    "\tRecovered Data Integrity Error (I)\n");
	}

	if (port_serror & SERROR_COMM_ERR_FIXED) {
		err_msg = strcat(err_msg,
		    "\tRecovered Communication Error (M)\n");
	}

	if (port_serror & SERROR_DATA_ERR) {
		err_msg = strcat(err_msg,
		    "\tTransient Data Integrity Error (T)\n");
	}

	if (port_serror & SERROR_PERSISTENT_ERR) {
		err_msg = strcat(err_msg,
		    "\tPersistent Communication or Data Integrity Error (C)\n");
	}

	if (port_serror & SERROR_PROTOCOL_ERR) {
		err_msg = strcat(err_msg, "\tProtocol Error (P)\n");
	}

	if (port_serror & SERROR_INT_ERR) {
		err_msg = strcat(err_msg, "\tInternal Error (E)\n");
	}

	if (port_serror & SERROR_PHY_RDY_CHG) {
		err_msg = strcat(err_msg, "\tPhyRdy Change (N)\n");
	}

	if (port_serror & SERROR_PHY_INT_ERR) {
		err_msg = strcat(err_msg, "\tPhy Internal Error (I)\n");
	}

	if (port_serror & SERROR_COMM_WAKE) {
		err_msg = strcat(err_msg, "\tComm Wake (W)\n");
	}

	if (port_serror & SERROR_10B_TO_8B_ERR) {
		err_msg = strcat(err_msg, "\t10B to 8B Decode Error (B)\n");
	}

	if (port_serror & SERROR_DISPARITY_ERR) {
		err_msg = strcat(err_msg, "\tDisparity Error (D)\n");
	}

	if (port_serror & SERROR_CRC_ERR) {
		err_msg = strcat(err_msg, "\tCRC Error (C)\n");
	}

	if (port_serror & SERROR_HANDSHAKE_ERR) {
		err_msg = strcat(err_msg, "\tHandshake Error (H)\n");
	}

	if (port_serror & SERROR_LINK_SEQ_ERR) {
		err_msg = strcat(err_msg, "\tLink Sequence Error (S)\n");
	}

	if (port_serror & SERROR_TRANS_ERR) {
		err_msg = strcat(err_msg,
		    "\tTransport state transition error (T)\n");
	}

	if (port_serror & SERROR_FIS_TYPE) {
		err_msg = strcat(err_msg, "\tUnknown FIS Type (F)\n");
	}

	if (port_serror & SERROR_EXCHANGED_ERR) {
		err_msg = strcat(err_msg, "\tExchanged (X)\n");
	}

	if (*err_msg == '\0')
		return;

	if (debug_only) {
		(void) sprintf(err_msg_header, "port %d", port);
		AHCIDBG(AHCIDBG_ERRS, ahci_ctlp, err_msg_header, NULL);
		AHCIDBG(AHCIDBG_ERRS, ahci_ctlp, err_msg, NULL);
	} else if (ahci_ctlp) {
		cmn_err(CE_WARN, "!ahci%d: %s %s",
		    ddi_get_instance(ahci_ctlp->ahcictl_dip),
		    err_msg_header, err_msg);

		/* sata trace debug */
		sata_trace_debug(ahci_ctlp->ahcictl_dip,
		    "ahci%d: %s %s", ddi_get_instance(ahci_ctlp->ahcictl_dip),
		    err_msg_header, err_msg);
	} else {
		cmn_err(CE_WARN, "!ahci: %s %s", err_msg_header, err_msg);

		/* sata trace debug */
		sata_trace_debug(NULL, "ahci: %s %s", err_msg_header, err_msg);
	}
}

/*
 * Translate the sata_address_t type into the ahci_addr_t type.
 * sata_device.satadev_addr structure is used as source.
 */
static void
ahci_get_ahci_addr(ahci_ctl_t *ahci_ctlp, sata_device_t *sd,
    ahci_addr_t *ahci_addrp)
{
	sata_address_t *sata_addrp = &sd->satadev_addr;
	ahci_addrp->aa_port =
	    ahci_ctlp->ahcictl_cport_to_port[sata_addrp->cport];
	ahci_addrp->aa_pmport = sata_addrp->pmport;

	switch (sata_addrp->qual) {
	case SATA_ADDR_DCPORT:
	case SATA_ADDR_CPORT:
		ahci_addrp->aa_qual = AHCI_ADDR_PORT;
		break;
	case SATA_ADDR_PMULT:
	case SATA_ADDR_PMULT_SPEC:
		ahci_addrp->aa_qual = AHCI_ADDR_PMULT;
		break;
	case SATA_ADDR_DPMPORT:
	case SATA_ADDR_PMPORT:
		ahci_addrp->aa_qual = AHCI_ADDR_PMPORT;
		break;
	case SATA_ADDR_NULL:
	default:
		/* something went wrong */
		ahci_addrp->aa_qual = AHCI_ADDR_NULL;
		break;
	}
}

/*
 * This routine is to calculate the total number of ports implemented
 * by the HBA.
 */
static int
ahci_get_num_implemented_ports(uint32_t ports_implemented)
{
	uint8_t i;
	int num = 0;

	for (i = 0; i < AHCI_MAX_PORTS; i++) {
		if (((uint32_t)0x1 << i) & ports_implemented)
			num++;
	}

	return (num);
}

#if AHCI_DEBUG
static void
ahci_log(ahci_ctl_t *ahci_ctlp, uint_t level, char *fmt, ...)
{
	static char name[16];
	va_list ap;

	mutex_enter(&ahci_log_mutex);

	va_start(ap, fmt);
	if (ahci_ctlp) {
		(void) sprintf(name, "ahci%d: ",
		    ddi_get_instance(ahci_ctlp->ahcictl_dip));
	} else {
		(void) sprintf(name, "ahci: ");
	}

	(void) vsprintf(ahci_log_buf, fmt, ap);
	va_end(ap);

	cmn_err(level, "%s%s", name, ahci_log_buf);

	mutex_exit(&ahci_log_mutex);
}
#endif

/*
 * quiesce(9E) entry point.
 *
 * This function is called when the system is single-threaded at high
 * PIL with preemption disabled. Therefore, this function must not be
 * blocked. Because no taskqs are running, there is no need for us to
 * take any action for enclosure services which are running in the
 * taskq context, especially as no interrupts are generated by it nor
 * are any messages expected to come in.
 *
 * This function returns DDI_SUCCESS on success, or DDI_FAILURE on failure.
 * DDI_FAILURE indicates an error condition and should almost never happen.
 */
static int
ahci_quiesce(dev_info_t *dip)
{
	ahci_ctl_t *ahci_ctlp;
	ahci_port_t *ahci_portp;
	int instance, port;

	instance = ddi_get_instance(dip);
	ahci_ctlp = ddi_get_soft_state(ahci_statep, instance);

	if (ahci_ctlp == NULL)
		return (DDI_FAILURE);

#if AHCI_DEBUG
	ahci_debug_flags = 0;
#endif

	ahci_ctlp->ahcictl_flags |= AHCI_QUIESCE;

	/* disable all the interrupts. */
	ahci_disable_all_intrs(ahci_ctlp);

	for (port = 0; port < ahci_ctlp->ahcictl_num_ports; port++) {
		if (!AHCI_PORT_IMPLEMENTED(ahci_ctlp, port)) {
			continue;
		}

		ahci_portp = ahci_ctlp->ahcictl_ports[port];

		/*
		 * Stop the port by clearing PxCMD.ST
		 *
		 * Here we must disable the port interrupt because
		 * ahci_disable_all_intrs only clear GHC.IE, and IS
		 * register will be still set if PxIE is enabled.
		 * When ahci shares one IRQ with other drivers, the
		 * intr handler may claim the intr mistakenly.
		 */
		ahci_disable_port_intrs(ahci_ctlp, port);
		(void) ahci_put_port_into_notrunning_state(ahci_ctlp,
		    ahci_portp, port);
	}

	ahci_ctlp->ahcictl_flags &= ~AHCI_QUIESCE;

	return (DDI_SUCCESS);
}

/*
 * The function will add a sata packet to the done queue.
 */
static void
ahci_add_doneq(ahci_port_t *ahci_portp, sata_pkt_t *satapkt, int reason)
{
	ASSERT(satapkt != NULL);
	ASSERT(MUTEX_HELD(&ahci_portp->ahciport_mutex));

	/* set the reason for all packets */
	satapkt->satapkt_reason = reason;
	satapkt->satapkt_hba_driver_private = NULL;

	if (! (satapkt->satapkt_op_mode & SATA_OPMODE_SYNCH) &&
	    satapkt->satapkt_comp) {
		/*
		 * only add to queue when mode is not synch and there is
		 * completion callback
		 */
		*ahci_portp->ahciport_doneqtail = satapkt;
		ahci_portp->ahciport_doneqtail =
		    (sata_pkt_t **)&(satapkt->satapkt_hba_driver_private);
		ahci_portp->ahciport_doneq_len++;

	} else if ((satapkt->satapkt_op_mode & SATA_OPMODE_SYNCH) &&
	    ! (satapkt->satapkt_op_mode & SATA_OPMODE_POLLING))
		/*
		 * for sync/non-poll mode, just call cv_broadcast
		 */
		cv_broadcast(&ahci_portp->ahciport_cv);
}

/*
 * The function will call completion callback of sata packet on the
 * completed queue
 */
static void
ahci_flush_doneq(ahci_port_t *ahci_portp)
{
	sata_pkt_t *satapkt, *next;

	ASSERT(MUTEX_HELD(&ahci_portp->ahciport_mutex));

	if (ahci_portp->ahciport_doneq) {
		satapkt = ahci_portp->ahciport_doneq;

		ahci_portp->ahciport_doneq = NULL;
		ahci_portp->ahciport_doneqtail = &ahci_portp->ahciport_doneq;
		ahci_portp->ahciport_doneq_len = 0;

		mutex_exit(&ahci_portp->ahciport_mutex);

		while (satapkt != NULL) {
			next = satapkt->satapkt_hba_driver_private;
			satapkt->satapkt_hba_driver_private = NULL;

			/* Call the callback */
			(*satapkt->satapkt_comp)(satapkt);

			satapkt = next;
		}

		mutex_enter(&ahci_portp->ahciport_mutex);
	}
}

/*
 * Sets the state for the specified port on the controller to desired state.
 * This must be run in the context of the enclosure taskq which ensures that
 * only one event is outstanding at any time.
 */
static boolean_t
ahci_em_set_led(ahci_ctl_t *ahci_ctlp, uint8_t port, ahci_em_led_state_t desire)
{
	ahci_em_led_msg_t msg;
	ahci_em_msg_hdr_t hdr;
	uint32_t msgval, hdrval;
	uint_t i, max_delay = ahci_em_tx_delay_count;

	msg.alm_hba = port;
	msg.alm_pminfo = 0;
	msg.alm_value = 0;

	if (desire & AHCI_EM_LED_IDENT_ENABLE) {
		msg.alm_value |= AHCI_LED_ON << AHCI_LED_IDENT_OFF;
	}

	if (desire & AHCI_EM_LED_FAULT_ENABLE) {
		msg.alm_value |= AHCI_LED_ON << AHCI_LED_FAULT_OFF;
	}

	if ((ahci_ctlp->ahcictl_em_ctl & AHCI_HBA_EM_CTL_ATTR_ALHD) == 0 &&
	    (desire & AHCI_EM_LED_ACTIVITY_DISABLE) == 0) {
		msg.alm_value |= AHCI_LED_ON << AHCI_LED_ACTIVITY_OFF;
	}

	hdr.aemh_rsvd = 0;
	hdr.aemh_mlen = sizeof (ahci_em_led_msg_t);
	hdr.aemh_dlen = 0;
	hdr.aemh_mtype = AHCI_EM_MSG_TYPE_LED;

	bcopy(&msg, &msgval, sizeof (msgval));
	bcopy(&hdr, &hdrval, sizeof (hdrval));

	/*
	 * First, make sure we can transmit. We should not have been placed in a
	 * situation where an outstanding transmission is going on.
	 */
	for (i = 0; i < max_delay; i++) {
		uint32_t val;

		val = ddi_get32(ahci_ctlp->ahcictl_ahci_acc_handle,
		    (uint32_t *)AHCI_GLOBAL_EM_CTL(ahci_ctlp));
		if ((val & AHCI_HBA_EM_CTL_CTL_TM) == 0)
			break;

		delay(drv_usectohz(ahci_em_tx_delay_ms * 1000));
	}

	if (i == max_delay)
		return (B_FALSE);

	ddi_put32(ahci_ctlp->ahcictl_ahci_acc_handle,
	    (uint32_t *)ahci_ctlp->ahcictl_em_tx_off, hdrval);
	ddi_put32(ahci_ctlp->ahcictl_ahci_acc_handle,
	    (uint32_t *)(ahci_ctlp->ahcictl_em_tx_off + 4), msgval);
	ddi_put32(ahci_ctlp->ahcictl_ahci_acc_handle,
	    (uint32_t *)AHCI_GLOBAL_EM_CTL(ahci_ctlp), AHCI_HBA_EM_CTL_CTL_TM);

	for (i = 0; i < max_delay; i++) {
		uint32_t val;

		val = ddi_get32(ahci_ctlp->ahcictl_ahci_acc_handle,
		    (uint32_t *)AHCI_GLOBAL_EM_CTL(ahci_ctlp));
		if ((val & AHCI_HBA_EM_CTL_CTL_TM) == 0)
			break;

		delay(drv_usectohz(ahci_em_tx_delay_ms * 1000));
	}

	if (i == max_delay)
		return (B_FALSE);

	return (B_TRUE);
}

typedef struct ahci_em_led_task_arg {
	ahci_ctl_t		*aelta_ctl;
	uint8_t			aelta_port;
	uint_t			aelta_op;
	ahci_em_led_state_t	aelta_state;
	uint_t			aelta_ret;
	kcondvar_t		aelta_cv;
	uint_t			aelta_ref;
} ahci_em_led_task_arg_t;

static void
ahci_em_led_task_free(ahci_em_led_task_arg_t *task)
{
	ASSERT3U(task->aelta_ref, ==, 0);
	cv_destroy(&task->aelta_cv);
	kmem_free(task, sizeof (*task));
}

static void
ahci_em_led_task(void *arg)
{
	boolean_t ret, cleanup = B_FALSE;
	ahci_em_led_task_arg_t *led = arg;
	ahci_em_led_state_t state;

	mutex_enter(&led->aelta_ctl->ahcictl_mutex);
	if (led->aelta_ctl->ahcictl_em_flags != AHCI_EM_USABLE) {
		led->aelta_ret = EIO;
		mutex_exit(&led->aelta_ctl->ahcictl_mutex);
		return;
	}

	state = led->aelta_ctl->ahcictl_em_state[led->aelta_port];
	mutex_exit(&led->aelta_ctl->ahcictl_mutex);

	switch (led->aelta_op) {
	case AHCI_EM_IOC_SET_OP_ADD:
		state |= led->aelta_state;
		break;
	case AHCI_EM_IOC_SET_OP_REM:
		state &= ~led->aelta_state;
		break;
	case AHCI_EM_IOC_SET_OP_SET:
		state = led->aelta_state;
		break;
	default:
		led->aelta_ret = ENOTSUP;
		return;
	}

	ret = ahci_em_set_led(led->aelta_ctl, led->aelta_port, state);

	mutex_enter(&led->aelta_ctl->ahcictl_mutex);
	if (ret) {
		led->aelta_ctl->ahcictl_em_state[led->aelta_port] =
		    led->aelta_state;
		led->aelta_ret = 0;
	} else {
		led->aelta_ret = EIO;
		led->aelta_ctl->ahcictl_em_flags |= AHCI_EM_TIMEOUT;
	}
	led->aelta_ref--;
	if (led->aelta_ref > 0) {
		cv_signal(&led->aelta_cv);
	} else {
		cleanup = B_TRUE;
	}
	mutex_exit(&led->aelta_ctl->ahcictl_mutex);

	if (cleanup) {
		ahci_em_led_task_free(led);
	}
}

static void
ahci_em_reset(void *arg)
{
	uint_t i, max_delay = ahci_em_reset_delay_count;
	ahci_ctl_t *ahci_ctlp = arg;

	/*
	 * We've been asked to reset the device. The caller should have set the
	 * resetting flag. Make sure that we don't have a request to quiesce.
	 */
	mutex_enter(&ahci_ctlp->ahcictl_mutex);
	ASSERT(ahci_ctlp->ahcictl_em_flags & AHCI_EM_RESETTING);
	if (ahci_ctlp->ahcictl_em_flags & AHCI_EM_QUIESCE) {
		ahci_ctlp->ahcictl_em_flags &= ~AHCI_EM_RESETTING;
		mutex_exit(&ahci_ctlp->ahcictl_mutex);
		return;
	}
	mutex_exit(&ahci_ctlp->ahcictl_mutex);

	ddi_put32(ahci_ctlp->ahcictl_ahci_acc_handle,
	    (uint32_t *)AHCI_GLOBAL_EM_CTL(ahci_ctlp), AHCI_HBA_EM_CTL_CTL_RST);
	for (i = 0; i < max_delay; i++) {
		uint32_t val;

		val = ddi_get32(ahci_ctlp->ahcictl_ahci_acc_handle,
		    (uint32_t *)AHCI_GLOBAL_EM_CTL(ahci_ctlp));
		if ((val & AHCI_HBA_EM_CTL_CTL_RST) == 0)
			break;

		delay(drv_usectohz(ahci_em_reset_delay_ms * 1000));
	}

	if (i == max_delay) {
		mutex_enter(&ahci_ctlp->ahcictl_mutex);
		ahci_ctlp->ahcictl_em_flags &= ~AHCI_EM_RESETTING;
		ahci_ctlp->ahcictl_em_flags |= AHCI_EM_TIMEOUT;
		mutex_exit(&ahci_ctlp->ahcictl_mutex);
		cmn_err(CE_WARN, "!ahci%d: enclosure timed out resetting",
		    ddi_get_instance(ahci_ctlp->ahcictl_dip));
		return;
	}

	for (i = 0; i < ahci_ctlp->ahcictl_num_ports; i++) {

		if (!AHCI_PORT_IMPLEMENTED(ahci_ctlp, i))
			continue;

		/*
		 * Try to flush all the LEDs as part of reset. If it fails,
		 * drive on.
		 */
		if (!ahci_em_set_led(ahci_ctlp, i,
		    ahci_ctlp->ahcictl_em_state[i])) {
			mutex_enter(&ahci_ctlp->ahcictl_mutex);
			ahci_ctlp->ahcictl_em_flags &= ~AHCI_EM_RESETTING;
			ahci_ctlp->ahcictl_em_flags |= AHCI_EM_TIMEOUT;
			mutex_exit(&ahci_ctlp->ahcictl_mutex);
			cmn_err(CE_WARN, "!ahci%d: enclosure timed out "
			    "setting port %u",
			    ddi_get_instance(ahci_ctlp->ahcictl_dip), i);
			return;
		}
	}

	mutex_enter(&ahci_ctlp->ahcictl_mutex);
	ahci_ctlp->ahcictl_em_flags &= ~AHCI_EM_RESETTING;
	ahci_ctlp->ahcictl_em_flags |= AHCI_EM_READY;
	mutex_exit(&ahci_ctlp->ahcictl_mutex);
}

static boolean_t
ahci_em_init(ahci_ctl_t *ahci_ctlp)
{
	char name[128];

	/*
	 * First make sure we actually have enclosure services and if so, that
	 * we have the hardware support that we care about for this.
	 */
	if (ahci_ctlp->ahcictl_em_loc == 0 ||
	    (ahci_ctlp->ahcictl_em_ctl & AHCI_HBA_EM_CTL_SUPP_LED) == 0)
		return (B_TRUE);

	/*
	 * Next, make sure that the buffer is large enough for us. We need two
	 * dwords or 8 bytes. The location register is stored in dwords.
	 */
	if ((ahci_ctlp->ahcictl_em_loc & AHCI_HBA_EM_LOC_SZ_MASK) <
	    AHCI_EM_BUFFER_MIN) {
		return (B_TRUE);
	}

	ahci_ctlp->ahcictl_em_flags |= AHCI_EM_PRESENT;

	ahci_ctlp->ahcictl_em_tx_off = ((ahci_ctlp->ahcictl_em_loc &
	    AHCI_HBA_EM_LOC_OFST_MASK) >> AHCI_HBA_EM_LOC_OFST_SHIFT) * 4;
	ahci_ctlp->ahcictl_em_tx_off += ahci_ctlp->ahcictl_ahci_addr;

	bzero(ahci_ctlp->ahcictl_em_state,
	    sizeof (ahci_ctlp->ahcictl_em_state));

	(void) snprintf(name, sizeof (name), "ahcti_em_taskq%d",
	    ddi_get_instance(ahci_ctlp->ahcictl_dip));
	if ((ahci_ctlp->ahcictl_em_taskq =
	    ddi_taskq_create(ahci_ctlp->ahcictl_dip, name, 1,
	    TASKQ_DEFAULTPRI, 0)) == NULL) {
		cmn_err(CE_WARN, "!ahci%d: ddi_tasq_create failed for em "
		    "services", ddi_get_instance(ahci_ctlp->ahcictl_dip));
		return (B_FALSE);
	}

	mutex_enter(&ahci_ctlp->ahcictl_mutex);
	ahci_ctlp->ahcictl_em_flags |= AHCI_EM_RESETTING;
	mutex_exit(&ahci_ctlp->ahcictl_mutex);
	(void) ddi_taskq_dispatch(ahci_ctlp->ahcictl_em_taskq, ahci_em_reset,
	    ahci_ctlp, DDI_SLEEP);

	return (B_TRUE);
}

static int
ahci_em_ioctl_get(ahci_ctl_t *ahci_ctlp, intptr_t arg)
{
	int i;
	ahci_ioc_em_get_t get;

	bzero(&get, sizeof (get));
	get.aiemg_nports = ahci_ctlp->ahcictl_ports_implemented;
	if ((ahci_ctlp->ahcictl_em_ctl & AHCI_HBA_EM_CTL_ATTR_ALHD) == 0) {
		get.aiemg_flags |= AHCI_EM_FLAG_CONTROL_ACTIVITY;
	}

	mutex_enter(&ahci_ctlp->ahcictl_mutex);
	for (i = 0; i < ahci_ctlp->ahcictl_num_ports; i++) {
		if (!AHCI_PORT_IMPLEMENTED(ahci_ctlp, i)) {
			continue;
		}
		get.aiemg_status[i] = ahci_ctlp->ahcictl_em_state[i];
	}
	mutex_exit(&ahci_ctlp->ahcictl_mutex);

	if (ddi_copyout(&get, (void *)arg, sizeof (get), 0) != 0)
		return (EFAULT);

	return (0);
}

static int
ahci_em_ioctl_set(ahci_ctl_t *ahci_ctlp, intptr_t arg)
{
	int ret;
	ahci_ioc_em_set_t set;
	ahci_em_led_task_arg_t *task;
	boolean_t signal, cleanup;

	if (ddi_copyin((void *)arg, &set, sizeof (set), 0) != 0)
		return (EFAULT);

	if (set.aiems_port > ahci_ctlp->ahcictl_num_ports)
		return (EINVAL);

	if (!AHCI_PORT_IMPLEMENTED(ahci_ctlp, set.aiems_port)) {
		return (EINVAL);
	}

	if ((set.aiems_leds & ~(AHCI_EM_LED_IDENT_ENABLE |
	    AHCI_EM_LED_FAULT_ENABLE |
	    AHCI_EM_LED_ACTIVITY_DISABLE)) != 0) {
		return (EINVAL);
	}

	switch (set.aiems_op) {
	case AHCI_EM_IOC_SET_OP_ADD:
	case AHCI_EM_IOC_SET_OP_REM:
	case AHCI_EM_IOC_SET_OP_SET:
		break;
	default:
		return (EINVAL);
	}

	if ((set.aiems_leds & AHCI_EM_LED_ACTIVITY_DISABLE) != 0 &&
	    ((ahci_ctlp->ahcictl_em_ctl & AHCI_HBA_EM_CTL_ATTR_ALHD) != 0)) {
		return (ENOTSUP);
	}

	task = kmem_alloc(sizeof (*task), KM_NOSLEEP | KM_NORMALPRI);
	if (task == NULL) {
		return (ENOMEM);
	}

	task->aelta_ctl = ahci_ctlp;
	task->aelta_port = set.aiems_port;
	task->aelta_op = set.aiems_op;
	task->aelta_state = set.aiems_leds;

	cv_init(&task->aelta_cv, NULL, CV_DRIVER, NULL);

	/*
	 * Initialize the reference count to two. One for us and one for the
	 * taskq. This will be used in case we get canceled.
	 */
	task->aelta_ref = 2;

	/*
	 * Once dispatched, the task state is protected by our global mutex.
	 */
	(void) ddi_taskq_dispatch(ahci_ctlp->ahcictl_em_taskq,
	    ahci_em_led_task, task, DDI_SLEEP);

	signal = B_FALSE;
	mutex_enter(&ahci_ctlp->ahcictl_mutex);
	while (task->aelta_ref > 1) {
		if (cv_wait_sig(&task->aelta_cv, &ahci_ctlp->ahcictl_mutex) ==
		    0) {
			signal = B_TRUE;
			break;
		}
	}

	/*
	 * Remove our reference count. If we were woken up because of a signal
	 * then the taskq may still be dispatched. In which case we shouldn't
	 * free this memory until it is done. In that case, the taskq will take
	 * care of it.
	 */
	task->aelta_ref--;
	cleanup = (task->aelta_ref == 0);
	if (signal) {
		ret = EINTR;
	} else {
		ret = task->aelta_ret;
	}
	mutex_exit(&ahci_ctlp->ahcictl_mutex);

	if (cleanup) {
		ahci_em_led_task_free(task);
	}

	return (ret);
}

static int
ahci_em_ioctl(dev_info_t *dip, int cmd, intptr_t arg)
{
	int inst;
	ahci_ctl_t *ahci_ctlp;

	inst = ddi_get_instance(dip);
	if ((ahci_ctlp = ddi_get_soft_state(ahci_statep, inst)) == NULL) {
		return (ENXIO);
	}

	switch (cmd) {
	case AHCI_EM_IOC_GET:
		return (ahci_em_ioctl_get(ahci_ctlp, arg));
	case AHCI_EM_IOC_SET:
		return (ahci_em_ioctl_set(ahci_ctlp, arg));
	default:
		return (ENOTTY);
	}

}

static void
ahci_em_quiesce(ahci_ctl_t *ahci_ctlp)
{
	ASSERT(ahci_ctlp->ahcictl_em_flags & AHCI_EM_PRESENT);

	mutex_enter(&ahci_ctlp->ahcictl_mutex);
	ahci_ctlp->ahcictl_em_flags |= AHCI_EM_QUIESCE;
	mutex_exit(&ahci_ctlp->ahcictl_mutex);

	ddi_taskq_wait(ahci_ctlp->ahcictl_em_taskq);
}

static void
ahci_em_suspend(ahci_ctl_t *ahci_ctlp)
{
	ahci_em_quiesce(ahci_ctlp);

	mutex_enter(&ahci_ctlp->ahcictl_mutex);
	ahci_ctlp->ahcictl_em_flags &= ~AHCI_EM_READY;
	mutex_exit(&ahci_ctlp->ahcictl_mutex);
}

static void
ahci_em_resume(ahci_ctl_t *ahci_ctlp)
{
	mutex_enter(&ahci_ctlp->ahcictl_mutex);
	ahci_ctlp->ahcictl_em_flags |= AHCI_EM_RESETTING;
	mutex_exit(&ahci_ctlp->ahcictl_mutex);

	(void) ddi_taskq_dispatch(ahci_ctlp->ahcictl_em_taskq, ahci_em_reset,
	    ahci_ctlp, DDI_SLEEP);
}

static void
ahci_em_fini(ahci_ctl_t *ahci_ctlp)
{
	if ((ahci_ctlp->ahcictl_em_flags & AHCI_EM_PRESENT) == 0) {
		return;
	}

	ahci_em_quiesce(ahci_ctlp);
	ddi_taskq_destroy(ahci_ctlp->ahcictl_em_taskq);
	ahci_ctlp->ahcictl_em_taskq = NULL;
}<|MERGE_RESOLUTION|>--- conflicted
+++ resolved
@@ -22,11 +22,8 @@
 /*
  * Copyright (c) 2006, 2010, Oracle and/or its affiliates. All rights reserved.
  * Copyright 2018 Nexenta Systems, Inc.  All rights reserved.
-<<<<<<< HEAD
  * Copyright (c) 2018, Joyent, Inc.
-=======
  * Copyright 2018 OmniOS Community Edition (OmniOSce) Association.
->>>>>>> 44a84c18
  */
 
 /*
