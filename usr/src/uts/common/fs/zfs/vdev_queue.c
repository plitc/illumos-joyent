/*
 * CDDL HEADER START
 *
 * The contents of this file are subject to the terms of the
 * Common Development and Distribution License (the "License").
 * You may not use this file except in compliance with the License.
 *
 * You can obtain a copy of the license at usr/src/OPENSOLARIS.LICENSE
 * or http://www.opensolaris.org/os/licensing.
 * See the License for the specific language governing permissions
 * and limitations under the License.
 *
 * When distributing Covered Code, include this CDDL HEADER in each
 * file and include the License file at usr/src/OPENSOLARIS.LICENSE.
 * If applicable, add the following below this CDDL HEADER, with the
 * fields enclosed by brackets "[]" replaced with your own identifying
 * information: Portions Copyright [yyyy] [name of copyright owner]
 *
 * CDDL HEADER END
 */
/*
 * Copyright 2009 Sun Microsystems, Inc.  All rights reserved.
 * Use is subject to license terms.
 * Copyright 2013, Joyent, Inc. All rights reserved.
 */

/*
 * Copyright (c) 2012, 2014 by Delphix. All rights reserved.
 * Copyright (c) 2014 Integros [integros.com]
 */

#include <sys/zfs_context.h>
#include <sys/vdev_impl.h>
#include <sys/spa_impl.h>
#include <sys/zio.h>
#include <sys/avl.h>
#include <sys/dsl_pool.h>
<<<<<<< HEAD
#include <sys/zfs_zone.h>
=======
#include <sys/metaslab_impl.h>
>>>>>>> 3bbf88b3

/*
 * ZFS I/O Scheduler
 * ---------------
 *
 * ZFS issues I/O operations to leaf vdevs to satisfy and complete zios.  The
 * I/O scheduler determines when and in what order those operations are
 * issued.  The I/O scheduler divides operations into five I/O classes
 * prioritized in the following order: sync read, sync write, async read,
 * async write, and scrub/resilver.  Each queue defines the minimum and
 * maximum number of concurrent operations that may be issued to the device.
 * In addition, the device has an aggregate maximum. Note that the sum of the
 * per-queue minimums must not exceed the aggregate maximum, and if the
 * aggregate maximum is equal to or greater than the sum of the per-queue
 * maximums, the per-queue minimum has no effect.
 *
 * For many physical devices, throughput increases with the number of
 * concurrent operations, but latency typically suffers. Further, physical
 * devices typically have a limit at which more concurrent operations have no
 * effect on throughput or can actually cause it to decrease.
 *
 * The scheduler selects the next operation to issue by first looking for an
 * I/O class whose minimum has not been satisfied. Once all are satisfied and
 * the aggregate maximum has not been hit, the scheduler looks for classes
 * whose maximum has not been satisfied. Iteration through the I/O classes is
 * done in the order specified above. No further operations are issued if the
 * aggregate maximum number of concurrent operations has been hit or if there
 * are no operations queued for an I/O class that has not hit its maximum.
 * Every time an i/o is queued or an operation completes, the I/O scheduler
 * looks for new operations to issue.
 *
 * All I/O classes have a fixed maximum number of outstanding operations
 * except for the async write class. Asynchronous writes represent the data
 * that is committed to stable storage during the syncing stage for
 * transaction groups (see txg.c). Transaction groups enter the syncing state
 * periodically so the number of queued async writes will quickly burst up and
 * then bleed down to zero. Rather than servicing them as quickly as possible,
 * the I/O scheduler changes the maximum number of active async write i/os
 * according to the amount of dirty data in the pool (see dsl_pool.c). Since
 * both throughput and latency typically increase with the number of
 * concurrent operations issued to physical devices, reducing the burstiness
 * in the number of concurrent operations also stabilizes the response time of
 * operations from other -- and in particular synchronous -- queues. In broad
 * strokes, the I/O scheduler will issue more concurrent operations from the
 * async write queue as there's more dirty data in the pool.
 *
 * Async Writes
 *
 * The number of concurrent operations issued for the async write I/O class
 * follows a piece-wise linear function defined by a few adjustable points.
 *
 *        |                   o---------| <-- zfs_vdev_async_write_max_active
 *   ^    |                  /^         |
 *   |    |                 / |         |
 * active |                /  |         |
 *  I/O   |               /   |         |
 * count  |              /    |         |
 *        |             /     |         |
 *        |------------o      |         | <-- zfs_vdev_async_write_min_active
 *       0|____________^______|_________|
 *        0%           |      |       100% of zfs_dirty_data_max
 *                     |      |
 *                     |      `-- zfs_vdev_async_write_active_max_dirty_percent
 *                     `--------- zfs_vdev_async_write_active_min_dirty_percent
 *
 * Until the amount of dirty data exceeds a minimum percentage of the dirty
 * data allowed in the pool, the I/O scheduler will limit the number of
 * concurrent operations to the minimum. As that threshold is crossed, the
 * number of concurrent operations issued increases linearly to the maximum at
 * the specified maximum percentage of the dirty data allowed in the pool.
 *
 * Ideally, the amount of dirty data on a busy pool will stay in the sloped
 * part of the function between zfs_vdev_async_write_active_min_dirty_percent
 * and zfs_vdev_async_write_active_max_dirty_percent. If it exceeds the
 * maximum percentage, this indicates that the rate of incoming data is
 * greater than the rate that the backend storage can handle. In this case, we
 * must further throttle incoming writes (see dmu_tx_delay() for details).
 */

/*
 * The maximum number of i/os active to each device.  Ideally, this will be >=
 * the sum of each queue's max_active.  It must be at least the sum of each
 * queue's min_active.
 */
uint32_t zfs_vdev_max_active = 1000;

/*
 * Per-queue limits on the number of i/os active to each device.  If the
 * sum of the queue's max_active is < zfs_vdev_max_active, then the
 * min_active comes into play.  We will send min_active from each queue,
 * and then select from queues in the order defined by zio_priority_t.
 *
 * In general, smaller max_active's will lead to lower latency of synchronous
 * operations.  Larger max_active's may lead to higher overall throughput,
 * depending on underlying storage.
 *
 * The ratio of the queues' max_actives determines the balance of performance
 * between reads, writes, and scrubs.  E.g., increasing
 * zfs_vdev_scrub_max_active will cause the scrub or resilver to complete
 * more quickly, but reads and writes to have higher latency and lower
 * throughput.
 */
uint32_t zfs_vdev_sync_read_min_active = 10;
uint32_t zfs_vdev_sync_read_max_active = 10;
uint32_t zfs_vdev_sync_write_min_active = 10;
uint32_t zfs_vdev_sync_write_max_active = 10;
uint32_t zfs_vdev_async_read_min_active = 1;
uint32_t zfs_vdev_async_read_max_active = 3;
uint32_t zfs_vdev_async_write_min_active = 3;
uint32_t zfs_vdev_async_write_max_active = 10;
uint32_t zfs_vdev_scrub_min_active = 1;
uint32_t zfs_vdev_scrub_max_active = 2;

/*
 * When the pool has less than zfs_vdev_async_write_active_min_dirty_percent
 * dirty data, use zfs_vdev_async_write_min_active.  When it has more than
 * zfs_vdev_async_write_active_max_dirty_percent, use
 * zfs_vdev_async_write_max_active. The value is linearly interpolated
 * between min and max.
 */
int zfs_vdev_async_write_active_min_dirty_percent = 30;
int zfs_vdev_async_write_active_max_dirty_percent = 60;

/*
 * To reduce IOPs, we aggregate small adjacent I/Os into one large I/O.
 * For read I/Os, we also aggregate across small adjacency gaps; for writes
 * we include spans of optional I/Os to aid aggregation at the disk even when
 * they aren't able to help us aggregate at this level.
 */
int zfs_vdev_aggregation_limit = SPA_OLD_MAXBLOCKSIZE;
int zfs_vdev_read_gap_limit = 32 << 10;
int zfs_vdev_write_gap_limit = 4 << 10;

/*
 * Define the queue depth percentage for each top-level. This percentage is
 * used in conjunction with zfs_vdev_async_max_active to determine how many
 * allocations a specific top-level vdev should handle. Once the queue depth
 * reaches zfs_vdev_queue_depth_pct * zfs_vdev_async_write_max_active / 100
 * then allocator will stop allocating blocks on that top-level device.
 * The default kernel setting is 1000% which will yield 100 allocations per
 * device. For userland testing, the default setting is 300% which equates
 * to 30 allocations per device.
 */
#ifdef _KERNEL
int zfs_vdev_queue_depth_pct = 1000;
#else
int zfs_vdev_queue_depth_pct = 300;
#endif


int
vdev_queue_offset_compare(const void *x1, const void *x2)
{
	const zio_t *z1 = x1;
	const zio_t *z2 = x2;

	if (z1->io_offset < z2->io_offset)
		return (-1);
	if (z1->io_offset > z2->io_offset)
		return (1);

	if (z1 < z2)
		return (-1);
	if (z1 > z2)
		return (1);

	return (0);
}

static inline avl_tree_t *
vdev_queue_class_tree(vdev_queue_t *vq, zio_priority_t p)
{
	return (&vq->vq_class[p].vqc_queued_tree);
}

static inline avl_tree_t *
vdev_queue_type_tree(vdev_queue_t *vq, zio_type_t t)
{
	ASSERT(t == ZIO_TYPE_READ || t == ZIO_TYPE_WRITE);
	if (t == ZIO_TYPE_READ)
		return (&vq->vq_read_offset_tree);
	else
		return (&vq->vq_write_offset_tree);
}

int
vdev_queue_timestamp_compare(const void *x1, const void *x2)
{
	const zio_t *z1 = x1;
	const zio_t *z2 = x2;

	if (z1->io_timestamp < z2->io_timestamp)
		return (-1);
	if (z1->io_timestamp > z2->io_timestamp)
		return (1);

	if (z1 < z2)
		return (-1);
	if (z1 > z2)
		return (1);

	return (0);
}

void
vdev_queue_init(vdev_t *vd)
{
	vdev_queue_t *vq = &vd->vdev_queue;

	mutex_init(&vq->vq_lock, NULL, MUTEX_DEFAULT, NULL);
	vq->vq_vdev = vd;

	avl_create(&vq->vq_active_tree, vdev_queue_offset_compare,
	    sizeof (zio_t), offsetof(struct zio, io_queue_node));
	avl_create(vdev_queue_type_tree(vq, ZIO_TYPE_READ),
	    vdev_queue_offset_compare, sizeof (zio_t),
	    offsetof(struct zio, io_offset_node));
	avl_create(vdev_queue_type_tree(vq, ZIO_TYPE_WRITE),
	    vdev_queue_offset_compare, sizeof (zio_t),
	    offsetof(struct zio, io_offset_node));

	vq->vq_last_zone_id = 0;

	for (zio_priority_t p = 0; p < ZIO_PRIORITY_NUM_QUEUEABLE; p++) {
		int (*compfn) (const void *, const void *);

		/*
		 * The synchronous i/o queues are dispatched in FIFO rather
		 * than LBA order.  This provides more consistent latency for
		 * these i/os.
		 */
		if (p == ZIO_PRIORITY_SYNC_READ || p == ZIO_PRIORITY_SYNC_WRITE)
			compfn = vdev_queue_timestamp_compare;
		else
			compfn = vdev_queue_offset_compare;

		avl_create(vdev_queue_class_tree(vq, p), compfn,
		    sizeof (zio_t), offsetof(struct zio, io_queue_node));
	}
}

void
vdev_queue_fini(vdev_t *vd)
{
	vdev_queue_t *vq = &vd->vdev_queue;

	for (zio_priority_t p = 0; p < ZIO_PRIORITY_NUM_QUEUEABLE; p++)
		avl_destroy(vdev_queue_class_tree(vq, p));
	avl_destroy(&vq->vq_active_tree);
	avl_destroy(vdev_queue_type_tree(vq, ZIO_TYPE_READ));
	avl_destroy(vdev_queue_type_tree(vq, ZIO_TYPE_WRITE));

	mutex_destroy(&vq->vq_lock);
}

static void
vdev_queue_io_add(vdev_queue_t *vq, zio_t *zio)
{
	spa_t *spa = zio->io_spa;

	ASSERT3U(zio->io_priority, <, ZIO_PRIORITY_NUM_QUEUEABLE);
	zfs_zone_zio_enqueue(zio);
	avl_add(vdev_queue_class_tree(vq, zio->io_priority), zio);
	avl_add(vdev_queue_type_tree(vq, zio->io_type), zio);

	mutex_enter(&spa->spa_iokstat_lock);
	spa->spa_queue_stats[zio->io_priority].spa_queued++;
	if (spa->spa_iokstat != NULL)
		kstat_waitq_enter(spa->spa_iokstat->ks_data);
	mutex_exit(&spa->spa_iokstat_lock);
}

static void
vdev_queue_io_remove(vdev_queue_t *vq, zio_t *zio)
{
	spa_t *spa = zio->io_spa;

	ASSERT3U(zio->io_priority, <, ZIO_PRIORITY_NUM_QUEUEABLE);
	zfs_zone_zio_dequeue(zio);
	avl_remove(vdev_queue_class_tree(vq, zio->io_priority), zio);
	avl_remove(vdev_queue_type_tree(vq, zio->io_type), zio);

	mutex_enter(&spa->spa_iokstat_lock);
	ASSERT3U(spa->spa_queue_stats[zio->io_priority].spa_queued, >, 0);
	spa->spa_queue_stats[zio->io_priority].spa_queued--;
	if (spa->spa_iokstat != NULL)
		kstat_waitq_exit(spa->spa_iokstat->ks_data);
	mutex_exit(&spa->spa_iokstat_lock);
}

static void
vdev_queue_pending_add(vdev_queue_t *vq, zio_t *zio)
{
	spa_t *spa = zio->io_spa;
	ASSERT(MUTEX_HELD(&vq->vq_lock));
	ASSERT3U(zio->io_priority, <, ZIO_PRIORITY_NUM_QUEUEABLE);
	vq->vq_class[zio->io_priority].vqc_active++;
	avl_add(&vq->vq_active_tree, zio);

	mutex_enter(&spa->spa_iokstat_lock);
	spa->spa_queue_stats[zio->io_priority].spa_active++;
	if (spa->spa_iokstat != NULL)
		kstat_runq_enter(spa->spa_iokstat->ks_data);
	mutex_exit(&spa->spa_iokstat_lock);
}

static void
vdev_queue_pending_remove(vdev_queue_t *vq, zio_t *zio)
{
	spa_t *spa = zio->io_spa;
	ASSERT(MUTEX_HELD(&vq->vq_lock));
	ASSERT3U(zio->io_priority, <, ZIO_PRIORITY_NUM_QUEUEABLE);
	vq->vq_class[zio->io_priority].vqc_active--;
	avl_remove(&vq->vq_active_tree, zio);

	mutex_enter(&spa->spa_iokstat_lock);
	ASSERT3U(spa->spa_queue_stats[zio->io_priority].spa_active, >, 0);
	spa->spa_queue_stats[zio->io_priority].spa_active--;
	if (spa->spa_iokstat != NULL) {
		kstat_io_t *ksio = spa->spa_iokstat->ks_data;

		kstat_runq_exit(spa->spa_iokstat->ks_data);
		if (zio->io_type == ZIO_TYPE_READ) {
			ksio->reads++;
			ksio->nread += zio->io_size;
		} else if (zio->io_type == ZIO_TYPE_WRITE) {
			ksio->writes++;
			ksio->nwritten += zio->io_size;
		}
	}
	mutex_exit(&spa->spa_iokstat_lock);
}

static void
vdev_queue_agg_io_done(zio_t *aio)
{
	if (aio->io_type == ZIO_TYPE_READ) {
		zio_t *pio;
		zio_link_t *zl = NULL;
		while ((pio = zio_walk_parents(aio, &zl)) != NULL) {
			bcopy((char *)aio->io_data + (pio->io_offset -
			    aio->io_offset), pio->io_data, pio->io_size);
		}
	}

	zio_buf_free(aio->io_data, aio->io_size);
}

static int
vdev_queue_class_min_active(zio_priority_t p)
{
	switch (p) {
	case ZIO_PRIORITY_SYNC_READ:
		return (zfs_vdev_sync_read_min_active);
	case ZIO_PRIORITY_SYNC_WRITE:
		return (zfs_vdev_sync_write_min_active);
	case ZIO_PRIORITY_ASYNC_READ:
		return (zfs_vdev_async_read_min_active);
	case ZIO_PRIORITY_ASYNC_WRITE:
		return (zfs_vdev_async_write_min_active);
	case ZIO_PRIORITY_SCRUB:
		return (zfs_vdev_scrub_min_active);
	default:
		panic("invalid priority %u", p);
		return (0);
	}
}

static int
vdev_queue_max_async_writes(spa_t *spa)
{
	int writes;
	uint64_t dirty = spa->spa_dsl_pool->dp_dirty_total;
	uint64_t min_bytes = zfs_dirty_data_max *
	    zfs_vdev_async_write_active_min_dirty_percent / 100;
	uint64_t max_bytes = zfs_dirty_data_max *
	    zfs_vdev_async_write_active_max_dirty_percent / 100;

	/*
	 * Sync tasks correspond to interactive user actions. To reduce the
	 * execution time of those actions we push data out as fast as possible.
	 */
	if (spa_has_pending_synctask(spa)) {
		return (zfs_vdev_async_write_max_active);
	}

	if (dirty < min_bytes)
		return (zfs_vdev_async_write_min_active);
	if (dirty > max_bytes)
		return (zfs_vdev_async_write_max_active);

	/*
	 * linear interpolation:
	 * slope = (max_writes - min_writes) / (max_bytes - min_bytes)
	 * move right by min_bytes
	 * move up by min_writes
	 */
	writes = (dirty - min_bytes) *
	    (zfs_vdev_async_write_max_active -
	    zfs_vdev_async_write_min_active) /
	    (max_bytes - min_bytes) +
	    zfs_vdev_async_write_min_active;
	ASSERT3U(writes, >=, zfs_vdev_async_write_min_active);
	ASSERT3U(writes, <=, zfs_vdev_async_write_max_active);
	return (writes);
}

static int
vdev_queue_class_max_active(spa_t *spa, zio_priority_t p)
{
	switch (p) {
	case ZIO_PRIORITY_SYNC_READ:
		return (zfs_vdev_sync_read_max_active);
	case ZIO_PRIORITY_SYNC_WRITE:
		return (zfs_vdev_sync_write_max_active);
	case ZIO_PRIORITY_ASYNC_READ:
		return (zfs_vdev_async_read_max_active);
	case ZIO_PRIORITY_ASYNC_WRITE:
		return (vdev_queue_max_async_writes(spa));
	case ZIO_PRIORITY_SCRUB:
		return (zfs_vdev_scrub_max_active);
	default:
		panic("invalid priority %u", p);
		return (0);
	}
}

/*
 * Return the i/o class to issue from, or ZIO_PRIORITY_MAX_QUEUEABLE if
 * there is no eligible class.
 */
static zio_priority_t
vdev_queue_class_to_issue(vdev_queue_t *vq)
{
	spa_t *spa = vq->vq_vdev->vdev_spa;
	zio_priority_t p;

	if (avl_numnodes(&vq->vq_active_tree) >= zfs_vdev_max_active)
		return (ZIO_PRIORITY_NUM_QUEUEABLE);

	/* find a queue that has not reached its minimum # outstanding i/os */
	for (p = 0; p < ZIO_PRIORITY_NUM_QUEUEABLE; p++) {
		if (avl_numnodes(vdev_queue_class_tree(vq, p)) > 0 &&
		    vq->vq_class[p].vqc_active <
		    vdev_queue_class_min_active(p))
			return (p);
	}

	/*
	 * If we haven't found a queue, look for one that hasn't reached its
	 * maximum # outstanding i/os.
	 */
	for (p = 0; p < ZIO_PRIORITY_NUM_QUEUEABLE; p++) {
		if (avl_numnodes(vdev_queue_class_tree(vq, p)) > 0 &&
		    vq->vq_class[p].vqc_active <
		    vdev_queue_class_max_active(spa, p))
			return (p);
	}

	/* No eligible queued i/os */
	return (ZIO_PRIORITY_NUM_QUEUEABLE);
}

/*
 * Compute the range spanned by two i/os, which is the endpoint of the last
 * (lio->io_offset + lio->io_size) minus start of the first (fio->io_offset).
 * Conveniently, the gap between fio and lio is given by -IO_SPAN(lio, fio);
 * thus fio and lio are adjacent if and only if IO_SPAN(lio, fio) == 0.
 */
#define	IO_SPAN(fio, lio) ((lio)->io_offset + (lio)->io_size - (fio)->io_offset)
#define	IO_GAP(fio, lio) (-IO_SPAN(lio, fio))

static zio_t *
vdev_queue_aggregate(vdev_queue_t *vq, zio_t *zio)
{
	zio_t *first, *last, *aio, *dio, *mandatory, *nio;
	uint64_t maxgap = 0;
	uint64_t size;
	boolean_t stretch = B_FALSE;
	avl_tree_t *t = vdev_queue_type_tree(vq, zio->io_type);
	enum zio_flag flags = zio->io_flags & ZIO_FLAG_AGG_INHERIT;

	if (zio->io_flags & ZIO_FLAG_DONT_AGGREGATE)
		return (NULL);

	first = last = zio;

	if (zio->io_type == ZIO_TYPE_READ)
		maxgap = zfs_vdev_read_gap_limit;

	/*
	 * We can aggregate I/Os that are sufficiently adjacent and of
	 * the same flavor, as expressed by the AGG_INHERIT flags.
	 * The latter requirement is necessary so that certain
	 * attributes of the I/O, such as whether it's a normal I/O
	 * or a scrub/resilver, can be preserved in the aggregate.
	 * We can include optional I/Os, but don't allow them
	 * to begin a range as they add no benefit in that situation.
	 */

	/*
	 * We keep track of the last non-optional I/O.
	 */
	mandatory = (first->io_flags & ZIO_FLAG_OPTIONAL) ? NULL : first;

	/*
	 * Walk backwards through sufficiently contiguous I/Os
	 * recording the last non-option I/O.
	 */
	while ((dio = AVL_PREV(t, first)) != NULL &&
	    (dio->io_flags & ZIO_FLAG_AGG_INHERIT) == flags &&
	    IO_SPAN(dio, last) <= zfs_vdev_aggregation_limit &&
	    IO_GAP(dio, first) <= maxgap) {
		first = dio;
		if (mandatory == NULL && !(first->io_flags & ZIO_FLAG_OPTIONAL))
			mandatory = first;
	}

	/*
	 * Skip any initial optional I/Os.
	 */
	while ((first->io_flags & ZIO_FLAG_OPTIONAL) && first != last) {
		first = AVL_NEXT(t, first);
		ASSERT(first != NULL);
	}

	/*
	 * Walk forward through sufficiently contiguous I/Os.
	 */
	while ((dio = AVL_NEXT(t, last)) != NULL &&
	    (dio->io_flags & ZIO_FLAG_AGG_INHERIT) == flags &&
	    IO_SPAN(first, dio) <= zfs_vdev_aggregation_limit &&
	    IO_GAP(last, dio) <= maxgap) {
		last = dio;
		if (!(last->io_flags & ZIO_FLAG_OPTIONAL))
			mandatory = last;
	}

	/*
	 * Now that we've established the range of the I/O aggregation
	 * we must decide what to do with trailing optional I/Os.
	 * For reads, there's nothing to do. While we are unable to
	 * aggregate further, it's possible that a trailing optional
	 * I/O would allow the underlying device to aggregate with
	 * subsequent I/Os. We must therefore determine if the next
	 * non-optional I/O is close enough to make aggregation
	 * worthwhile.
	 */
	if (zio->io_type == ZIO_TYPE_WRITE && mandatory != NULL) {
		zio_t *nio = last;
		while ((dio = AVL_NEXT(t, nio)) != NULL &&
		    IO_GAP(nio, dio) == 0 &&
		    IO_GAP(mandatory, dio) <= zfs_vdev_write_gap_limit) {
			nio = dio;
			if (!(nio->io_flags & ZIO_FLAG_OPTIONAL)) {
				stretch = B_TRUE;
				break;
			}
		}
	}

	if (stretch) {
		/* This may be a no-op. */
		dio = AVL_NEXT(t, last);
		dio->io_flags &= ~ZIO_FLAG_OPTIONAL;
	} else {
		while (last != mandatory && last != first) {
			ASSERT(last->io_flags & ZIO_FLAG_OPTIONAL);
			last = AVL_PREV(t, last);
			ASSERT(last != NULL);
		}
	}

	if (first == last)
		return (NULL);

	size = IO_SPAN(first, last);
	ASSERT3U(size, <=, zfs_vdev_aggregation_limit);

	aio = zio_vdev_delegated_io(first->io_vd, first->io_offset,
	    zio_buf_alloc(size), size, first->io_type, zio->io_priority,
	    flags | ZIO_FLAG_DONT_CACHE | ZIO_FLAG_DONT_QUEUE,
	    vdev_queue_agg_io_done, NULL);
	aio->io_timestamp = first->io_timestamp;

	nio = first;
	do {
		dio = nio;
		nio = AVL_NEXT(t, dio);
		ASSERT3U(dio->io_type, ==, aio->io_type);

		if (dio->io_flags & ZIO_FLAG_NODATA) {
			ASSERT3U(dio->io_type, ==, ZIO_TYPE_WRITE);
			bzero((char *)aio->io_data + (dio->io_offset -
			    aio->io_offset), dio->io_size);
		} else if (dio->io_type == ZIO_TYPE_WRITE) {
			bcopy(dio->io_data, (char *)aio->io_data +
			    (dio->io_offset - aio->io_offset),
			    dio->io_size);
		}

		zio_add_child(dio, aio);
		vdev_queue_io_remove(vq, dio);
		zio_vdev_io_bypass(dio);
		zio_execute(dio);
	} while (dio != last);

	return (aio);
}

static zio_t *
vdev_queue_io_to_issue(vdev_queue_t *vq)
{
	zio_t *zio, *aio;
	zio_priority_t p;
	avl_index_t idx;
	avl_tree_t *tree;
	zio_t search;

again:
	ASSERT(MUTEX_HELD(&vq->vq_lock));

	p = vdev_queue_class_to_issue(vq);

	if (p == ZIO_PRIORITY_NUM_QUEUEABLE) {
		/* No eligible queued i/os */
		return (NULL);
	}

	/*
	 * For LBA-ordered queues (async / scrub), issue the i/o which follows
	 * the most recently issued i/o in LBA (offset) order.
	 *
	 * For FIFO queues (sync), issue the i/o with the lowest timestamp.
	 */
	tree = vdev_queue_class_tree(vq, p);
	search.io_timestamp = 0;
	search.io_offset = vq->vq_last_offset + 1;
	VERIFY3P(avl_find(tree, &search, &idx), ==, NULL);
#ifdef _KERNEL
	zio = zfs_zone_schedule(vq, p, idx, tree);
#else
	zio = avl_nearest(tree, idx, AVL_AFTER);
#endif
	if (zio == NULL)
		zio = avl_first(tree);
	ASSERT3U(zio->io_priority, ==, p);

	aio = vdev_queue_aggregate(vq, zio);
	if (aio != NULL)
		zio = aio;
	else
		vdev_queue_io_remove(vq, zio);

	/*
	 * If the I/O is or was optional and therefore has no data, we need to
	 * simply discard it. We need to drop the vdev queue's lock to avoid a
	 * deadlock that we could encounter since this I/O will complete
	 * immediately.
	 */
	if (zio->io_flags & ZIO_FLAG_NODATA) {
		mutex_exit(&vq->vq_lock);
		zio_vdev_io_bypass(zio);
		zio_execute(zio);
		mutex_enter(&vq->vq_lock);
		goto again;
	}

	vdev_queue_pending_add(vq, zio);
	vq->vq_last_offset = zio->io_offset;

	return (zio);
}

zio_t *
vdev_queue_io(zio_t *zio)
{
	vdev_queue_t *vq = &zio->io_vd->vdev_queue;
	zio_t *nio;

	if (zio->io_flags & ZIO_FLAG_DONT_QUEUE)
		return (zio);

	/*
	 * Children i/os inherent their parent's priority, which might
	 * not match the child's i/o type.  Fix it up here.
	 */
	if (zio->io_type == ZIO_TYPE_READ) {
		if (zio->io_priority != ZIO_PRIORITY_SYNC_READ &&
		    zio->io_priority != ZIO_PRIORITY_ASYNC_READ &&
		    zio->io_priority != ZIO_PRIORITY_SCRUB)
			zio->io_priority = ZIO_PRIORITY_ASYNC_READ;
	} else {
		ASSERT(zio->io_type == ZIO_TYPE_WRITE);
		if (zio->io_priority != ZIO_PRIORITY_SYNC_WRITE &&
		    zio->io_priority != ZIO_PRIORITY_ASYNC_WRITE)
			zio->io_priority = ZIO_PRIORITY_ASYNC_WRITE;
	}

	zio->io_flags |= ZIO_FLAG_DONT_CACHE | ZIO_FLAG_DONT_QUEUE;

	mutex_enter(&vq->vq_lock);
	zio->io_timestamp = gethrtime();
	vdev_queue_io_add(vq, zio);
	nio = vdev_queue_io_to_issue(vq);
	mutex_exit(&vq->vq_lock);

	if (nio == NULL)
		return (NULL);

	if (nio->io_done == vdev_queue_agg_io_done) {
		zio_nowait(nio);
		return (NULL);
	}

	return (nio);
}

void
vdev_queue_io_done(zio_t *zio)
{
	vdev_queue_t *vq = &zio->io_vd->vdev_queue;
	zio_t *nio;

	mutex_enter(&vq->vq_lock);

	vdev_queue_pending_remove(vq, zio);

	vq->vq_io_complete_ts = gethrtime();

	while ((nio = vdev_queue_io_to_issue(vq)) != NULL) {
		mutex_exit(&vq->vq_lock);
		if (nio->io_done == vdev_queue_agg_io_done) {
			zio_nowait(nio);
		} else {
			zio_vdev_io_reissue(nio);
			zio_execute(nio);
		}
		mutex_enter(&vq->vq_lock);
	}

	mutex_exit(&vq->vq_lock);
}<|MERGE_RESOLUTION|>--- conflicted
+++ resolved
@@ -35,11 +35,8 @@
 #include <sys/zio.h>
 #include <sys/avl.h>
 #include <sys/dsl_pool.h>
-<<<<<<< HEAD
 #include <sys/zfs_zone.h>
-=======
 #include <sys/metaslab_impl.h>
->>>>>>> 3bbf88b3
 
 /*
  * ZFS I/O Scheduler
