/*
 * CDDL HEADER START
 *
 * The contents of this file are subject to the terms of the
 * Common Development and Distribution License (the "License").
 * You may not use this file except in compliance with the License.
 *
 * You can obtain a copy of the license at usr/src/OPENSOLARIS.LICENSE
 * or http://www.opensolaris.org/os/licensing.
 * See the License for the specific language governing permissions
 * and limitations under the License.
 *
 * When distributing Covered Code, include this CDDL HEADER in each
 * file and include the License file at usr/src/OPENSOLARIS.LICENSE.
 * If applicable, add the following below this CDDL HEADER, with the
 * fields enclosed by brackets "[]" replaced with your own identifying
 * information: Portions Copyright [yyyy] [name of copyright owner]
 *
 * CDDL HEADER END
 */
/*
 * Copyright (c) 2005, 2010, Oracle and/or its affiliates. All rights reserved.
 * Copyright (c) 2018, Joyent, Inc.
 * Copyright (c) 2011, 2017 by Delphix. All rights reserved.
 * Copyright (c) 2014 by Saso Kiselkov. All rights reserved.
 * Copyright 2017 Nexenta Systems, Inc.  All rights reserved.
 */

/*
 * DVA-based Adjustable Replacement Cache
 *
 * While much of the theory of operation used here is
 * based on the self-tuning, low overhead replacement cache
 * presented by Megiddo and Modha at FAST 2003, there are some
 * significant differences:
 *
 * 1. The Megiddo and Modha model assumes any page is evictable.
 * Pages in its cache cannot be "locked" into memory.  This makes
 * the eviction algorithm simple: evict the last page in the list.
 * This also make the performance characteristics easy to reason
 * about.  Our cache is not so simple.  At any given moment, some
 * subset of the blocks in the cache are un-evictable because we
 * have handed out a reference to them.  Blocks are only evictable
 * when there are no external references active.  This makes
 * eviction far more problematic:  we choose to evict the evictable
 * blocks that are the "lowest" in the list.
 *
 * There are times when it is not possible to evict the requested
 * space.  In these circumstances we are unable to adjust the cache
 * size.  To prevent the cache growing unbounded at these times we
 * implement a "cache throttle" that slows the flow of new data
 * into the cache until we can make space available.
 *
 * 2. The Megiddo and Modha model assumes a fixed cache size.
 * Pages are evicted when the cache is full and there is a cache
 * miss.  Our model has a variable sized cache.  It grows with
 * high use, but also tries to react to memory pressure from the
 * operating system: decreasing its size when system memory is
 * tight.
 *
 * 3. The Megiddo and Modha model assumes a fixed page size. All
 * elements of the cache are therefore exactly the same size.  So
 * when adjusting the cache size following a cache miss, its simply
 * a matter of choosing a single page to evict.  In our model, we
 * have variable sized cache blocks (rangeing from 512 bytes to
 * 128K bytes).  We therefore choose a set of blocks to evict to make
 * space for a cache miss that approximates as closely as possible
 * the space used by the new block.
 *
 * See also:  "ARC: A Self-Tuning, Low Overhead Replacement Cache"
 * by N. Megiddo & D. Modha, FAST 2003
 */

/*
 * The locking model:
 *
 * A new reference to a cache buffer can be obtained in two
 * ways: 1) via a hash table lookup using the DVA as a key,
 * or 2) via one of the ARC lists.  The arc_read() interface
 * uses method 1, while the internal ARC algorithms for
 * adjusting the cache use method 2.  We therefore provide two
 * types of locks: 1) the hash table lock array, and 2) the
 * ARC list locks.
 *
 * Buffers do not have their own mutexes, rather they rely on the
 * hash table mutexes for the bulk of their protection (i.e. most
 * fields in the arc_buf_hdr_t are protected by these mutexes).
 *
 * buf_hash_find() returns the appropriate mutex (held) when it
 * locates the requested buffer in the hash table.  It returns
 * NULL for the mutex if the buffer was not in the table.
 *
 * buf_hash_remove() expects the appropriate hash mutex to be
 * already held before it is invoked.
 *
 * Each ARC state also has a mutex which is used to protect the
 * buffer list associated with the state.  When attempting to
 * obtain a hash table lock while holding an ARC list lock you
 * must use: mutex_tryenter() to avoid deadlock.  Also note that
 * the active state mutex must be held before the ghost state mutex.
 *
 * Note that the majority of the performance stats are manipulated
 * with atomic operations.
 *
 * The L2ARC uses the l2ad_mtx on each vdev for the following:
 *
 *	- L2ARC buflist creation
 *	- L2ARC buflist eviction
 *	- L2ARC write completion, which walks L2ARC buflists
 *	- ARC header destruction, as it removes from L2ARC buflists
 *	- ARC header release, as it removes from L2ARC buflists
 */

/*
 * ARC operation:
 *
 * Every block that is in the ARC is tracked by an arc_buf_hdr_t structure.
 * This structure can point either to a block that is still in the cache or to
 * one that is only accessible in an L2 ARC device, or it can provide
 * information about a block that was recently evicted. If a block is
 * only accessible in the L2ARC, then the arc_buf_hdr_t only has enough
 * information to retrieve it from the L2ARC device. This information is
 * stored in the l2arc_buf_hdr_t sub-structure of the arc_buf_hdr_t. A block
 * that is in this state cannot access the data directly.
 *
 * Blocks that are actively being referenced or have not been evicted
 * are cached in the L1ARC. The L1ARC (l1arc_buf_hdr_t) is a structure within
 * the arc_buf_hdr_t that will point to the data block in memory. A block can
 * only be read by a consumer if it has an l1arc_buf_hdr_t. The L1ARC
 * caches data in two ways -- in a list of ARC buffers (arc_buf_t) and
 * also in the arc_buf_hdr_t's private physical data block pointer (b_pabd).
 *
 * The L1ARC's data pointer may or may not be uncompressed. The ARC has the
 * ability to store the physical data (b_pabd) associated with the DVA of the
 * arc_buf_hdr_t. Since the b_pabd is a copy of the on-disk physical block,
 * it will match its on-disk compression characteristics. This behavior can be
 * disabled by setting 'zfs_compressed_arc_enabled' to B_FALSE. When the
 * compressed ARC functionality is disabled, the b_pabd will point to an
 * uncompressed version of the on-disk data.
 *
 * Data in the L1ARC is not accessed by consumers of the ARC directly. Each
 * arc_buf_hdr_t can have multiple ARC buffers (arc_buf_t) which reference it.
 * Each ARC buffer (arc_buf_t) is being actively accessed by a specific ARC
 * consumer. The ARC will provide references to this data and will keep it
 * cached until it is no longer in use. The ARC caches only the L1ARC's physical
 * data block and will evict any arc_buf_t that is no longer referenced. The
 * amount of memory consumed by the arc_buf_ts' data buffers can be seen via the
 * "overhead_size" kstat.
 *
 * Depending on the consumer, an arc_buf_t can be requested in uncompressed or
 * compressed form. The typical case is that consumers will want uncompressed
 * data, and when that happens a new data buffer is allocated where the data is
 * decompressed for them to use. Currently the only consumer who wants
 * compressed arc_buf_t's is "zfs send", when it streams data exactly as it
 * exists on disk. When this happens, the arc_buf_t's data buffer is shared
 * with the arc_buf_hdr_t.
 *
 * Here is a diagram showing an arc_buf_hdr_t referenced by two arc_buf_t's. The
 * first one is owned by a compressed send consumer (and therefore references
 * the same compressed data buffer as the arc_buf_hdr_t) and the second could be
 * used by any other consumer (and has its own uncompressed copy of the data
 * buffer).
 *
 *   arc_buf_hdr_t
 *   +-----------+
 *   | fields    |
 *   | common to |
 *   | L1- and   |
 *   | L2ARC     |
 *   +-----------+
 *   | l2arc_buf_hdr_t
 *   |           |
 *   +-----------+
 *   | l1arc_buf_hdr_t
 *   |           |              arc_buf_t
 *   | b_buf     +------------>+-----------+      arc_buf_t
 *   | b_pabd    +-+           |b_next     +---->+-----------+
 *   +-----------+ |           |-----------|     |b_next     +-->NULL
 *                 |           |b_comp = T |     +-----------+
 *                 |           |b_data     +-+   |b_comp = F |
 *                 |           +-----------+ |   |b_data     +-+
 *                 +->+------+               |   +-----------+ |
 *        compressed  |      |               |                 |
 *           data     |      |<--------------+                 | uncompressed
 *                    +------+          compressed,            |     data
 *                                        shared               +-->+------+
 *                                         data                    |      |
 *                                                                 |      |
 *                                                                 +------+
 *
 * When a consumer reads a block, the ARC must first look to see if the
 * arc_buf_hdr_t is cached. If the hdr is cached then the ARC allocates a new
 * arc_buf_t and either copies uncompressed data into a new data buffer from an
 * existing uncompressed arc_buf_t, decompresses the hdr's b_pabd buffer into a
 * new data buffer, or shares the hdr's b_pabd buffer, depending on whether the
 * hdr is compressed and the desired compression characteristics of the
 * arc_buf_t consumer. If the arc_buf_t ends up sharing data with the
 * arc_buf_hdr_t and both of them are uncompressed then the arc_buf_t must be
 * the last buffer in the hdr's b_buf list, however a shared compressed buf can
 * be anywhere in the hdr's list.
 *
 * The diagram below shows an example of an uncompressed ARC hdr that is
 * sharing its data with an arc_buf_t (note that the shared uncompressed buf is
 * the last element in the buf list):
 *
 *                arc_buf_hdr_t
 *                +-----------+
 *                |           |
 *                |           |
 *                |           |
 *                +-----------+
 * l2arc_buf_hdr_t|           |
 *                |           |
 *                +-----------+
 * l1arc_buf_hdr_t|           |
 *                |           |                 arc_buf_t    (shared)
 *                |    b_buf  +------------>+---------+      arc_buf_t
 *                |           |             |b_next   +---->+---------+
 *                |  b_pabd   +-+           |---------|     |b_next   +-->NULL
 *                +-----------+ |           |         |     +---------+
 *                              |           |b_data   +-+   |         |
 *                              |           +---------+ |   |b_data   +-+
 *                              +->+------+             |   +---------+ |
 *                                 |      |             |               |
 *                   uncompressed  |      |             |               |
 *                        data     +------+             |               |
 *                                    ^                 +->+------+     |
 *                                    |       uncompressed |      |     |
 *                                    |           data     |      |     |
 *                                    |                    +------+     |
 *                                    +---------------------------------+
 *
 * Writing to the ARC requires that the ARC first discard the hdr's b_pabd
 * since the physical block is about to be rewritten. The new data contents
 * will be contained in the arc_buf_t. As the I/O pipeline performs the write,
 * it may compress the data before writing it to disk. The ARC will be called
 * with the transformed data and will bcopy the transformed on-disk block into
 * a newly allocated b_pabd. Writes are always done into buffers which have
 * either been loaned (and hence are new and don't have other readers) or
 * buffers which have been released (and hence have their own hdr, if there
 * were originally other readers of the buf's original hdr). This ensures that
 * the ARC only needs to update a single buf and its hdr after a write occurs.
 *
 * When the L2ARC is in use, it will also take advantage of the b_pabd. The
 * L2ARC will always write the contents of b_pabd to the L2ARC. This means
 * that when compressed ARC is enabled that the L2ARC blocks are identical
 * to the on-disk block in the main data pool. This provides a significant
 * advantage since the ARC can leverage the bp's checksum when reading from the
 * L2ARC to determine if the contents are valid. However, if the compressed
 * ARC is disabled, then the L2ARC's block must be transformed to look
 * like the physical block in the main data pool before comparing the
 * checksum and determining its validity.
 */

#include <sys/spa.h>
#include <sys/zio.h>
#include <sys/spa_impl.h>
#include <sys/zio_compress.h>
#include <sys/zio_checksum.h>
#include <sys/zfs_context.h>
#include <sys/arc.h>
#include <sys/refcount.h>
#include <sys/vdev.h>
#include <sys/vdev_impl.h>
#include <sys/dsl_pool.h>
#include <sys/zfs_zone.h>
#include <sys/zio_checksum.h>
#include <sys/multilist.h>
#include <sys/abd.h>
#ifdef _KERNEL
#include <sys/vmsystm.h>
#include <vm/anon.h>
#include <sys/fs/swapnode.h>
#include <sys/dnlc.h>
#endif
#include <sys/callb.h>
#include <sys/kstat.h>
#include <sys/zthr.h>
#include <zfs_fletcher.h>
#include <sys/aggsum.h>
#include <sys/cityhash.h>

#ifndef _KERNEL
/* set with ZFS_DEBUG=watch, to enable watchpoints on frozen buffers */
boolean_t arc_watch = B_FALSE;
int arc_procfd;
#endif

/*
 * This thread's job is to keep enough free memory in the system, by
 * calling arc_kmem_reap_now() plus arc_shrink(), which improves
 * arc_available_memory().
 */
static zthr_t		*arc_reap_zthr;

/*
 * This thread's job is to keep arc_size under arc_c, by calling
 * arc_adjust(), which improves arc_is_overflowing().
 */
static zthr_t		*arc_adjust_zthr;

static kmutex_t		arc_adjust_lock;
static kcondvar_t	arc_adjust_waiters_cv;
static boolean_t	arc_adjust_needed = B_FALSE;

uint_t arc_reduce_dnlc_percent = 3;

/*
 * The number of headers to evict in arc_evict_state_impl() before
 * dropping the sublist lock and evicting from another sublist. A lower
 * value means we're more likely to evict the "correct" header (i.e. the
 * oldest header in the arc state), but comes with higher overhead
 * (i.e. more invocations of arc_evict_state_impl()).
 */
int zfs_arc_evict_batch_limit = 10;

/* number of seconds before growing cache again */
int arc_grow_retry = 60;

/*
 * Minimum time between calls to arc_kmem_reap_soon().  Note that this will
 * be converted to ticks, so with the default hz=100, a setting of 15 ms
 * will actually wait 2 ticks, or 20ms.
 */
int arc_kmem_cache_reap_retry_ms = 1000;

/* shift of arc_c for calculating overflow limit in arc_get_data_impl */
<<<<<<< HEAD
int		zfs_arc_overflow_shift = 3;
=======
int zfs_arc_overflow_shift = 8;
>>>>>>> b6bf6e15

/* shift of arc_c for calculating both min and max arc_p */
int arc_p_min_shift = 4;

/* log2(fraction of arc to reclaim) */
int arc_shrink_shift = 7;

/*
 * log2(fraction of ARC which must be free to allow growing).
 * I.e. If there is less than arc_c >> arc_no_grow_shift free memory,
 * when reading a new block into the ARC, we will evict an equal-sized block
 * from the ARC.
 *
 * This must be less than arc_shrink_shift, so that when we shrink the ARC,
 * we will still not allow it to grow.
 */
int			arc_no_grow_shift = 5;


/*
 * minimum lifespan of a prefetch block in clock ticks
 * (initialized in arc_init())
 */
static int		arc_min_prefetch_lifespan;

/*
 * If this percent of memory is free, don't throttle.
 */
int arc_lotsfree_percent = 10;

static boolean_t arc_initialized;

/*
 * The arc has filled available memory and has now warmed up.
 */
static boolean_t arc_warm;

/*
 * log2 fraction of the zio arena to keep free.
 */
int arc_zio_arena_free_shift = 2;

/*
 * These tunables are for performance analysis.
 */
uint64_t zfs_arc_max;
uint64_t zfs_arc_min;
uint64_t zfs_arc_meta_limit = 0;
uint64_t zfs_arc_meta_min = 0;
int zfs_arc_grow_retry = 0;
int zfs_arc_shrink_shift = 0;
int zfs_arc_p_min_shift = 0;
int zfs_arc_average_blocksize = 8 * 1024; /* 8KB */

boolean_t zfs_compressed_arc_enabled = B_TRUE;

/*
 * Note that buffers can be in one of 6 states:
 *	ARC_anon	- anonymous (discussed below)
 *	ARC_mru		- recently used, currently cached
 *	ARC_mru_ghost	- recentely used, no longer in cache
 *	ARC_mfu		- frequently used, currently cached
 *	ARC_mfu_ghost	- frequently used, no longer in cache
 *	ARC_l2c_only	- exists in L2ARC but not other states
 * When there are no active references to the buffer, they are
 * are linked onto a list in one of these arc states.  These are
 * the only buffers that can be evicted or deleted.  Within each
 * state there are multiple lists, one for meta-data and one for
 * non-meta-data.  Meta-data (indirect blocks, blocks of dnodes,
 * etc.) is tracked separately so that it can be managed more
 * explicitly: favored over data, limited explicitly.
 *
 * Anonymous buffers are buffers that are not associated with
 * a DVA.  These are buffers that hold dirty block copies
 * before they are written to stable storage.  By definition,
 * they are "ref'd" and are considered part of arc_mru
 * that cannot be freed.  Generally, they will aquire a DVA
 * as they are written and migrate onto the arc_mru list.
 *
 * The ARC_l2c_only state is for buffers that are in the second
 * level ARC but no longer in any of the ARC_m* lists.  The second
 * level ARC itself may also contain buffers that are in any of
 * the ARC_m* states - meaning that a buffer can exist in two
 * places.  The reason for the ARC_l2c_only state is to keep the
 * buffer header in the hash table, so that reads that hit the
 * second level ARC benefit from these fast lookups.
 */

typedef struct arc_state {
	/*
	 * list of evictable buffers
	 */
	multilist_t *arcs_list[ARC_BUFC_NUMTYPES];
	/*
	 * total amount of evictable data in this state
	 */
	refcount_t arcs_esize[ARC_BUFC_NUMTYPES];
	/*
	 * total amount of data in this state; this includes: evictable,
	 * non-evictable, ARC_BUFC_DATA, and ARC_BUFC_METADATA.
	 */
	refcount_t arcs_size;
} arc_state_t;

/* The 6 states: */
static arc_state_t ARC_anon;
static arc_state_t ARC_mru;
static arc_state_t ARC_mru_ghost;
static arc_state_t ARC_mfu;
static arc_state_t ARC_mfu_ghost;
static arc_state_t ARC_l2c_only;

typedef struct arc_stats {
	kstat_named_t arcstat_hits;
	kstat_named_t arcstat_misses;
	kstat_named_t arcstat_demand_data_hits;
	kstat_named_t arcstat_demand_data_misses;
	kstat_named_t arcstat_demand_metadata_hits;
	kstat_named_t arcstat_demand_metadata_misses;
	kstat_named_t arcstat_prefetch_data_hits;
	kstat_named_t arcstat_prefetch_data_misses;
	kstat_named_t arcstat_prefetch_metadata_hits;
	kstat_named_t arcstat_prefetch_metadata_misses;
	kstat_named_t arcstat_mru_hits;
	kstat_named_t arcstat_mru_ghost_hits;
	kstat_named_t arcstat_mfu_hits;
	kstat_named_t arcstat_mfu_ghost_hits;
	kstat_named_t arcstat_deleted;
	/*
	 * Number of buffers that could not be evicted because the hash lock
	 * was held by another thread.  The lock may not necessarily be held
	 * by something using the same buffer, since hash locks are shared
	 * by multiple buffers.
	 */
	kstat_named_t arcstat_mutex_miss;
	/*
	 * Number of buffers skipped because they have I/O in progress, are
	 * indrect prefetch buffers that have not lived long enough, or are
	 * not from the spa we're trying to evict from.
	 */
	kstat_named_t arcstat_evict_skip;
	/*
	 * Number of times arc_evict_state() was unable to evict enough
	 * buffers to reach it's target amount.
	 */
	kstat_named_t arcstat_evict_not_enough;
	kstat_named_t arcstat_evict_l2_cached;
	kstat_named_t arcstat_evict_l2_eligible;
	kstat_named_t arcstat_evict_l2_ineligible;
	kstat_named_t arcstat_evict_l2_skip;
	kstat_named_t arcstat_hash_elements;
	kstat_named_t arcstat_hash_elements_max;
	kstat_named_t arcstat_hash_collisions;
	kstat_named_t arcstat_hash_chains;
	kstat_named_t arcstat_hash_chain_max;
	kstat_named_t arcstat_p;
	kstat_named_t arcstat_c;
	kstat_named_t arcstat_c_min;
	kstat_named_t arcstat_c_max;
	/* Not updated directly; only synced in arc_kstat_update. */
	kstat_named_t arcstat_size;
	/*
	 * Number of compressed bytes stored in the arc_buf_hdr_t's b_pabd.
	 * Note that the compressed bytes may match the uncompressed bytes
	 * if the block is either not compressed or compressed arc is disabled.
	 */
	kstat_named_t arcstat_compressed_size;
	/*
	 * Uncompressed size of the data stored in b_pabd. If compressed
	 * arc is disabled then this value will be identical to the stat
	 * above.
	 */
	kstat_named_t arcstat_uncompressed_size;
	/*
	 * Number of bytes stored in all the arc_buf_t's. This is classified
	 * as "overhead" since this data is typically short-lived and will
	 * be evicted from the arc when it becomes unreferenced unless the
	 * zfs_keep_uncompressed_metadata or zfs_keep_uncompressed_level
	 * values have been set (see comment in dbuf.c for more information).
	 */
	kstat_named_t arcstat_overhead_size;
	/*
	 * Number of bytes consumed by internal ARC structures necessary
	 * for tracking purposes; these structures are not actually
	 * backed by ARC buffers. This includes arc_buf_hdr_t structures
	 * (allocated via arc_buf_hdr_t_full and arc_buf_hdr_t_l2only
	 * caches), and arc_buf_t structures (allocated via arc_buf_t
	 * cache).
	 * Not updated directly; only synced in arc_kstat_update.
	 */
	kstat_named_t arcstat_hdr_size;
	/*
	 * Number of bytes consumed by ARC buffers of type equal to
	 * ARC_BUFC_DATA. This is generally consumed by buffers backing
	 * on disk user data (e.g. plain file contents).
	 * Not updated directly; only synced in arc_kstat_update.
	 */
	kstat_named_t arcstat_data_size;
	/*
	 * Number of bytes consumed by ARC buffers of type equal to
	 * ARC_BUFC_METADATA. This is generally consumed by buffers
	 * backing on disk data that is used for internal ZFS
	 * structures (e.g. ZAP, dnode, indirect blocks, etc).
	 * Not updated directly; only synced in arc_kstat_update.
	 */
	kstat_named_t arcstat_metadata_size;
	/*
	 * Number of bytes consumed by various buffers and structures
	 * not actually backed with ARC buffers. This includes bonus
	 * buffers (allocated directly via zio_buf_* functions),
	 * dmu_buf_impl_t structures (allocated via dmu_buf_impl_t
	 * cache), and dnode_t structures (allocated via dnode_t cache).
	 * Not updated directly; only synced in arc_kstat_update.
	 */
	kstat_named_t arcstat_other_size;
	/*
	 * Total number of bytes consumed by ARC buffers residing in the
	 * arc_anon state. This includes *all* buffers in the arc_anon
	 * state; e.g. data, metadata, evictable, and unevictable buffers
	 * are all included in this value.
	 * Not updated directly; only synced in arc_kstat_update.
	 */
	kstat_named_t arcstat_anon_size;
	/*
	 * Number of bytes consumed by ARC buffers that meet the
	 * following criteria: backing buffers of type ARC_BUFC_DATA,
	 * residing in the arc_anon state, and are eligible for eviction
	 * (e.g. have no outstanding holds on the buffer).
	 * Not updated directly; only synced in arc_kstat_update.
	 */
	kstat_named_t arcstat_anon_evictable_data;
	/*
	 * Number of bytes consumed by ARC buffers that meet the
	 * following criteria: backing buffers of type ARC_BUFC_METADATA,
	 * residing in the arc_anon state, and are eligible for eviction
	 * (e.g. have no outstanding holds on the buffer).
	 * Not updated directly; only synced in arc_kstat_update.
	 */
	kstat_named_t arcstat_anon_evictable_metadata;
	/*
	 * Total number of bytes consumed by ARC buffers residing in the
	 * arc_mru state. This includes *all* buffers in the arc_mru
	 * state; e.g. data, metadata, evictable, and unevictable buffers
	 * are all included in this value.
	 * Not updated directly; only synced in arc_kstat_update.
	 */
	kstat_named_t arcstat_mru_size;
	/*
	 * Number of bytes consumed by ARC buffers that meet the
	 * following criteria: backing buffers of type ARC_BUFC_DATA,
	 * residing in the arc_mru state, and are eligible for eviction
	 * (e.g. have no outstanding holds on the buffer).
	 * Not updated directly; only synced in arc_kstat_update.
	 */
	kstat_named_t arcstat_mru_evictable_data;
	/*
	 * Number of bytes consumed by ARC buffers that meet the
	 * following criteria: backing buffers of type ARC_BUFC_METADATA,
	 * residing in the arc_mru state, and are eligible for eviction
	 * (e.g. have no outstanding holds on the buffer).
	 * Not updated directly; only synced in arc_kstat_update.
	 */
	kstat_named_t arcstat_mru_evictable_metadata;
	/*
	 * Total number of bytes that *would have been* consumed by ARC
	 * buffers in the arc_mru_ghost state. The key thing to note
	 * here, is the fact that this size doesn't actually indicate
	 * RAM consumption. The ghost lists only consist of headers and
	 * don't actually have ARC buffers linked off of these headers.
	 * Thus, *if* the headers had associated ARC buffers, these
	 * buffers *would have* consumed this number of bytes.
	 * Not updated directly; only synced in arc_kstat_update.
	 */
	kstat_named_t arcstat_mru_ghost_size;
	/*
	 * Number of bytes that *would have been* consumed by ARC
	 * buffers that are eligible for eviction, of type
	 * ARC_BUFC_DATA, and linked off the arc_mru_ghost state.
	 * Not updated directly; only synced in arc_kstat_update.
	 */
	kstat_named_t arcstat_mru_ghost_evictable_data;
	/*
	 * Number of bytes that *would have been* consumed by ARC
	 * buffers that are eligible for eviction, of type
	 * ARC_BUFC_METADATA, and linked off the arc_mru_ghost state.
	 * Not updated directly; only synced in arc_kstat_update.
	 */
	kstat_named_t arcstat_mru_ghost_evictable_metadata;
	/*
	 * Total number of bytes consumed by ARC buffers residing in the
	 * arc_mfu state. This includes *all* buffers in the arc_mfu
	 * state; e.g. data, metadata, evictable, and unevictable buffers
	 * are all included in this value.
	 * Not updated directly; only synced in arc_kstat_update.
	 */
	kstat_named_t arcstat_mfu_size;
	/*
	 * Number of bytes consumed by ARC buffers that are eligible for
	 * eviction, of type ARC_BUFC_DATA, and reside in the arc_mfu
	 * state.
	 * Not updated directly; only synced in arc_kstat_update.
	 */
	kstat_named_t arcstat_mfu_evictable_data;
	/*
	 * Number of bytes consumed by ARC buffers that are eligible for
	 * eviction, of type ARC_BUFC_METADATA, and reside in the
	 * arc_mfu state.
	 * Not updated directly; only synced in arc_kstat_update.
	 */
	kstat_named_t arcstat_mfu_evictable_metadata;
	/*
	 * Total number of bytes that *would have been* consumed by ARC
	 * buffers in the arc_mfu_ghost state. See the comment above
	 * arcstat_mru_ghost_size for more details.
	 * Not updated directly; only synced in arc_kstat_update.
	 */
	kstat_named_t arcstat_mfu_ghost_size;
	/*
	 * Number of bytes that *would have been* consumed by ARC
	 * buffers that are eligible for eviction, of type
	 * ARC_BUFC_DATA, and linked off the arc_mfu_ghost state.
	 * Not updated directly; only synced in arc_kstat_update.
	 */
	kstat_named_t arcstat_mfu_ghost_evictable_data;
	/*
	 * Number of bytes that *would have been* consumed by ARC
	 * buffers that are eligible for eviction, of type
	 * ARC_BUFC_METADATA, and linked off the arc_mru_ghost state.
	 * Not updated directly; only synced in arc_kstat_update.
	 */
	kstat_named_t arcstat_mfu_ghost_evictable_metadata;
	kstat_named_t arcstat_l2_hits;
	kstat_named_t arcstat_l2_misses;
	kstat_named_t arcstat_l2_feeds;
	kstat_named_t arcstat_l2_rw_clash;
	kstat_named_t arcstat_l2_read_bytes;
	kstat_named_t arcstat_l2_write_bytes;
	kstat_named_t arcstat_l2_writes_sent;
	kstat_named_t arcstat_l2_writes_done;
	kstat_named_t arcstat_l2_writes_error;
	kstat_named_t arcstat_l2_writes_lock_retry;
	kstat_named_t arcstat_l2_evict_lock_retry;
	kstat_named_t arcstat_l2_evict_reading;
	kstat_named_t arcstat_l2_evict_l1cached;
	kstat_named_t arcstat_l2_free_on_write;
	kstat_named_t arcstat_l2_abort_lowmem;
	kstat_named_t arcstat_l2_cksum_bad;
	kstat_named_t arcstat_l2_io_error;
	kstat_named_t arcstat_l2_lsize;
	kstat_named_t arcstat_l2_psize;
	/* Not updated directly; only synced in arc_kstat_update. */
	kstat_named_t arcstat_l2_hdr_size;
	kstat_named_t arcstat_memory_throttle_count;
	/* Not updated directly; only synced in arc_kstat_update. */
	kstat_named_t arcstat_meta_used;
	kstat_named_t arcstat_meta_limit;
	kstat_named_t arcstat_meta_max;
	kstat_named_t arcstat_meta_min;
	kstat_named_t arcstat_sync_wait_for_async;
	kstat_named_t arcstat_demand_hit_predictive_prefetch;
} arc_stats_t;

static arc_stats_t arc_stats = {
	{ "hits",			KSTAT_DATA_UINT64 },
	{ "misses",			KSTAT_DATA_UINT64 },
	{ "demand_data_hits",		KSTAT_DATA_UINT64 },
	{ "demand_data_misses",		KSTAT_DATA_UINT64 },
	{ "demand_metadata_hits",	KSTAT_DATA_UINT64 },
	{ "demand_metadata_misses",	KSTAT_DATA_UINT64 },
	{ "prefetch_data_hits",		KSTAT_DATA_UINT64 },
	{ "prefetch_data_misses",	KSTAT_DATA_UINT64 },
	{ "prefetch_metadata_hits",	KSTAT_DATA_UINT64 },
	{ "prefetch_metadata_misses",	KSTAT_DATA_UINT64 },
	{ "mru_hits",			KSTAT_DATA_UINT64 },
	{ "mru_ghost_hits",		KSTAT_DATA_UINT64 },
	{ "mfu_hits",			KSTAT_DATA_UINT64 },
	{ "mfu_ghost_hits",		KSTAT_DATA_UINT64 },
	{ "deleted",			KSTAT_DATA_UINT64 },
	{ "mutex_miss",			KSTAT_DATA_UINT64 },
	{ "evict_skip",			KSTAT_DATA_UINT64 },
	{ "evict_not_enough",		KSTAT_DATA_UINT64 },
	{ "evict_l2_cached",		KSTAT_DATA_UINT64 },
	{ "evict_l2_eligible",		KSTAT_DATA_UINT64 },
	{ "evict_l2_ineligible",	KSTAT_DATA_UINT64 },
	{ "evict_l2_skip",		KSTAT_DATA_UINT64 },
	{ "hash_elements",		KSTAT_DATA_UINT64 },
	{ "hash_elements_max",		KSTAT_DATA_UINT64 },
	{ "hash_collisions",		KSTAT_DATA_UINT64 },
	{ "hash_chains",		KSTAT_DATA_UINT64 },
	{ "hash_chain_max",		KSTAT_DATA_UINT64 },
	{ "p",				KSTAT_DATA_UINT64 },
	{ "c",				KSTAT_DATA_UINT64 },
	{ "c_min",			KSTAT_DATA_UINT64 },
	{ "c_max",			KSTAT_DATA_UINT64 },
	{ "size",			KSTAT_DATA_UINT64 },
	{ "compressed_size",		KSTAT_DATA_UINT64 },
	{ "uncompressed_size",		KSTAT_DATA_UINT64 },
	{ "overhead_size",		KSTAT_DATA_UINT64 },
	{ "hdr_size",			KSTAT_DATA_UINT64 },
	{ "data_size",			KSTAT_DATA_UINT64 },
	{ "metadata_size",		KSTAT_DATA_UINT64 },
	{ "other_size",			KSTAT_DATA_UINT64 },
	{ "anon_size",			KSTAT_DATA_UINT64 },
	{ "anon_evictable_data",	KSTAT_DATA_UINT64 },
	{ "anon_evictable_metadata",	KSTAT_DATA_UINT64 },
	{ "mru_size",			KSTAT_DATA_UINT64 },
	{ "mru_evictable_data",		KSTAT_DATA_UINT64 },
	{ "mru_evictable_metadata",	KSTAT_DATA_UINT64 },
	{ "mru_ghost_size",		KSTAT_DATA_UINT64 },
	{ "mru_ghost_evictable_data",	KSTAT_DATA_UINT64 },
	{ "mru_ghost_evictable_metadata", KSTAT_DATA_UINT64 },
	{ "mfu_size",			KSTAT_DATA_UINT64 },
	{ "mfu_evictable_data",		KSTAT_DATA_UINT64 },
	{ "mfu_evictable_metadata",	KSTAT_DATA_UINT64 },
	{ "mfu_ghost_size",		KSTAT_DATA_UINT64 },
	{ "mfu_ghost_evictable_data",	KSTAT_DATA_UINT64 },
	{ "mfu_ghost_evictable_metadata", KSTAT_DATA_UINT64 },
	{ "l2_hits",			KSTAT_DATA_UINT64 },
	{ "l2_misses",			KSTAT_DATA_UINT64 },
	{ "l2_feeds",			KSTAT_DATA_UINT64 },
	{ "l2_rw_clash",		KSTAT_DATA_UINT64 },
	{ "l2_read_bytes",		KSTAT_DATA_UINT64 },
	{ "l2_write_bytes",		KSTAT_DATA_UINT64 },
	{ "l2_writes_sent",		KSTAT_DATA_UINT64 },
	{ "l2_writes_done",		KSTAT_DATA_UINT64 },
	{ "l2_writes_error",		KSTAT_DATA_UINT64 },
	{ "l2_writes_lock_retry",	KSTAT_DATA_UINT64 },
	{ "l2_evict_lock_retry",	KSTAT_DATA_UINT64 },
	{ "l2_evict_reading",		KSTAT_DATA_UINT64 },
	{ "l2_evict_l1cached",		KSTAT_DATA_UINT64 },
	{ "l2_free_on_write",		KSTAT_DATA_UINT64 },
	{ "l2_abort_lowmem",		KSTAT_DATA_UINT64 },
	{ "l2_cksum_bad",		KSTAT_DATA_UINT64 },
	{ "l2_io_error",		KSTAT_DATA_UINT64 },
	{ "l2_size",			KSTAT_DATA_UINT64 },
	{ "l2_asize",			KSTAT_DATA_UINT64 },
	{ "l2_hdr_size",		KSTAT_DATA_UINT64 },
	{ "memory_throttle_count",	KSTAT_DATA_UINT64 },
	{ "arc_meta_used",		KSTAT_DATA_UINT64 },
	{ "arc_meta_limit",		KSTAT_DATA_UINT64 },
	{ "arc_meta_max",		KSTAT_DATA_UINT64 },
	{ "arc_meta_min",		KSTAT_DATA_UINT64 },
	{ "sync_wait_for_async",	KSTAT_DATA_UINT64 },
	{ "demand_hit_predictive_prefetch", KSTAT_DATA_UINT64 },
};

#define	ARCSTAT(stat)	(arc_stats.stat.value.ui64)

#define	ARCSTAT_INCR(stat, val) \
	atomic_add_64(&arc_stats.stat.value.ui64, (val))

#define	ARCSTAT_BUMP(stat)	ARCSTAT_INCR(stat, 1)
#define	ARCSTAT_BUMPDOWN(stat)	ARCSTAT_INCR(stat, -1)

#define	ARCSTAT_MAX(stat, val) {					\
	uint64_t m;							\
	while ((val) > (m = arc_stats.stat.value.ui64) &&		\
	    (m != atomic_cas_64(&arc_stats.stat.value.ui64, m, (val))))	\
		continue;						\
}

#define	ARCSTAT_MAXSTAT(stat) \
	ARCSTAT_MAX(stat##_max, arc_stats.stat.value.ui64)

/*
 * We define a macro to allow ARC hits/misses to be easily broken down by
 * two separate conditions, giving a total of four different subtypes for
 * each of hits and misses (so eight statistics total).
 */
#define	ARCSTAT_CONDSTAT(cond1, stat1, notstat1, cond2, stat2, notstat2, stat) \
	if (cond1) {							\
		if (cond2) {						\
			ARCSTAT_BUMP(arcstat_##stat1##_##stat2##_##stat); \
		} else {						\
			ARCSTAT_BUMP(arcstat_##stat1##_##notstat2##_##stat); \
		}							\
	} else {							\
		if (cond2) {						\
			ARCSTAT_BUMP(arcstat_##notstat1##_##stat2##_##stat); \
		} else {						\
			ARCSTAT_BUMP(arcstat_##notstat1##_##notstat2##_##stat);\
		}							\
	}

kstat_t			*arc_ksp;
static arc_state_t	*arc_anon;
static arc_state_t	*arc_mru;
static arc_state_t	*arc_mru_ghost;
static arc_state_t	*arc_mfu;
static arc_state_t	*arc_mfu_ghost;
static arc_state_t	*arc_l2c_only;

/*
 * There are several ARC variables that are critical to export as kstats --
 * but we don't want to have to grovel around in the kstat whenever we wish to
 * manipulate them.  For these variables, we therefore define them to be in
 * terms of the statistic variable.  This assures that we are not introducing
 * the possibility of inconsistency by having shadow copies of the variables,
 * while still allowing the code to be readable.
 */
#define	arc_p		ARCSTAT(arcstat_p)	/* target size of MRU */
#define	arc_c		ARCSTAT(arcstat_c)	/* target size of cache */
#define	arc_c_min	ARCSTAT(arcstat_c_min)	/* min target cache size */
#define	arc_c_max	ARCSTAT(arcstat_c_max)	/* max target cache size */
#define	arc_meta_limit	ARCSTAT(arcstat_meta_limit) /* max size for metadata */
#define	arc_meta_min	ARCSTAT(arcstat_meta_min) /* min size for metadata */
#define	arc_meta_max	ARCSTAT(arcstat_meta_max) /* max size of metadata */

/* compressed size of entire arc */
#define	arc_compressed_size	ARCSTAT(arcstat_compressed_size)
/* uncompressed size of entire arc */
#define	arc_uncompressed_size	ARCSTAT(arcstat_uncompressed_size)
/* number of bytes in the arc from arc_buf_t's */
#define	arc_overhead_size	ARCSTAT(arcstat_overhead_size)

/*
 * There are also some ARC variables that we want to export, but that are
 * updated so often that having the canonical representation be the statistic
 * variable causes a performance bottleneck. We want to use aggsum_t's for these
 * instead, but still be able to export the kstat in the same way as before.
 * The solution is to always use the aggsum version, except in the kstat update
 * callback.
 */
aggsum_t arc_size;
aggsum_t arc_meta_used;
aggsum_t astat_data_size;
aggsum_t astat_metadata_size;
aggsum_t astat_hdr_size;
aggsum_t astat_other_size;
aggsum_t astat_l2_hdr_size;

static int		arc_no_grow;	/* Don't try to grow cache size */
static hrtime_t		arc_growtime;
static uint64_t		arc_tempreserve;
static uint64_t		arc_loaned_bytes;

typedef struct arc_callback arc_callback_t;

struct arc_callback {
	void			*acb_private;
	arc_done_func_t		*acb_done;
	arc_buf_t		*acb_buf;
	boolean_t		acb_compressed;
	zio_t			*acb_zio_dummy;
	arc_callback_t		*acb_next;
};

typedef struct arc_write_callback arc_write_callback_t;

struct arc_write_callback {
	void		*awcb_private;
	arc_done_func_t	*awcb_ready;
	arc_done_func_t	*awcb_children_ready;
	arc_done_func_t	*awcb_physdone;
	arc_done_func_t	*awcb_done;
	arc_buf_t	*awcb_buf;
};

/*
 * ARC buffers are separated into multiple structs as a memory saving measure:
 *   - Common fields struct, always defined, and embedded within it:
 *       - L2-only fields, always allocated but undefined when not in L2ARC
 *       - L1-only fields, only allocated when in L1ARC
 *
 *           Buffer in L1                     Buffer only in L2
 *    +------------------------+          +------------------------+
 *    | arc_buf_hdr_t          |          | arc_buf_hdr_t          |
 *    |                        |          |                        |
 *    |                        |          |                        |
 *    |                        |          |                        |
 *    +------------------------+          +------------------------+
 *    | l2arc_buf_hdr_t        |          | l2arc_buf_hdr_t        |
 *    | (undefined if L1-only) |          |                        |
 *    +------------------------+          +------------------------+
 *    | l1arc_buf_hdr_t        |
 *    |                        |
 *    |                        |
 *    |                        |
 *    |                        |
 *    +------------------------+
 *
 * Because it's possible for the L2ARC to become extremely large, we can wind
 * up eating a lot of memory in L2ARC buffer headers, so the size of a header
 * is minimized by only allocating the fields necessary for an L1-cached buffer
 * when a header is actually in the L1 cache. The sub-headers (l1arc_buf_hdr and
 * l2arc_buf_hdr) are embedded rather than allocated separately to save a couple
 * words in pointers. arc_hdr_realloc() is used to switch a header between
 * these two allocation states.
 */
typedef struct l1arc_buf_hdr {
	kmutex_t		b_freeze_lock;
	zio_cksum_t		*b_freeze_cksum;
#ifdef ZFS_DEBUG
	/*
	 * Used for debugging with kmem_flags - by allocating and freeing
	 * b_thawed when the buffer is thawed, we get a record of the stack
	 * trace that thawed it.
	 */
	void			*b_thawed;
#endif

	arc_buf_t		*b_buf;
	uint32_t		b_bufcnt;
	/* for waiting on writes to complete */
	kcondvar_t		b_cv;
	uint8_t			b_byteswap;

	/* protected by arc state mutex */
	arc_state_t		*b_state;
	multilist_node_t	b_arc_node;

	/* updated atomically */
	clock_t			b_arc_access;

	/* self protecting */
	refcount_t		b_refcnt;

	arc_callback_t		*b_acb;
	abd_t			*b_pabd;
} l1arc_buf_hdr_t;

typedef struct l2arc_dev l2arc_dev_t;

typedef struct l2arc_buf_hdr {
	/* protected by arc_buf_hdr mutex */
	l2arc_dev_t		*b_dev;		/* L2ARC device */
	uint64_t		b_daddr;	/* disk address, offset byte */

	list_node_t		b_l2node;
} l2arc_buf_hdr_t;

struct arc_buf_hdr {
	/* protected by hash lock */
	dva_t			b_dva;
	uint64_t		b_birth;

	arc_buf_contents_t	b_type;
	arc_buf_hdr_t		*b_hash_next;
	arc_flags_t		b_flags;

	/*
	 * This field stores the size of the data buffer after
	 * compression, and is set in the arc's zio completion handlers.
	 * It is in units of SPA_MINBLOCKSIZE (e.g. 1 == 512 bytes).
	 *
	 * While the block pointers can store up to 32MB in their psize
	 * field, we can only store up to 32MB minus 512B. This is due
	 * to the bp using a bias of 1, whereas we use a bias of 0 (i.e.
	 * a field of zeros represents 512B in the bp). We can't use a
	 * bias of 1 since we need to reserve a psize of zero, here, to
	 * represent holes and embedded blocks.
	 *
	 * This isn't a problem in practice, since the maximum size of a
	 * buffer is limited to 16MB, so we never need to store 32MB in
	 * this field. Even in the upstream illumos code base, the
	 * maximum size of a buffer is limited to 16MB.
	 */
	uint16_t		b_psize;

	/*
	 * This field stores the size of the data buffer before
	 * compression, and cannot change once set. It is in units
	 * of SPA_MINBLOCKSIZE (e.g. 2 == 1024 bytes)
	 */
	uint16_t		b_lsize;	/* immutable */
	uint64_t		b_spa;		/* immutable */

	/* L2ARC fields. Undefined when not in L2ARC. */
	l2arc_buf_hdr_t		b_l2hdr;
	/* L1ARC fields. Undefined when in l2arc_only state */
	l1arc_buf_hdr_t		b_l1hdr;
};

#define	GHOST_STATE(state)	\
	((state) == arc_mru_ghost || (state) == arc_mfu_ghost ||	\
	(state) == arc_l2c_only)

#define	HDR_IN_HASH_TABLE(hdr)	((hdr)->b_flags & ARC_FLAG_IN_HASH_TABLE)
#define	HDR_IO_IN_PROGRESS(hdr)	((hdr)->b_flags & ARC_FLAG_IO_IN_PROGRESS)
#define	HDR_IO_ERROR(hdr)	((hdr)->b_flags & ARC_FLAG_IO_ERROR)
#define	HDR_PREFETCH(hdr)	((hdr)->b_flags & ARC_FLAG_PREFETCH)
#define	HDR_COMPRESSION_ENABLED(hdr)	\
	((hdr)->b_flags & ARC_FLAG_COMPRESSED_ARC)

#define	HDR_L2CACHE(hdr)	((hdr)->b_flags & ARC_FLAG_L2CACHE)
#define	HDR_L2_READING(hdr)	\
	(((hdr)->b_flags & ARC_FLAG_IO_IN_PROGRESS) &&	\
	((hdr)->b_flags & ARC_FLAG_HAS_L2HDR))
#define	HDR_L2_WRITING(hdr)	((hdr)->b_flags & ARC_FLAG_L2_WRITING)
#define	HDR_L2_EVICTED(hdr)	((hdr)->b_flags & ARC_FLAG_L2_EVICTED)
#define	HDR_L2_WRITE_HEAD(hdr)	((hdr)->b_flags & ARC_FLAG_L2_WRITE_HEAD)
#define	HDR_SHARED_DATA(hdr)	((hdr)->b_flags & ARC_FLAG_SHARED_DATA)

#define	HDR_ISTYPE_METADATA(hdr)	\
	((hdr)->b_flags & ARC_FLAG_BUFC_METADATA)
#define	HDR_ISTYPE_DATA(hdr)	(!HDR_ISTYPE_METADATA(hdr))

#define	HDR_HAS_L1HDR(hdr)	((hdr)->b_flags & ARC_FLAG_HAS_L1HDR)
#define	HDR_HAS_L2HDR(hdr)	((hdr)->b_flags & ARC_FLAG_HAS_L2HDR)

/* For storing compression mode in b_flags */
#define	HDR_COMPRESS_OFFSET	(highbit64(ARC_FLAG_COMPRESS_0) - 1)

#define	HDR_GET_COMPRESS(hdr)	((enum zio_compress)BF32_GET((hdr)->b_flags, \
	HDR_COMPRESS_OFFSET, SPA_COMPRESSBITS))
#define	HDR_SET_COMPRESS(hdr, cmp) BF32_SET((hdr)->b_flags, \
	HDR_COMPRESS_OFFSET, SPA_COMPRESSBITS, (cmp));

#define	ARC_BUF_LAST(buf)	((buf)->b_next == NULL)
#define	ARC_BUF_SHARED(buf)	((buf)->b_flags & ARC_BUF_FLAG_SHARED)
#define	ARC_BUF_COMPRESSED(buf)	((buf)->b_flags & ARC_BUF_FLAG_COMPRESSED)

/*
 * Other sizes
 */

#define	HDR_FULL_SIZE ((int64_t)sizeof (arc_buf_hdr_t))
#define	HDR_L2ONLY_SIZE ((int64_t)offsetof(arc_buf_hdr_t, b_l1hdr))

/*
 * Hash table routines
 */

#define	HT_LOCK_PAD	64

struct ht_lock {
	kmutex_t	ht_lock;
#ifdef _KERNEL
	unsigned char	pad[(HT_LOCK_PAD - sizeof (kmutex_t))];
#endif
};

#define	BUF_LOCKS 256
typedef struct buf_hash_table {
	uint64_t ht_mask;
	arc_buf_hdr_t **ht_table;
	struct ht_lock ht_locks[BUF_LOCKS];
} buf_hash_table_t;

static buf_hash_table_t buf_hash_table;

#define	BUF_HASH_INDEX(spa, dva, birth) \
	(buf_hash(spa, dva, birth) & buf_hash_table.ht_mask)
#define	BUF_HASH_LOCK_NTRY(idx) (buf_hash_table.ht_locks[idx & (BUF_LOCKS-1)])
#define	BUF_HASH_LOCK(idx)	(&(BUF_HASH_LOCK_NTRY(idx).ht_lock))
#define	HDR_LOCK(hdr) \
	(BUF_HASH_LOCK(BUF_HASH_INDEX(hdr->b_spa, &hdr->b_dva, hdr->b_birth)))

uint64_t zfs_crc64_table[256];

/*
 * Level 2 ARC
 */

#define	L2ARC_WRITE_SIZE	(8 * 1024 * 1024)	/* initial write max */
#define	L2ARC_HEADROOM		2			/* num of writes */
/*
 * If we discover during ARC scan any buffers to be compressed, we boost
 * our headroom for the next scanning cycle by this percentage multiple.
 */
#define	L2ARC_HEADROOM_BOOST	200
#define	L2ARC_FEED_SECS		1		/* caching interval secs */
#define	L2ARC_FEED_MIN_MS	200		/* min caching interval ms */

#define	l2arc_writes_sent	ARCSTAT(arcstat_l2_writes_sent)
#define	l2arc_writes_done	ARCSTAT(arcstat_l2_writes_done)

/* L2ARC Performance Tunables */
uint64_t l2arc_write_max = L2ARC_WRITE_SIZE;	/* default max write size */
uint64_t l2arc_write_boost = L2ARC_WRITE_SIZE;	/* extra write during warmup */
uint64_t l2arc_headroom = L2ARC_HEADROOM;	/* number of dev writes */
uint64_t l2arc_headroom_boost = L2ARC_HEADROOM_BOOST;
uint64_t l2arc_feed_secs = L2ARC_FEED_SECS;	/* interval seconds */
uint64_t l2arc_feed_min_ms = L2ARC_FEED_MIN_MS;	/* min interval milliseconds */
boolean_t l2arc_noprefetch = B_TRUE;		/* don't cache prefetch bufs */
boolean_t l2arc_feed_again = B_TRUE;		/* turbo warmup */
boolean_t l2arc_norw = B_TRUE;			/* no reads during writes */

/*
 * L2ARC Internals
 */
struct l2arc_dev {
	vdev_t			*l2ad_vdev;	/* vdev */
	spa_t			*l2ad_spa;	/* spa */
	uint64_t		l2ad_hand;	/* next write location */
	uint64_t		l2ad_start;	/* first addr on device */
	uint64_t		l2ad_end;	/* last addr on device */
	boolean_t		l2ad_first;	/* first sweep through */
	boolean_t		l2ad_writing;	/* currently writing */
	kmutex_t		l2ad_mtx;	/* lock for buffer list */
	list_t			l2ad_buflist;	/* buffer list */
	list_node_t		l2ad_node;	/* device list node */
	refcount_t		l2ad_alloc;	/* allocated bytes */
};

static list_t L2ARC_dev_list;			/* device list */
static list_t *l2arc_dev_list;			/* device list pointer */
static kmutex_t l2arc_dev_mtx;			/* device list mutex */
static l2arc_dev_t *l2arc_dev_last;		/* last device used */
static list_t L2ARC_free_on_write;		/* free after write buf list */
static list_t *l2arc_free_on_write;		/* free after write list ptr */
static kmutex_t l2arc_free_on_write_mtx;	/* mutex for list */
static uint64_t l2arc_ndev;			/* number of devices */

typedef struct l2arc_read_callback {
	arc_buf_hdr_t		*l2rcb_hdr;		/* read header */
	blkptr_t		l2rcb_bp;		/* original blkptr */
	zbookmark_phys_t	l2rcb_zb;		/* original bookmark */
	int			l2rcb_flags;		/* original flags */
	abd_t			*l2rcb_abd;		/* temporary buffer */
} l2arc_read_callback_t;

typedef struct l2arc_write_callback {
	l2arc_dev_t	*l2wcb_dev;		/* device info */
	arc_buf_hdr_t	*l2wcb_head;		/* head of write buflist */
} l2arc_write_callback_t;

typedef struct l2arc_data_free {
	/* protected by l2arc_free_on_write_mtx */
	abd_t		*l2df_abd;
	size_t		l2df_size;
	arc_buf_contents_t l2df_type;
	list_node_t	l2df_list_node;
} l2arc_data_free_t;

static kmutex_t l2arc_feed_thr_lock;
static kcondvar_t l2arc_feed_thr_cv;
static uint8_t l2arc_thread_exit;

static abd_t *arc_get_data_abd(arc_buf_hdr_t *, uint64_t, void *);
static void *arc_get_data_buf(arc_buf_hdr_t *, uint64_t, void *);
static void arc_get_data_impl(arc_buf_hdr_t *, uint64_t, void *);
static void arc_free_data_abd(arc_buf_hdr_t *, abd_t *, uint64_t, void *);
static void arc_free_data_buf(arc_buf_hdr_t *, void *, uint64_t, void *);
static void arc_free_data_impl(arc_buf_hdr_t *hdr, uint64_t size, void *tag);
static void arc_hdr_free_pabd(arc_buf_hdr_t *);
static void arc_hdr_alloc_pabd(arc_buf_hdr_t *);
static void arc_access(arc_buf_hdr_t *, kmutex_t *);
static boolean_t arc_is_overflowing();
static void arc_buf_watch(arc_buf_t *);

static arc_buf_contents_t arc_buf_type(arc_buf_hdr_t *);
static uint32_t arc_bufc_to_flags(arc_buf_contents_t);
static inline void arc_hdr_set_flags(arc_buf_hdr_t *hdr, arc_flags_t flags);
static inline void arc_hdr_clear_flags(arc_buf_hdr_t *hdr, arc_flags_t flags);

static boolean_t l2arc_write_eligible(uint64_t, arc_buf_hdr_t *);
static void l2arc_read_done(zio_t *);


/*
 * We use Cityhash for this. It's fast, and has good hash properties without
 * requiring any large static buffers.
 */
static uint64_t
buf_hash(uint64_t spa, const dva_t *dva, uint64_t birth)
{
	return (cityhash4(spa, dva->dva_word[0], dva->dva_word[1], birth));
}

#define	HDR_EMPTY(hdr)						\
	((hdr)->b_dva.dva_word[0] == 0 &&			\
	(hdr)->b_dva.dva_word[1] == 0)

#define	HDR_EQUAL(spa, dva, birth, hdr)				\
	((hdr)->b_dva.dva_word[0] == (dva)->dva_word[0]) &&	\
	((hdr)->b_dva.dva_word[1] == (dva)->dva_word[1]) &&	\
	((hdr)->b_birth == birth) && ((hdr)->b_spa == spa)

static void
buf_discard_identity(arc_buf_hdr_t *hdr)
{
	hdr->b_dva.dva_word[0] = 0;
	hdr->b_dva.dva_word[1] = 0;
	hdr->b_birth = 0;
}

static arc_buf_hdr_t *
buf_hash_find(uint64_t spa, const blkptr_t *bp, kmutex_t **lockp)
{
	const dva_t *dva = BP_IDENTITY(bp);
	uint64_t birth = BP_PHYSICAL_BIRTH(bp);
	uint64_t idx = BUF_HASH_INDEX(spa, dva, birth);
	kmutex_t *hash_lock = BUF_HASH_LOCK(idx);
	arc_buf_hdr_t *hdr;

	mutex_enter(hash_lock);
	for (hdr = buf_hash_table.ht_table[idx]; hdr != NULL;
	    hdr = hdr->b_hash_next) {
		if (HDR_EQUAL(spa, dva, birth, hdr)) {
			*lockp = hash_lock;
			return (hdr);
		}
	}
	mutex_exit(hash_lock);
	*lockp = NULL;
	return (NULL);
}

/*
 * Insert an entry into the hash table.  If there is already an element
 * equal to elem in the hash table, then the already existing element
 * will be returned and the new element will not be inserted.
 * Otherwise returns NULL.
 * If lockp == NULL, the caller is assumed to already hold the hash lock.
 */
static arc_buf_hdr_t *
buf_hash_insert(arc_buf_hdr_t *hdr, kmutex_t **lockp)
{
	uint64_t idx = BUF_HASH_INDEX(hdr->b_spa, &hdr->b_dva, hdr->b_birth);
	kmutex_t *hash_lock = BUF_HASH_LOCK(idx);
	arc_buf_hdr_t *fhdr;
	uint32_t i;

	ASSERT(!DVA_IS_EMPTY(&hdr->b_dva));
	ASSERT(hdr->b_birth != 0);
	ASSERT(!HDR_IN_HASH_TABLE(hdr));

	if (lockp != NULL) {
		*lockp = hash_lock;
		mutex_enter(hash_lock);
	} else {
		ASSERT(MUTEX_HELD(hash_lock));
	}

	for (fhdr = buf_hash_table.ht_table[idx], i = 0; fhdr != NULL;
	    fhdr = fhdr->b_hash_next, i++) {
		if (HDR_EQUAL(hdr->b_spa, &hdr->b_dva, hdr->b_birth, fhdr))
			return (fhdr);
	}

	hdr->b_hash_next = buf_hash_table.ht_table[idx];
	buf_hash_table.ht_table[idx] = hdr;
	arc_hdr_set_flags(hdr, ARC_FLAG_IN_HASH_TABLE);

	/* collect some hash table performance data */
	if (i > 0) {
		ARCSTAT_BUMP(arcstat_hash_collisions);
		if (i == 1)
			ARCSTAT_BUMP(arcstat_hash_chains);

		ARCSTAT_MAX(arcstat_hash_chain_max, i);
	}

	ARCSTAT_BUMP(arcstat_hash_elements);
	ARCSTAT_MAXSTAT(arcstat_hash_elements);

	return (NULL);
}

static void
buf_hash_remove(arc_buf_hdr_t *hdr)
{
	arc_buf_hdr_t *fhdr, **hdrp;
	uint64_t idx = BUF_HASH_INDEX(hdr->b_spa, &hdr->b_dva, hdr->b_birth);

	ASSERT(MUTEX_HELD(BUF_HASH_LOCK(idx)));
	ASSERT(HDR_IN_HASH_TABLE(hdr));

	hdrp = &buf_hash_table.ht_table[idx];
	while ((fhdr = *hdrp) != hdr) {
		ASSERT3P(fhdr, !=, NULL);
		hdrp = &fhdr->b_hash_next;
	}
	*hdrp = hdr->b_hash_next;
	hdr->b_hash_next = NULL;
	arc_hdr_clear_flags(hdr, ARC_FLAG_IN_HASH_TABLE);

	/* collect some hash table performance data */
	ARCSTAT_BUMPDOWN(arcstat_hash_elements);

	if (buf_hash_table.ht_table[idx] &&
	    buf_hash_table.ht_table[idx]->b_hash_next == NULL)
		ARCSTAT_BUMPDOWN(arcstat_hash_chains);
}

/*
 * Global data structures and functions for the buf kmem cache.
 */
static kmem_cache_t *hdr_full_cache;
static kmem_cache_t *hdr_l2only_cache;
static kmem_cache_t *buf_cache;

static void
buf_fini(void)
{
	int i;

	kmem_free(buf_hash_table.ht_table,
	    (buf_hash_table.ht_mask + 1) * sizeof (void *));
	for (i = 0; i < BUF_LOCKS; i++)
		mutex_destroy(&buf_hash_table.ht_locks[i].ht_lock);
	kmem_cache_destroy(hdr_full_cache);
	kmem_cache_destroy(hdr_l2only_cache);
	kmem_cache_destroy(buf_cache);
}

/*
 * Constructor callback - called when the cache is empty
 * and a new buf is requested.
 */
/* ARGSUSED */
static int
hdr_full_cons(void *vbuf, void *unused, int kmflag)
{
	arc_buf_hdr_t *hdr = vbuf;

	bzero(hdr, HDR_FULL_SIZE);
	cv_init(&hdr->b_l1hdr.b_cv, NULL, CV_DEFAULT, NULL);
	refcount_create(&hdr->b_l1hdr.b_refcnt);
	mutex_init(&hdr->b_l1hdr.b_freeze_lock, NULL, MUTEX_DEFAULT, NULL);
	multilist_link_init(&hdr->b_l1hdr.b_arc_node);
	arc_space_consume(HDR_FULL_SIZE, ARC_SPACE_HDRS);

	return (0);
}

/* ARGSUSED */
static int
hdr_l2only_cons(void *vbuf, void *unused, int kmflag)
{
	arc_buf_hdr_t *hdr = vbuf;

	bzero(hdr, HDR_L2ONLY_SIZE);
	arc_space_consume(HDR_L2ONLY_SIZE, ARC_SPACE_L2HDRS);

	return (0);
}

/* ARGSUSED */
static int
buf_cons(void *vbuf, void *unused, int kmflag)
{
	arc_buf_t *buf = vbuf;

	bzero(buf, sizeof (arc_buf_t));
	mutex_init(&buf->b_evict_lock, NULL, MUTEX_DEFAULT, NULL);
	arc_space_consume(sizeof (arc_buf_t), ARC_SPACE_HDRS);

	return (0);
}

/*
 * Destructor callback - called when a cached buf is
 * no longer required.
 */
/* ARGSUSED */
static void
hdr_full_dest(void *vbuf, void *unused)
{
	arc_buf_hdr_t *hdr = vbuf;

	ASSERT(HDR_EMPTY(hdr));
	cv_destroy(&hdr->b_l1hdr.b_cv);
	refcount_destroy(&hdr->b_l1hdr.b_refcnt);
	mutex_destroy(&hdr->b_l1hdr.b_freeze_lock);
	ASSERT(!multilist_link_active(&hdr->b_l1hdr.b_arc_node));
	arc_space_return(HDR_FULL_SIZE, ARC_SPACE_HDRS);
}

/* ARGSUSED */
static void
hdr_l2only_dest(void *vbuf, void *unused)
{
	arc_buf_hdr_t *hdr = vbuf;

	ASSERT(HDR_EMPTY(hdr));
	arc_space_return(HDR_L2ONLY_SIZE, ARC_SPACE_L2HDRS);
}

/* ARGSUSED */
static void
buf_dest(void *vbuf, void *unused)
{
	arc_buf_t *buf = vbuf;

	mutex_destroy(&buf->b_evict_lock);
	arc_space_return(sizeof (arc_buf_t), ARC_SPACE_HDRS);
}

/*
 * Reclaim callback -- invoked when memory is low.
 */
/* ARGSUSED */
static void
hdr_recl(void *unused)
{
	dprintf("hdr_recl called\n");
	/*
	 * umem calls the reclaim func when we destroy the buf cache,
	 * which is after we do arc_fini().
	 */
	if (arc_initialized)
		zthr_wakeup(arc_reap_zthr);
}

static void
buf_init(void)
{
	uint64_t *ct;
	uint64_t hsize = 1ULL << 12;
	int i, j;

	/*
	 * The hash table is big enough to fill all of physical memory
	 * with an average block size of zfs_arc_average_blocksize (default 8K).
	 * By default, the table will take up
	 * totalmem * sizeof(void*) / 8K (1MB per GB with 8-byte pointers).
	 */
	while (hsize * zfs_arc_average_blocksize < physmem * PAGESIZE)
		hsize <<= 1;
retry:
	buf_hash_table.ht_mask = hsize - 1;
	buf_hash_table.ht_table =
	    kmem_zalloc(hsize * sizeof (void*), KM_NOSLEEP);
	if (buf_hash_table.ht_table == NULL) {
		ASSERT(hsize > (1ULL << 8));
		hsize >>= 1;
		goto retry;
	}

	hdr_full_cache = kmem_cache_create("arc_buf_hdr_t_full", HDR_FULL_SIZE,
	    0, hdr_full_cons, hdr_full_dest, hdr_recl, NULL, NULL, 0);
	hdr_l2only_cache = kmem_cache_create("arc_buf_hdr_t_l2only",
	    HDR_L2ONLY_SIZE, 0, hdr_l2only_cons, hdr_l2only_dest, hdr_recl,
	    NULL, NULL, 0);
	buf_cache = kmem_cache_create("arc_buf_t", sizeof (arc_buf_t),
	    0, buf_cons, buf_dest, NULL, NULL, NULL, 0);

	for (i = 0; i < 256; i++)
		for (ct = zfs_crc64_table + i, *ct = i, j = 8; j > 0; j--)
			*ct = (*ct >> 1) ^ (-(*ct & 1) & ZFS_CRC64_POLY);

	for (i = 0; i < BUF_LOCKS; i++) {
		mutex_init(&buf_hash_table.ht_locks[i].ht_lock,
		    NULL, MUTEX_DEFAULT, NULL);
	}
}

/*
 * This is the size that the buf occupies in memory. If the buf is compressed,
 * it will correspond to the compressed size. You should use this method of
 * getting the buf size unless you explicitly need the logical size.
 */
int32_t
arc_buf_size(arc_buf_t *buf)
{
	return (ARC_BUF_COMPRESSED(buf) ?
	    HDR_GET_PSIZE(buf->b_hdr) : HDR_GET_LSIZE(buf->b_hdr));
}

int32_t
arc_buf_lsize(arc_buf_t *buf)
{
	return (HDR_GET_LSIZE(buf->b_hdr));
}

enum zio_compress
arc_get_compression(arc_buf_t *buf)
{
	return (ARC_BUF_COMPRESSED(buf) ?
	    HDR_GET_COMPRESS(buf->b_hdr) : ZIO_COMPRESS_OFF);
}

#define	ARC_MINTIME	(hz>>4) /* 62 ms */

static inline boolean_t
arc_buf_is_shared(arc_buf_t *buf)
{
	boolean_t shared = (buf->b_data != NULL &&
	    buf->b_hdr->b_l1hdr.b_pabd != NULL &&
	    abd_is_linear(buf->b_hdr->b_l1hdr.b_pabd) &&
	    buf->b_data == abd_to_buf(buf->b_hdr->b_l1hdr.b_pabd));
	IMPLY(shared, HDR_SHARED_DATA(buf->b_hdr));
	IMPLY(shared, ARC_BUF_SHARED(buf));
	IMPLY(shared, ARC_BUF_COMPRESSED(buf) || ARC_BUF_LAST(buf));

	/*
	 * It would be nice to assert arc_can_share() too, but the "hdr isn't
	 * already being shared" requirement prevents us from doing that.
	 */

	return (shared);
}

/*
 * Free the checksum associated with this header. If there is no checksum, this
 * is a no-op.
 */
static inline void
arc_cksum_free(arc_buf_hdr_t *hdr)
{
	ASSERT(HDR_HAS_L1HDR(hdr));
	mutex_enter(&hdr->b_l1hdr.b_freeze_lock);
	if (hdr->b_l1hdr.b_freeze_cksum != NULL) {
		kmem_free(hdr->b_l1hdr.b_freeze_cksum, sizeof (zio_cksum_t));
		hdr->b_l1hdr.b_freeze_cksum = NULL;
	}
	mutex_exit(&hdr->b_l1hdr.b_freeze_lock);
}

/*
 * Return true iff at least one of the bufs on hdr is not compressed.
 */
static boolean_t
arc_hdr_has_uncompressed_buf(arc_buf_hdr_t *hdr)
{
	for (arc_buf_t *b = hdr->b_l1hdr.b_buf; b != NULL; b = b->b_next) {
		if (!ARC_BUF_COMPRESSED(b)) {
			return (B_TRUE);
		}
	}
	return (B_FALSE);
}

/*
 * If we've turned on the ZFS_DEBUG_MODIFY flag, verify that the buf's data
 * matches the checksum that is stored in the hdr. If there is no checksum,
 * or if the buf is compressed, this is a no-op.
 */
static void
arc_cksum_verify(arc_buf_t *buf)
{
	arc_buf_hdr_t *hdr = buf->b_hdr;
	zio_cksum_t zc;

	if (!(zfs_flags & ZFS_DEBUG_MODIFY))
		return;

	if (ARC_BUF_COMPRESSED(buf)) {
		ASSERT(hdr->b_l1hdr.b_freeze_cksum == NULL ||
		    arc_hdr_has_uncompressed_buf(hdr));
		return;
	}

	ASSERT(HDR_HAS_L1HDR(hdr));

	mutex_enter(&hdr->b_l1hdr.b_freeze_lock);
	if (hdr->b_l1hdr.b_freeze_cksum == NULL || HDR_IO_ERROR(hdr)) {
		mutex_exit(&hdr->b_l1hdr.b_freeze_lock);
		return;
	}

	fletcher_2_native(buf->b_data, arc_buf_size(buf), NULL, &zc);
	if (!ZIO_CHECKSUM_EQUAL(*hdr->b_l1hdr.b_freeze_cksum, zc))
		panic("buffer modified while frozen!");
	mutex_exit(&hdr->b_l1hdr.b_freeze_lock);
}

static boolean_t
arc_cksum_is_equal(arc_buf_hdr_t *hdr, zio_t *zio)
{
	enum zio_compress compress = BP_GET_COMPRESS(zio->io_bp);
	boolean_t valid_cksum;

	ASSERT(!BP_IS_EMBEDDED(zio->io_bp));
	VERIFY3U(BP_GET_PSIZE(zio->io_bp), ==, HDR_GET_PSIZE(hdr));

	/*
	 * We rely on the blkptr's checksum to determine if the block
	 * is valid or not. When compressed arc is enabled, the l2arc
	 * writes the block to the l2arc just as it appears in the pool.
	 * This allows us to use the blkptr's checksum to validate the
	 * data that we just read off of the l2arc without having to store
	 * a separate checksum in the arc_buf_hdr_t. However, if compressed
	 * arc is disabled, then the data written to the l2arc is always
	 * uncompressed and won't match the block as it exists in the main
	 * pool. When this is the case, we must first compress it if it is
	 * compressed on the main pool before we can validate the checksum.
	 */
	if (!HDR_COMPRESSION_ENABLED(hdr) && compress != ZIO_COMPRESS_OFF) {
		ASSERT3U(HDR_GET_COMPRESS(hdr), ==, ZIO_COMPRESS_OFF);
		uint64_t lsize = HDR_GET_LSIZE(hdr);
		uint64_t csize;

		abd_t *cdata = abd_alloc_linear(HDR_GET_PSIZE(hdr), B_TRUE);
		csize = zio_compress_data(compress, zio->io_abd,
		    abd_to_buf(cdata), lsize);

		ASSERT3U(csize, <=, HDR_GET_PSIZE(hdr));
		if (csize < HDR_GET_PSIZE(hdr)) {
			/*
			 * Compressed blocks are always a multiple of the
			 * smallest ashift in the pool. Ideally, we would
			 * like to round up the csize to the next
			 * spa_min_ashift but that value may have changed
			 * since the block was last written. Instead,
			 * we rely on the fact that the hdr's psize
			 * was set to the psize of the block when it was
			 * last written. We set the csize to that value
			 * and zero out any part that should not contain
			 * data.
			 */
			abd_zero_off(cdata, csize, HDR_GET_PSIZE(hdr) - csize);
			csize = HDR_GET_PSIZE(hdr);
		}
		zio_push_transform(zio, cdata, csize, HDR_GET_PSIZE(hdr), NULL);
	}

	/*
	 * Block pointers always store the checksum for the logical data.
	 * If the block pointer has the gang bit set, then the checksum
	 * it represents is for the reconstituted data and not for an
	 * individual gang member. The zio pipeline, however, must be able to
	 * determine the checksum of each of the gang constituents so it
	 * treats the checksum comparison differently than what we need
	 * for l2arc blocks. This prevents us from using the
	 * zio_checksum_error() interface directly. Instead we must call the
	 * zio_checksum_error_impl() so that we can ensure the checksum is
	 * generated using the correct checksum algorithm and accounts for the
	 * logical I/O size and not just a gang fragment.
	 */
	valid_cksum = (zio_checksum_error_impl(zio->io_spa, zio->io_bp,
	    BP_GET_CHECKSUM(zio->io_bp), zio->io_abd, zio->io_size,
	    zio->io_offset, NULL) == 0);
	zio_pop_transforms(zio);
	return (valid_cksum);
}

/*
 * Given a buf full of data, if ZFS_DEBUG_MODIFY is enabled this computes a
 * checksum and attaches it to the buf's hdr so that we can ensure that the buf
 * isn't modified later on. If buf is compressed or there is already a checksum
 * on the hdr, this is a no-op (we only checksum uncompressed bufs).
 */
static void
arc_cksum_compute(arc_buf_t *buf)
{
	arc_buf_hdr_t *hdr = buf->b_hdr;

	if (!(zfs_flags & ZFS_DEBUG_MODIFY))
		return;

	ASSERT(HDR_HAS_L1HDR(hdr));

	mutex_enter(&buf->b_hdr->b_l1hdr.b_freeze_lock);
	if (hdr->b_l1hdr.b_freeze_cksum != NULL) {
		ASSERT(arc_hdr_has_uncompressed_buf(hdr));
		mutex_exit(&hdr->b_l1hdr.b_freeze_lock);
		return;
	} else if (ARC_BUF_COMPRESSED(buf)) {
		mutex_exit(&hdr->b_l1hdr.b_freeze_lock);
		return;
	}

	ASSERT(!ARC_BUF_COMPRESSED(buf));
	hdr->b_l1hdr.b_freeze_cksum = kmem_alloc(sizeof (zio_cksum_t),
	    KM_SLEEP);
	fletcher_2_native(buf->b_data, arc_buf_size(buf), NULL,
	    hdr->b_l1hdr.b_freeze_cksum);
	mutex_exit(&hdr->b_l1hdr.b_freeze_lock);
	arc_buf_watch(buf);
}

#ifndef _KERNEL
typedef struct procctl {
	long cmd;
	prwatch_t prwatch;
} procctl_t;
#endif

/* ARGSUSED */
static void
arc_buf_unwatch(arc_buf_t *buf)
{
#ifndef _KERNEL
	if (arc_watch) {
		int result;
		procctl_t ctl;
		ctl.cmd = PCWATCH;
		ctl.prwatch.pr_vaddr = (uintptr_t)buf->b_data;
		ctl.prwatch.pr_size = 0;
		ctl.prwatch.pr_wflags = 0;
		result = write(arc_procfd, &ctl, sizeof (ctl));
		ASSERT3U(result, ==, sizeof (ctl));
	}
#endif
}

/* ARGSUSED */
static void
arc_buf_watch(arc_buf_t *buf)
{
#ifndef _KERNEL
	if (arc_watch) {
		int result;
		procctl_t ctl;
		ctl.cmd = PCWATCH;
		ctl.prwatch.pr_vaddr = (uintptr_t)buf->b_data;
		ctl.prwatch.pr_size = arc_buf_size(buf);
		ctl.prwatch.pr_wflags = WA_WRITE;
		result = write(arc_procfd, &ctl, sizeof (ctl));
		ASSERT3U(result, ==, sizeof (ctl));
	}
#endif
}

static arc_buf_contents_t
arc_buf_type(arc_buf_hdr_t *hdr)
{
	arc_buf_contents_t type;
	if (HDR_ISTYPE_METADATA(hdr)) {
		type = ARC_BUFC_METADATA;
	} else {
		type = ARC_BUFC_DATA;
	}
	VERIFY3U(hdr->b_type, ==, type);
	return (type);
}

boolean_t
arc_is_metadata(arc_buf_t *buf)
{
	return (HDR_ISTYPE_METADATA(buf->b_hdr) != 0);
}

static uint32_t
arc_bufc_to_flags(arc_buf_contents_t type)
{
	switch (type) {
	case ARC_BUFC_DATA:
		/* metadata field is 0 if buffer contains normal data */
		return (0);
	case ARC_BUFC_METADATA:
		return (ARC_FLAG_BUFC_METADATA);
	default:
		break;
	}
	panic("undefined ARC buffer type!");
	return ((uint32_t)-1);
}

void
arc_buf_thaw(arc_buf_t *buf)
{
	arc_buf_hdr_t *hdr = buf->b_hdr;

	ASSERT3P(hdr->b_l1hdr.b_state, ==, arc_anon);
	ASSERT(!HDR_IO_IN_PROGRESS(hdr));

	arc_cksum_verify(buf);

	/*
	 * Compressed buffers do not manipulate the b_freeze_cksum or
	 * allocate b_thawed.
	 */
	if (ARC_BUF_COMPRESSED(buf)) {
		ASSERT(hdr->b_l1hdr.b_freeze_cksum == NULL ||
		    arc_hdr_has_uncompressed_buf(hdr));
		return;
	}

	ASSERT(HDR_HAS_L1HDR(hdr));
	arc_cksum_free(hdr);

	mutex_enter(&hdr->b_l1hdr.b_freeze_lock);
#ifdef ZFS_DEBUG
	if (zfs_flags & ZFS_DEBUG_MODIFY) {
		if (hdr->b_l1hdr.b_thawed != NULL)
			kmem_free(hdr->b_l1hdr.b_thawed, 1);
		hdr->b_l1hdr.b_thawed = kmem_alloc(1, KM_SLEEP);
	}
#endif

	mutex_exit(&hdr->b_l1hdr.b_freeze_lock);

	arc_buf_unwatch(buf);
}

void
arc_buf_freeze(arc_buf_t *buf)
{
	arc_buf_hdr_t *hdr = buf->b_hdr;
	kmutex_t *hash_lock;

	if (!(zfs_flags & ZFS_DEBUG_MODIFY))
		return;

	if (ARC_BUF_COMPRESSED(buf)) {
		ASSERT(hdr->b_l1hdr.b_freeze_cksum == NULL ||
		    arc_hdr_has_uncompressed_buf(hdr));
		return;
	}

	hash_lock = HDR_LOCK(hdr);
	mutex_enter(hash_lock);

	ASSERT(HDR_HAS_L1HDR(hdr));
	ASSERT(hdr->b_l1hdr.b_freeze_cksum != NULL ||
	    hdr->b_l1hdr.b_state == arc_anon);
	arc_cksum_compute(buf);
	mutex_exit(hash_lock);
}

/*
 * The arc_buf_hdr_t's b_flags should never be modified directly. Instead,
 * the following functions should be used to ensure that the flags are
 * updated in a thread-safe way. When manipulating the flags either
 * the hash_lock must be held or the hdr must be undiscoverable. This
 * ensures that we're not racing with any other threads when updating
 * the flags.
 */
static inline void
arc_hdr_set_flags(arc_buf_hdr_t *hdr, arc_flags_t flags)
{
	ASSERT(MUTEX_HELD(HDR_LOCK(hdr)) || HDR_EMPTY(hdr));
	hdr->b_flags |= flags;
}

static inline void
arc_hdr_clear_flags(arc_buf_hdr_t *hdr, arc_flags_t flags)
{
	ASSERT(MUTEX_HELD(HDR_LOCK(hdr)) || HDR_EMPTY(hdr));
	hdr->b_flags &= ~flags;
}

/*
 * Setting the compression bits in the arc_buf_hdr_t's b_flags is
 * done in a special way since we have to clear and set bits
 * at the same time. Consumers that wish to set the compression bits
 * must use this function to ensure that the flags are updated in
 * thread-safe manner.
 */
static void
arc_hdr_set_compress(arc_buf_hdr_t *hdr, enum zio_compress cmp)
{
	ASSERT(MUTEX_HELD(HDR_LOCK(hdr)) || HDR_EMPTY(hdr));

	/*
	 * Holes and embedded blocks will always have a psize = 0 so
	 * we ignore the compression of the blkptr and set the
	 * arc_buf_hdr_t's compression to ZIO_COMPRESS_OFF.
	 * Holes and embedded blocks remain anonymous so we don't
	 * want to uncompress them. Mark them as uncompressed.
	 */
	if (!zfs_compressed_arc_enabled || HDR_GET_PSIZE(hdr) == 0) {
		arc_hdr_clear_flags(hdr, ARC_FLAG_COMPRESSED_ARC);
		HDR_SET_COMPRESS(hdr, ZIO_COMPRESS_OFF);
		ASSERT(!HDR_COMPRESSION_ENABLED(hdr));
		ASSERT3U(HDR_GET_COMPRESS(hdr), ==, ZIO_COMPRESS_OFF);
	} else {
		arc_hdr_set_flags(hdr, ARC_FLAG_COMPRESSED_ARC);
		HDR_SET_COMPRESS(hdr, cmp);
		ASSERT3U(HDR_GET_COMPRESS(hdr), ==, cmp);
		ASSERT(HDR_COMPRESSION_ENABLED(hdr));
	}
}

/*
 * Looks for another buf on the same hdr which has the data decompressed, copies
 * from it, and returns true. If no such buf exists, returns false.
 */
static boolean_t
arc_buf_try_copy_decompressed_data(arc_buf_t *buf)
{
	arc_buf_hdr_t *hdr = buf->b_hdr;
	boolean_t copied = B_FALSE;

	ASSERT(HDR_HAS_L1HDR(hdr));
	ASSERT3P(buf->b_data, !=, NULL);
	ASSERT(!ARC_BUF_COMPRESSED(buf));

	for (arc_buf_t *from = hdr->b_l1hdr.b_buf; from != NULL;
	    from = from->b_next) {
		/* can't use our own data buffer */
		if (from == buf) {
			continue;
		}

		if (!ARC_BUF_COMPRESSED(from)) {
			bcopy(from->b_data, buf->b_data, arc_buf_size(buf));
			copied = B_TRUE;
			break;
		}
	}

	/*
	 * There were no decompressed bufs, so there should not be a
	 * checksum on the hdr either.
	 */
	EQUIV(!copied, hdr->b_l1hdr.b_freeze_cksum == NULL);

	return (copied);
}

/*
 * Given a buf that has a data buffer attached to it, this function will
 * efficiently fill the buf with data of the specified compression setting from
 * the hdr and update the hdr's b_freeze_cksum if necessary. If the buf and hdr
 * are already sharing a data buf, no copy is performed.
 *
 * If the buf is marked as compressed but uncompressed data was requested, this
 * will allocate a new data buffer for the buf, remove that flag, and fill the
 * buf with uncompressed data. You can't request a compressed buf on a hdr with
 * uncompressed data, and (since we haven't added support for it yet) if you
 * want compressed data your buf must already be marked as compressed and have
 * the correct-sized data buffer.
 */
static int
arc_buf_fill(arc_buf_t *buf, boolean_t compressed)
{
	arc_buf_hdr_t *hdr = buf->b_hdr;
	boolean_t hdr_compressed = (HDR_GET_COMPRESS(hdr) != ZIO_COMPRESS_OFF);
	dmu_object_byteswap_t bswap = hdr->b_l1hdr.b_byteswap;

	ASSERT3P(buf->b_data, !=, NULL);
	IMPLY(compressed, hdr_compressed);
	IMPLY(compressed, ARC_BUF_COMPRESSED(buf));

	if (hdr_compressed == compressed) {
		if (!arc_buf_is_shared(buf)) {
			abd_copy_to_buf(buf->b_data, hdr->b_l1hdr.b_pabd,
			    arc_buf_size(buf));
		}
	} else {
		ASSERT(hdr_compressed);
		ASSERT(!compressed);
		ASSERT3U(HDR_GET_LSIZE(hdr), !=, HDR_GET_PSIZE(hdr));

		/*
		 * If the buf is sharing its data with the hdr, unlink it and
		 * allocate a new data buffer for the buf.
		 */
		if (arc_buf_is_shared(buf)) {
			ASSERT(ARC_BUF_COMPRESSED(buf));

			/* We need to give the buf it's own b_data */
			buf->b_flags &= ~ARC_BUF_FLAG_SHARED;
			buf->b_data =
			    arc_get_data_buf(hdr, HDR_GET_LSIZE(hdr), buf);
			arc_hdr_clear_flags(hdr, ARC_FLAG_SHARED_DATA);

			/* Previously overhead was 0; just add new overhead */
			ARCSTAT_INCR(arcstat_overhead_size, HDR_GET_LSIZE(hdr));
		} else if (ARC_BUF_COMPRESSED(buf)) {
			/* We need to reallocate the buf's b_data */
			arc_free_data_buf(hdr, buf->b_data, HDR_GET_PSIZE(hdr),
			    buf);
			buf->b_data =
			    arc_get_data_buf(hdr, HDR_GET_LSIZE(hdr), buf);

			/* We increased the size of b_data; update overhead */
			ARCSTAT_INCR(arcstat_overhead_size,
			    HDR_GET_LSIZE(hdr) - HDR_GET_PSIZE(hdr));
		}

		/*
		 * Regardless of the buf's previous compression settings, it
		 * should not be compressed at the end of this function.
		 */
		buf->b_flags &= ~ARC_BUF_FLAG_COMPRESSED;

		/*
		 * Try copying the data from another buf which already has a
		 * decompressed version. If that's not possible, it's time to
		 * bite the bullet and decompress the data from the hdr.
		 */
		if (arc_buf_try_copy_decompressed_data(buf)) {
			/* Skip byteswapping and checksumming (already done) */
			ASSERT3P(hdr->b_l1hdr.b_freeze_cksum, !=, NULL);
			return (0);
		} else {
			int error = zio_decompress_data(HDR_GET_COMPRESS(hdr),
			    hdr->b_l1hdr.b_pabd, buf->b_data,
			    HDR_GET_PSIZE(hdr), HDR_GET_LSIZE(hdr));

			/*
			 * Absent hardware errors or software bugs, this should
			 * be impossible, but log it anyway so we can debug it.
			 */
			if (error != 0) {
				zfs_dbgmsg(
				    "hdr %p, compress %d, psize %d, lsize %d",
				    hdr, HDR_GET_COMPRESS(hdr),
				    HDR_GET_PSIZE(hdr), HDR_GET_LSIZE(hdr));
				return (SET_ERROR(EIO));
			}
		}
	}

	/* Byteswap the buf's data if necessary */
	if (bswap != DMU_BSWAP_NUMFUNCS) {
		ASSERT(!HDR_SHARED_DATA(hdr));
		ASSERT3U(bswap, <, DMU_BSWAP_NUMFUNCS);
		dmu_ot_byteswap[bswap].ob_func(buf->b_data, HDR_GET_LSIZE(hdr));
	}

	/* Compute the hdr's checksum if necessary */
	arc_cksum_compute(buf);

	return (0);
}

int
arc_decompress(arc_buf_t *buf)
{
	return (arc_buf_fill(buf, B_FALSE));
}

/*
 * Return the size of the block, b_pabd, that is stored in the arc_buf_hdr_t.
 */
static uint64_t
arc_hdr_size(arc_buf_hdr_t *hdr)
{
	uint64_t size;

	if (HDR_GET_COMPRESS(hdr) != ZIO_COMPRESS_OFF &&
	    HDR_GET_PSIZE(hdr) > 0) {
		size = HDR_GET_PSIZE(hdr);
	} else {
		ASSERT3U(HDR_GET_LSIZE(hdr), !=, 0);
		size = HDR_GET_LSIZE(hdr);
	}
	return (size);
}

/*
 * Increment the amount of evictable space in the arc_state_t's refcount.
 * We account for the space used by the hdr and the arc buf individually
 * so that we can add and remove them from the refcount individually.
 */
static void
arc_evictable_space_increment(arc_buf_hdr_t *hdr, arc_state_t *state)
{
	arc_buf_contents_t type = arc_buf_type(hdr);

	ASSERT(HDR_HAS_L1HDR(hdr));

	if (GHOST_STATE(state)) {
		ASSERT0(hdr->b_l1hdr.b_bufcnt);
		ASSERT3P(hdr->b_l1hdr.b_buf, ==, NULL);
		ASSERT3P(hdr->b_l1hdr.b_pabd, ==, NULL);
		(void) refcount_add_many(&state->arcs_esize[type],
		    HDR_GET_LSIZE(hdr), hdr);
		return;
	}

	ASSERT(!GHOST_STATE(state));
	if (hdr->b_l1hdr.b_pabd != NULL) {
		(void) refcount_add_many(&state->arcs_esize[type],
		    arc_hdr_size(hdr), hdr);
	}
	for (arc_buf_t *buf = hdr->b_l1hdr.b_buf; buf != NULL;
	    buf = buf->b_next) {
		if (arc_buf_is_shared(buf))
			continue;
		(void) refcount_add_many(&state->arcs_esize[type],
		    arc_buf_size(buf), buf);
	}
}

/*
 * Decrement the amount of evictable space in the arc_state_t's refcount.
 * We account for the space used by the hdr and the arc buf individually
 * so that we can add and remove them from the refcount individually.
 */
static void
arc_evictable_space_decrement(arc_buf_hdr_t *hdr, arc_state_t *state)
{
	arc_buf_contents_t type = arc_buf_type(hdr);

	ASSERT(HDR_HAS_L1HDR(hdr));

	if (GHOST_STATE(state)) {
		ASSERT0(hdr->b_l1hdr.b_bufcnt);
		ASSERT3P(hdr->b_l1hdr.b_buf, ==, NULL);
		ASSERT3P(hdr->b_l1hdr.b_pabd, ==, NULL);
		(void) refcount_remove_many(&state->arcs_esize[type],
		    HDR_GET_LSIZE(hdr), hdr);
		return;
	}

	ASSERT(!GHOST_STATE(state));
	if (hdr->b_l1hdr.b_pabd != NULL) {
		(void) refcount_remove_many(&state->arcs_esize[type],
		    arc_hdr_size(hdr), hdr);
	}
	for (arc_buf_t *buf = hdr->b_l1hdr.b_buf; buf != NULL;
	    buf = buf->b_next) {
		if (arc_buf_is_shared(buf))
			continue;
		(void) refcount_remove_many(&state->arcs_esize[type],
		    arc_buf_size(buf), buf);
	}
}

/*
 * Add a reference to this hdr indicating that someone is actively
 * referencing that memory. When the refcount transitions from 0 to 1,
 * we remove it from the respective arc_state_t list to indicate that
 * it is not evictable.
 */
static void
add_reference(arc_buf_hdr_t *hdr, void *tag)
{
	ASSERT(HDR_HAS_L1HDR(hdr));
	if (!MUTEX_HELD(HDR_LOCK(hdr))) {
		ASSERT(hdr->b_l1hdr.b_state == arc_anon);
		ASSERT(refcount_is_zero(&hdr->b_l1hdr.b_refcnt));
		ASSERT3P(hdr->b_l1hdr.b_buf, ==, NULL);
	}

	arc_state_t *state = hdr->b_l1hdr.b_state;

	if ((refcount_add(&hdr->b_l1hdr.b_refcnt, tag) == 1) &&
	    (state != arc_anon)) {
		/* We don't use the L2-only state list. */
		if (state != arc_l2c_only) {
			multilist_remove(state->arcs_list[arc_buf_type(hdr)],
			    hdr);
			arc_evictable_space_decrement(hdr, state);
		}
		/* remove the prefetch flag if we get a reference */
		arc_hdr_clear_flags(hdr, ARC_FLAG_PREFETCH);
	}
}

/*
 * Remove a reference from this hdr. When the reference transitions from
 * 1 to 0 and we're not anonymous, then we add this hdr to the arc_state_t's
 * list making it eligible for eviction.
 */
static int
remove_reference(arc_buf_hdr_t *hdr, kmutex_t *hash_lock, void *tag)
{
	int cnt;
	arc_state_t *state = hdr->b_l1hdr.b_state;

	ASSERT(HDR_HAS_L1HDR(hdr));
	ASSERT(state == arc_anon || MUTEX_HELD(hash_lock));
	ASSERT(!GHOST_STATE(state));

	/*
	 * arc_l2c_only counts as a ghost state so we don't need to explicitly
	 * check to prevent usage of the arc_l2c_only list.
	 */
	if (((cnt = refcount_remove(&hdr->b_l1hdr.b_refcnt, tag)) == 0) &&
	    (state != arc_anon)) {
		multilist_insert(state->arcs_list[arc_buf_type(hdr)], hdr);
		ASSERT3U(hdr->b_l1hdr.b_bufcnt, >, 0);
		arc_evictable_space_increment(hdr, state);
	}
	return (cnt);
}

/*
 * Move the supplied buffer to the indicated state. The hash lock
 * for the buffer must be held by the caller.
 */
static void
arc_change_state(arc_state_t *new_state, arc_buf_hdr_t *hdr,
    kmutex_t *hash_lock)
{
	arc_state_t *old_state;
	int64_t refcnt;
	uint32_t bufcnt;
	boolean_t update_old, update_new;
	arc_buf_contents_t buftype = arc_buf_type(hdr);

	/*
	 * We almost always have an L1 hdr here, since we call arc_hdr_realloc()
	 * in arc_read() when bringing a buffer out of the L2ARC.  However, the
	 * L1 hdr doesn't always exist when we change state to arc_anon before
	 * destroying a header, in which case reallocating to add the L1 hdr is
	 * pointless.
	 */
	if (HDR_HAS_L1HDR(hdr)) {
		old_state = hdr->b_l1hdr.b_state;
		refcnt = refcount_count(&hdr->b_l1hdr.b_refcnt);
		bufcnt = hdr->b_l1hdr.b_bufcnt;
		update_old = (bufcnt > 0 || hdr->b_l1hdr.b_pabd != NULL);
	} else {
		old_state = arc_l2c_only;
		refcnt = 0;
		bufcnt = 0;
		update_old = B_FALSE;
	}
	update_new = update_old;

	ASSERT(MUTEX_HELD(hash_lock));
	ASSERT3P(new_state, !=, old_state);
	ASSERT(!GHOST_STATE(new_state) || bufcnt == 0);
	ASSERT(old_state != arc_anon || bufcnt <= 1);

	/*
	 * If this buffer is evictable, transfer it from the
	 * old state list to the new state list.
	 */
	if (refcnt == 0) {
		if (old_state != arc_anon && old_state != arc_l2c_only) {
			ASSERT(HDR_HAS_L1HDR(hdr));
			multilist_remove(old_state->arcs_list[buftype], hdr);

			if (GHOST_STATE(old_state)) {
				ASSERT0(bufcnt);
				ASSERT3P(hdr->b_l1hdr.b_buf, ==, NULL);
				update_old = B_TRUE;
			}
			arc_evictable_space_decrement(hdr, old_state);
		}
		if (new_state != arc_anon && new_state != arc_l2c_only) {

			/*
			 * An L1 header always exists here, since if we're
			 * moving to some L1-cached state (i.e. not l2c_only or
			 * anonymous), we realloc the header to add an L1hdr
			 * beforehand.
			 */
			ASSERT(HDR_HAS_L1HDR(hdr));
			multilist_insert(new_state->arcs_list[buftype], hdr);

			if (GHOST_STATE(new_state)) {
				ASSERT0(bufcnt);
				ASSERT3P(hdr->b_l1hdr.b_buf, ==, NULL);
				update_new = B_TRUE;
			}
			arc_evictable_space_increment(hdr, new_state);
		}
	}

	ASSERT(!HDR_EMPTY(hdr));
	if (new_state == arc_anon && HDR_IN_HASH_TABLE(hdr))
		buf_hash_remove(hdr);

	/* adjust state sizes (ignore arc_l2c_only) */

	if (update_new && new_state != arc_l2c_only) {
		ASSERT(HDR_HAS_L1HDR(hdr));
		if (GHOST_STATE(new_state)) {
			ASSERT0(bufcnt);

			/*
			 * When moving a header to a ghost state, we first
			 * remove all arc buffers. Thus, we'll have a
			 * bufcnt of zero, and no arc buffer to use for
			 * the reference. As a result, we use the arc
			 * header pointer for the reference.
			 */
			(void) refcount_add_many(&new_state->arcs_size,
			    HDR_GET_LSIZE(hdr), hdr);
			ASSERT3P(hdr->b_l1hdr.b_pabd, ==, NULL);
		} else {
			uint32_t buffers = 0;

			/*
			 * Each individual buffer holds a unique reference,
			 * thus we must remove each of these references one
			 * at a time.
			 */
			for (arc_buf_t *buf = hdr->b_l1hdr.b_buf; buf != NULL;
			    buf = buf->b_next) {
				ASSERT3U(bufcnt, !=, 0);
				buffers++;

				/*
				 * When the arc_buf_t is sharing the data
				 * block with the hdr, the owner of the
				 * reference belongs to the hdr. Only
				 * add to the refcount if the arc_buf_t is
				 * not shared.
				 */
				if (arc_buf_is_shared(buf))
					continue;

				(void) refcount_add_many(&new_state->arcs_size,
				    arc_buf_size(buf), buf);
			}
			ASSERT3U(bufcnt, ==, buffers);

			if (hdr->b_l1hdr.b_pabd != NULL) {
				(void) refcount_add_many(&new_state->arcs_size,
				    arc_hdr_size(hdr), hdr);
			} else {
				ASSERT(GHOST_STATE(old_state));
			}
		}
	}

	if (update_old && old_state != arc_l2c_only) {
		ASSERT(HDR_HAS_L1HDR(hdr));
		if (GHOST_STATE(old_state)) {
			ASSERT0(bufcnt);
			ASSERT3P(hdr->b_l1hdr.b_pabd, ==, NULL);

			/*
			 * When moving a header off of a ghost state,
			 * the header will not contain any arc buffers.
			 * We use the arc header pointer for the reference
			 * which is exactly what we did when we put the
			 * header on the ghost state.
			 */

			(void) refcount_remove_many(&old_state->arcs_size,
			    HDR_GET_LSIZE(hdr), hdr);
		} else {
			uint32_t buffers = 0;

			/*
			 * Each individual buffer holds a unique reference,
			 * thus we must remove each of these references one
			 * at a time.
			 */
			for (arc_buf_t *buf = hdr->b_l1hdr.b_buf; buf != NULL;
			    buf = buf->b_next) {
				ASSERT3U(bufcnt, !=, 0);
				buffers++;

				/*
				 * When the arc_buf_t is sharing the data
				 * block with the hdr, the owner of the
				 * reference belongs to the hdr. Only
				 * add to the refcount if the arc_buf_t is
				 * not shared.
				 */
				if (arc_buf_is_shared(buf))
					continue;

				(void) refcount_remove_many(
				    &old_state->arcs_size, arc_buf_size(buf),
				    buf);
			}
			ASSERT3U(bufcnt, ==, buffers);
			ASSERT3P(hdr->b_l1hdr.b_pabd, !=, NULL);
			(void) refcount_remove_many(
			    &old_state->arcs_size, arc_hdr_size(hdr), hdr);
		}
	}

	if (HDR_HAS_L1HDR(hdr))
		hdr->b_l1hdr.b_state = new_state;

	/*
	 * L2 headers should never be on the L2 state list since they don't
	 * have L1 headers allocated.
	 */
	ASSERT(multilist_is_empty(arc_l2c_only->arcs_list[ARC_BUFC_DATA]) &&
	    multilist_is_empty(arc_l2c_only->arcs_list[ARC_BUFC_METADATA]));
}

void
arc_space_consume(uint64_t space, arc_space_type_t type)
{
	ASSERT(type >= 0 && type < ARC_SPACE_NUMTYPES);

	switch (type) {
	case ARC_SPACE_DATA:
		aggsum_add(&astat_data_size, space);
		break;
	case ARC_SPACE_META:
		aggsum_add(&astat_metadata_size, space);
		break;
	case ARC_SPACE_OTHER:
		aggsum_add(&astat_other_size, space);
		break;
	case ARC_SPACE_HDRS:
		aggsum_add(&astat_hdr_size, space);
		break;
	case ARC_SPACE_L2HDRS:
		aggsum_add(&astat_l2_hdr_size, space);
		break;
	}

	if (type != ARC_SPACE_DATA)
		aggsum_add(&arc_meta_used, space);

	aggsum_add(&arc_size, space);
}

void
arc_space_return(uint64_t space, arc_space_type_t type)
{
	ASSERT(type >= 0 && type < ARC_SPACE_NUMTYPES);

	switch (type) {
	case ARC_SPACE_DATA:
		aggsum_add(&astat_data_size, -space);
		break;
	case ARC_SPACE_META:
		aggsum_add(&astat_metadata_size, -space);
		break;
	case ARC_SPACE_OTHER:
		aggsum_add(&astat_other_size, -space);
		break;
	case ARC_SPACE_HDRS:
		aggsum_add(&astat_hdr_size, -space);
		break;
	case ARC_SPACE_L2HDRS:
		aggsum_add(&astat_l2_hdr_size, -space);
		break;
	}

	if (type != ARC_SPACE_DATA) {
		ASSERT(aggsum_compare(&arc_meta_used, space) >= 0);
		/*
		 * We use the upper bound here rather than the precise value
		 * because the arc_meta_max value doesn't need to be
		 * precise. It's only consumed by humans via arcstats.
		 */
		if (arc_meta_max < aggsum_upper_bound(&arc_meta_used))
			arc_meta_max = aggsum_upper_bound(&arc_meta_used);
		aggsum_add(&arc_meta_used, -space);
	}

	ASSERT(aggsum_compare(&arc_size, space) >= 0);
	aggsum_add(&arc_size, -space);
}

/*
 * Given a hdr and a buf, returns whether that buf can share its b_data buffer
 * with the hdr's b_pabd.
 */
static boolean_t
arc_can_share(arc_buf_hdr_t *hdr, arc_buf_t *buf)
{
	/*
	 * The criteria for sharing a hdr's data are:
	 * 1. the hdr's compression matches the buf's compression
	 * 2. the hdr doesn't need to be byteswapped
	 * 3. the hdr isn't already being shared
	 * 4. the buf is either compressed or it is the last buf in the hdr list
	 *
	 * Criterion #4 maintains the invariant that shared uncompressed
	 * bufs must be the final buf in the hdr's b_buf list. Reading this, you
	 * might ask, "if a compressed buf is allocated first, won't that be the
	 * last thing in the list?", but in that case it's impossible to create
	 * a shared uncompressed buf anyway (because the hdr must be compressed
	 * to have the compressed buf). You might also think that #3 is
	 * sufficient to make this guarantee, however it's possible
	 * (specifically in the rare L2ARC write race mentioned in
	 * arc_buf_alloc_impl()) there will be an existing uncompressed buf that
	 * is sharable, but wasn't at the time of its allocation. Rather than
	 * allow a new shared uncompressed buf to be created and then shuffle
	 * the list around to make it the last element, this simply disallows
	 * sharing if the new buf isn't the first to be added.
	 */
	ASSERT3P(buf->b_hdr, ==, hdr);
	boolean_t hdr_compressed = HDR_GET_COMPRESS(hdr) != ZIO_COMPRESS_OFF;
	boolean_t buf_compressed = ARC_BUF_COMPRESSED(buf) != 0;
	return (buf_compressed == hdr_compressed &&
	    hdr->b_l1hdr.b_byteswap == DMU_BSWAP_NUMFUNCS &&
	    !HDR_SHARED_DATA(hdr) &&
	    (ARC_BUF_LAST(buf) || ARC_BUF_COMPRESSED(buf)));
}

/*
 * Allocate a buf for this hdr. If you care about the data that's in the hdr,
 * or if you want a compressed buffer, pass those flags in. Returns 0 if the
 * copy was made successfully, or an error code otherwise.
 */
static int
arc_buf_alloc_impl(arc_buf_hdr_t *hdr, void *tag, boolean_t compressed,
    boolean_t fill, arc_buf_t **ret)
{
	arc_buf_t *buf;

	ASSERT(HDR_HAS_L1HDR(hdr));
	ASSERT3U(HDR_GET_LSIZE(hdr), >, 0);
	VERIFY(hdr->b_type == ARC_BUFC_DATA ||
	    hdr->b_type == ARC_BUFC_METADATA);
	ASSERT3P(ret, !=, NULL);
	ASSERT3P(*ret, ==, NULL);

	buf = *ret = kmem_cache_alloc(buf_cache, KM_PUSHPAGE);
	buf->b_hdr = hdr;
	buf->b_data = NULL;
	buf->b_next = hdr->b_l1hdr.b_buf;
	buf->b_flags = 0;

	add_reference(hdr, tag);

	/*
	 * We're about to change the hdr's b_flags. We must either
	 * hold the hash_lock or be undiscoverable.
	 */
	ASSERT(MUTEX_HELD(HDR_LOCK(hdr)) || HDR_EMPTY(hdr));

	/*
	 * Only honor requests for compressed bufs if the hdr is actually
	 * compressed.
	 */
	if (compressed && HDR_GET_COMPRESS(hdr) != ZIO_COMPRESS_OFF)
		buf->b_flags |= ARC_BUF_FLAG_COMPRESSED;

	/*
	 * If the hdr's data can be shared then we share the data buffer and
	 * set the appropriate bit in the hdr's b_flags to indicate the hdr is
	 * sharing it's b_pabd with the arc_buf_t. Otherwise, we allocate a new
	 * buffer to store the buf's data.
	 *
	 * There are two additional restrictions here because we're sharing
	 * hdr -> buf instead of the usual buf -> hdr. First, the hdr can't be
	 * actively involved in an L2ARC write, because if this buf is used by
	 * an arc_write() then the hdr's data buffer will be released when the
	 * write completes, even though the L2ARC write might still be using it.
	 * Second, the hdr's ABD must be linear so that the buf's user doesn't
	 * need to be ABD-aware.
	 */
	boolean_t can_share = arc_can_share(hdr, buf) && !HDR_L2_WRITING(hdr) &&
	    abd_is_linear(hdr->b_l1hdr.b_pabd);

	/* Set up b_data and sharing */
	if (can_share) {
		buf->b_data = abd_to_buf(hdr->b_l1hdr.b_pabd);
		buf->b_flags |= ARC_BUF_FLAG_SHARED;
		arc_hdr_set_flags(hdr, ARC_FLAG_SHARED_DATA);
	} else {
		buf->b_data =
		    arc_get_data_buf(hdr, arc_buf_size(buf), buf);
		ARCSTAT_INCR(arcstat_overhead_size, arc_buf_size(buf));
	}
	VERIFY3P(buf->b_data, !=, NULL);

	hdr->b_l1hdr.b_buf = buf;
	hdr->b_l1hdr.b_bufcnt += 1;

	/*
	 * If the user wants the data from the hdr, we need to either copy or
	 * decompress the data.
	 */
	if (fill) {
		return (arc_buf_fill(buf, ARC_BUF_COMPRESSED(buf) != 0));
	}

	return (0);
}

static char *arc_onloan_tag = "onloan";

static inline void
arc_loaned_bytes_update(int64_t delta)
{
	atomic_add_64(&arc_loaned_bytes, delta);

	/* assert that it did not wrap around */
	ASSERT3S(atomic_add_64_nv(&arc_loaned_bytes, 0), >=, 0);
}

/*
 * Loan out an anonymous arc buffer. Loaned buffers are not counted as in
 * flight data by arc_tempreserve_space() until they are "returned". Loaned
 * buffers must be returned to the arc before they can be used by the DMU or
 * freed.
 */
arc_buf_t *
arc_loan_buf(spa_t *spa, boolean_t is_metadata, int size)
{
	arc_buf_t *buf = arc_alloc_buf(spa, arc_onloan_tag,
	    is_metadata ? ARC_BUFC_METADATA : ARC_BUFC_DATA, size);

	arc_loaned_bytes_update(arc_buf_size(buf));

	return (buf);
}

arc_buf_t *
arc_loan_compressed_buf(spa_t *spa, uint64_t psize, uint64_t lsize,
    enum zio_compress compression_type)
{
	arc_buf_t *buf = arc_alloc_compressed_buf(spa, arc_onloan_tag,
	    psize, lsize, compression_type);

	arc_loaned_bytes_update(arc_buf_size(buf));

	return (buf);
}


/*
 * Return a loaned arc buffer to the arc.
 */
void
arc_return_buf(arc_buf_t *buf, void *tag)
{
	arc_buf_hdr_t *hdr = buf->b_hdr;

	ASSERT3P(buf->b_data, !=, NULL);
	ASSERT(HDR_HAS_L1HDR(hdr));
	(void) refcount_add(&hdr->b_l1hdr.b_refcnt, tag);
	(void) refcount_remove(&hdr->b_l1hdr.b_refcnt, arc_onloan_tag);

	arc_loaned_bytes_update(-arc_buf_size(buf));
}

/* Detach an arc_buf from a dbuf (tag) */
void
arc_loan_inuse_buf(arc_buf_t *buf, void *tag)
{
	arc_buf_hdr_t *hdr = buf->b_hdr;

	ASSERT3P(buf->b_data, !=, NULL);
	ASSERT(HDR_HAS_L1HDR(hdr));
	(void) refcount_add(&hdr->b_l1hdr.b_refcnt, arc_onloan_tag);
	(void) refcount_remove(&hdr->b_l1hdr.b_refcnt, tag);

	arc_loaned_bytes_update(arc_buf_size(buf));
}

static void
l2arc_free_abd_on_write(abd_t *abd, size_t size, arc_buf_contents_t type)
{
	l2arc_data_free_t *df = kmem_alloc(sizeof (*df), KM_SLEEP);

	df->l2df_abd = abd;
	df->l2df_size = size;
	df->l2df_type = type;
	mutex_enter(&l2arc_free_on_write_mtx);
	list_insert_head(l2arc_free_on_write, df);
	mutex_exit(&l2arc_free_on_write_mtx);
}

static void
arc_hdr_free_on_write(arc_buf_hdr_t *hdr)
{
	arc_state_t *state = hdr->b_l1hdr.b_state;
	arc_buf_contents_t type = arc_buf_type(hdr);
	uint64_t size = arc_hdr_size(hdr);

	/* protected by hash lock, if in the hash table */
	if (multilist_link_active(&hdr->b_l1hdr.b_arc_node)) {
		ASSERT(refcount_is_zero(&hdr->b_l1hdr.b_refcnt));
		ASSERT(state != arc_anon && state != arc_l2c_only);

		(void) refcount_remove_many(&state->arcs_esize[type],
		    size, hdr);
	}
	(void) refcount_remove_many(&state->arcs_size, size, hdr);
	if (type == ARC_BUFC_METADATA) {
		arc_space_return(size, ARC_SPACE_META);
	} else {
		ASSERT(type == ARC_BUFC_DATA);
		arc_space_return(size, ARC_SPACE_DATA);
	}

	l2arc_free_abd_on_write(hdr->b_l1hdr.b_pabd, size, type);
}

/*
 * Share the arc_buf_t's data with the hdr. Whenever we are sharing the
 * data buffer, we transfer the refcount ownership to the hdr and update
 * the appropriate kstats.
 */
static void
arc_share_buf(arc_buf_hdr_t *hdr, arc_buf_t *buf)
{
	arc_state_t *state = hdr->b_l1hdr.b_state;

	ASSERT(arc_can_share(hdr, buf));
	ASSERT3P(hdr->b_l1hdr.b_pabd, ==, NULL);
	ASSERT(MUTEX_HELD(HDR_LOCK(hdr)) || HDR_EMPTY(hdr));

	/*
	 * Start sharing the data buffer. We transfer the
	 * refcount ownership to the hdr since it always owns
	 * the refcount whenever an arc_buf_t is shared.
	 */
	refcount_transfer_ownership(&state->arcs_size, buf, hdr);
	hdr->b_l1hdr.b_pabd = abd_get_from_buf(buf->b_data, arc_buf_size(buf));
	abd_take_ownership_of_buf(hdr->b_l1hdr.b_pabd,
	    HDR_ISTYPE_METADATA(hdr));
	arc_hdr_set_flags(hdr, ARC_FLAG_SHARED_DATA);
	buf->b_flags |= ARC_BUF_FLAG_SHARED;

	/*
	 * Since we've transferred ownership to the hdr we need
	 * to increment its compressed and uncompressed kstats and
	 * decrement the overhead size.
	 */
	ARCSTAT_INCR(arcstat_compressed_size, arc_hdr_size(hdr));
	ARCSTAT_INCR(arcstat_uncompressed_size, HDR_GET_LSIZE(hdr));
	ARCSTAT_INCR(arcstat_overhead_size, -arc_buf_size(buf));
}

static void
arc_unshare_buf(arc_buf_hdr_t *hdr, arc_buf_t *buf)
{
	arc_state_t *state = hdr->b_l1hdr.b_state;

	ASSERT(arc_buf_is_shared(buf));
	ASSERT3P(hdr->b_l1hdr.b_pabd, !=, NULL);
	ASSERT(MUTEX_HELD(HDR_LOCK(hdr)) || HDR_EMPTY(hdr));

	/*
	 * We are no longer sharing this buffer so we need
	 * to transfer its ownership to the rightful owner.
	 */
	refcount_transfer_ownership(&state->arcs_size, hdr, buf);
	arc_hdr_clear_flags(hdr, ARC_FLAG_SHARED_DATA);
	abd_release_ownership_of_buf(hdr->b_l1hdr.b_pabd);
	abd_put(hdr->b_l1hdr.b_pabd);
	hdr->b_l1hdr.b_pabd = NULL;
	buf->b_flags &= ~ARC_BUF_FLAG_SHARED;

	/*
	 * Since the buffer is no longer shared between
	 * the arc buf and the hdr, count it as overhead.
	 */
	ARCSTAT_INCR(arcstat_compressed_size, -arc_hdr_size(hdr));
	ARCSTAT_INCR(arcstat_uncompressed_size, -HDR_GET_LSIZE(hdr));
	ARCSTAT_INCR(arcstat_overhead_size, arc_buf_size(buf));
}

/*
 * Remove an arc_buf_t from the hdr's buf list and return the last
 * arc_buf_t on the list. If no buffers remain on the list then return
 * NULL.
 */
static arc_buf_t *
arc_buf_remove(arc_buf_hdr_t *hdr, arc_buf_t *buf)
{
	ASSERT(HDR_HAS_L1HDR(hdr));
	ASSERT(MUTEX_HELD(HDR_LOCK(hdr)) || HDR_EMPTY(hdr));

	arc_buf_t **bufp = &hdr->b_l1hdr.b_buf;
	arc_buf_t *lastbuf = NULL;

	/*
	 * Remove the buf from the hdr list and locate the last
	 * remaining buffer on the list.
	 */
	while (*bufp != NULL) {
		if (*bufp == buf)
			*bufp = buf->b_next;

		/*
		 * If we've removed a buffer in the middle of
		 * the list then update the lastbuf and update
		 * bufp.
		 */
		if (*bufp != NULL) {
			lastbuf = *bufp;
			bufp = &(*bufp)->b_next;
		}
	}
	buf->b_next = NULL;
	ASSERT3P(lastbuf, !=, buf);
	IMPLY(hdr->b_l1hdr.b_bufcnt > 0, lastbuf != NULL);
	IMPLY(hdr->b_l1hdr.b_bufcnt > 0, hdr->b_l1hdr.b_buf != NULL);
	IMPLY(lastbuf != NULL, ARC_BUF_LAST(lastbuf));

	return (lastbuf);
}

/*
 * Free up buf->b_data and pull the arc_buf_t off of the the arc_buf_hdr_t's
 * list and free it.
 */
static void
arc_buf_destroy_impl(arc_buf_t *buf)
{
	arc_buf_hdr_t *hdr = buf->b_hdr;

	/*
	 * Free up the data associated with the buf but only if we're not
	 * sharing this with the hdr. If we are sharing it with the hdr, the
	 * hdr is responsible for doing the free.
	 */
	if (buf->b_data != NULL) {
		/*
		 * We're about to change the hdr's b_flags. We must either
		 * hold the hash_lock or be undiscoverable.
		 */
		ASSERT(MUTEX_HELD(HDR_LOCK(hdr)) || HDR_EMPTY(hdr));

		arc_cksum_verify(buf);
		arc_buf_unwatch(buf);

		if (arc_buf_is_shared(buf)) {
			arc_hdr_clear_flags(hdr, ARC_FLAG_SHARED_DATA);
		} else {
			uint64_t size = arc_buf_size(buf);
			arc_free_data_buf(hdr, buf->b_data, size, buf);
			ARCSTAT_INCR(arcstat_overhead_size, -size);
		}
		buf->b_data = NULL;

		ASSERT(hdr->b_l1hdr.b_bufcnt > 0);
		hdr->b_l1hdr.b_bufcnt -= 1;
	}

	arc_buf_t *lastbuf = arc_buf_remove(hdr, buf);

	if (ARC_BUF_SHARED(buf) && !ARC_BUF_COMPRESSED(buf)) {
		/*
		 * If the current arc_buf_t is sharing its data buffer with the
		 * hdr, then reassign the hdr's b_pabd to share it with the new
		 * buffer at the end of the list. The shared buffer is always
		 * the last one on the hdr's buffer list.
		 *
		 * There is an equivalent case for compressed bufs, but since
		 * they aren't guaranteed to be the last buf in the list and
		 * that is an exceedingly rare case, we just allow that space be
		 * wasted temporarily.
		 */
		if (lastbuf != NULL) {
			/* Only one buf can be shared at once */
			VERIFY(!arc_buf_is_shared(lastbuf));
			/* hdr is uncompressed so can't have compressed buf */
			VERIFY(!ARC_BUF_COMPRESSED(lastbuf));

			ASSERT3P(hdr->b_l1hdr.b_pabd, !=, NULL);
			arc_hdr_free_pabd(hdr);

			/*
			 * We must setup a new shared block between the
			 * last buffer and the hdr. The data would have
			 * been allocated by the arc buf so we need to transfer
			 * ownership to the hdr since it's now being shared.
			 */
			arc_share_buf(hdr, lastbuf);
		}
	} else if (HDR_SHARED_DATA(hdr)) {
		/*
		 * Uncompressed shared buffers are always at the end
		 * of the list. Compressed buffers don't have the
		 * same requirements. This makes it hard to
		 * simply assert that the lastbuf is shared so
		 * we rely on the hdr's compression flags to determine
		 * if we have a compressed, shared buffer.
		 */
		ASSERT3P(lastbuf, !=, NULL);
		ASSERT(arc_buf_is_shared(lastbuf) ||
		    HDR_GET_COMPRESS(hdr) != ZIO_COMPRESS_OFF);
	}

	/*
	 * Free the checksum if we're removing the last uncompressed buf from
	 * this hdr.
	 */
	if (!arc_hdr_has_uncompressed_buf(hdr)) {
		arc_cksum_free(hdr);
	}

	/* clean up the buf */
	buf->b_hdr = NULL;
	kmem_cache_free(buf_cache, buf);
}

static void
arc_hdr_alloc_pabd(arc_buf_hdr_t *hdr)
{
	ASSERT3U(HDR_GET_LSIZE(hdr), >, 0);
	ASSERT(HDR_HAS_L1HDR(hdr));
	ASSERT(!HDR_SHARED_DATA(hdr));

	ASSERT3P(hdr->b_l1hdr.b_pabd, ==, NULL);
	hdr->b_l1hdr.b_pabd = arc_get_data_abd(hdr, arc_hdr_size(hdr), hdr);
	hdr->b_l1hdr.b_byteswap = DMU_BSWAP_NUMFUNCS;
	ASSERT3P(hdr->b_l1hdr.b_pabd, !=, NULL);

	ARCSTAT_INCR(arcstat_compressed_size, arc_hdr_size(hdr));
	ARCSTAT_INCR(arcstat_uncompressed_size, HDR_GET_LSIZE(hdr));
}

static void
arc_hdr_free_pabd(arc_buf_hdr_t *hdr)
{
	ASSERT(HDR_HAS_L1HDR(hdr));
	ASSERT3P(hdr->b_l1hdr.b_pabd, !=, NULL);

	/*
	 * If the hdr is currently being written to the l2arc then
	 * we defer freeing the data by adding it to the l2arc_free_on_write
	 * list. The l2arc will free the data once it's finished
	 * writing it to the l2arc device.
	 */
	if (HDR_L2_WRITING(hdr)) {
		arc_hdr_free_on_write(hdr);
		ARCSTAT_BUMP(arcstat_l2_free_on_write);
	} else {
		arc_free_data_abd(hdr, hdr->b_l1hdr.b_pabd,
		    arc_hdr_size(hdr), hdr);
	}
	hdr->b_l1hdr.b_pabd = NULL;
	hdr->b_l1hdr.b_byteswap = DMU_BSWAP_NUMFUNCS;

	ARCSTAT_INCR(arcstat_compressed_size, -arc_hdr_size(hdr));
	ARCSTAT_INCR(arcstat_uncompressed_size, -HDR_GET_LSIZE(hdr));
}

static arc_buf_hdr_t *
arc_hdr_alloc(uint64_t spa, int32_t psize, int32_t lsize,
    enum zio_compress compression_type, arc_buf_contents_t type)
{
	arc_buf_hdr_t *hdr;

	VERIFY(type == ARC_BUFC_DATA || type == ARC_BUFC_METADATA);

	hdr = kmem_cache_alloc(hdr_full_cache, KM_PUSHPAGE);
	ASSERT(HDR_EMPTY(hdr));
	ASSERT3P(hdr->b_l1hdr.b_freeze_cksum, ==, NULL);
	ASSERT3P(hdr->b_l1hdr.b_thawed, ==, NULL);
	HDR_SET_PSIZE(hdr, psize);
	HDR_SET_LSIZE(hdr, lsize);
	hdr->b_spa = spa;
	hdr->b_type = type;
	hdr->b_flags = 0;
	arc_hdr_set_flags(hdr, arc_bufc_to_flags(type) | ARC_FLAG_HAS_L1HDR);
	arc_hdr_set_compress(hdr, compression_type);

	hdr->b_l1hdr.b_state = arc_anon;
	hdr->b_l1hdr.b_arc_access = 0;
	hdr->b_l1hdr.b_bufcnt = 0;
	hdr->b_l1hdr.b_buf = NULL;

	/*
	 * Allocate the hdr's buffer. This will contain either
	 * the compressed or uncompressed data depending on the block
	 * it references and compressed arc enablement.
	 */
	arc_hdr_alloc_pabd(hdr);
	ASSERT(refcount_is_zero(&hdr->b_l1hdr.b_refcnt));

	return (hdr);
}

/*
 * Transition between the two allocation states for the arc_buf_hdr struct.
 * The arc_buf_hdr struct can be allocated with (hdr_full_cache) or without
 * (hdr_l2only_cache) the fields necessary for the L1 cache - the smaller
 * version is used when a cache buffer is only in the L2ARC in order to reduce
 * memory usage.
 */
static arc_buf_hdr_t *
arc_hdr_realloc(arc_buf_hdr_t *hdr, kmem_cache_t *old, kmem_cache_t *new)
{
	ASSERT(HDR_HAS_L2HDR(hdr));

	arc_buf_hdr_t *nhdr;
	l2arc_dev_t *dev = hdr->b_l2hdr.b_dev;

	ASSERT((old == hdr_full_cache && new == hdr_l2only_cache) ||
	    (old == hdr_l2only_cache && new == hdr_full_cache));

	nhdr = kmem_cache_alloc(new, KM_PUSHPAGE);

	ASSERT(MUTEX_HELD(HDR_LOCK(hdr)));
	buf_hash_remove(hdr);

	bcopy(hdr, nhdr, HDR_L2ONLY_SIZE);

	if (new == hdr_full_cache) {
		arc_hdr_set_flags(nhdr, ARC_FLAG_HAS_L1HDR);
		/*
		 * arc_access and arc_change_state need to be aware that a
		 * header has just come out of L2ARC, so we set its state to
		 * l2c_only even though it's about to change.
		 */
		nhdr->b_l1hdr.b_state = arc_l2c_only;

		/* Verify previous threads set to NULL before freeing */
		ASSERT3P(nhdr->b_l1hdr.b_pabd, ==, NULL);
	} else {
		ASSERT3P(hdr->b_l1hdr.b_buf, ==, NULL);
		ASSERT0(hdr->b_l1hdr.b_bufcnt);
		ASSERT3P(hdr->b_l1hdr.b_freeze_cksum, ==, NULL);

		/*
		 * If we've reached here, We must have been called from
		 * arc_evict_hdr(), as such we should have already been
		 * removed from any ghost list we were previously on
		 * (which protects us from racing with arc_evict_state),
		 * thus no locking is needed during this check.
		 */
		ASSERT(!multilist_link_active(&hdr->b_l1hdr.b_arc_node));

		/*
		 * A buffer must not be moved into the arc_l2c_only
		 * state if it's not finished being written out to the
		 * l2arc device. Otherwise, the b_l1hdr.b_pabd field
		 * might try to be accessed, even though it was removed.
		 */
		VERIFY(!HDR_L2_WRITING(hdr));
		VERIFY3P(hdr->b_l1hdr.b_pabd, ==, NULL);

#ifdef ZFS_DEBUG
		if (hdr->b_l1hdr.b_thawed != NULL) {
			kmem_free(hdr->b_l1hdr.b_thawed, 1);
			hdr->b_l1hdr.b_thawed = NULL;
		}
#endif

		arc_hdr_clear_flags(nhdr, ARC_FLAG_HAS_L1HDR);
	}
	/*
	 * The header has been reallocated so we need to re-insert it into any
	 * lists it was on.
	 */
	(void) buf_hash_insert(nhdr, NULL);

	ASSERT(list_link_active(&hdr->b_l2hdr.b_l2node));

	mutex_enter(&dev->l2ad_mtx);

	/*
	 * We must place the realloc'ed header back into the list at
	 * the same spot. Otherwise, if it's placed earlier in the list,
	 * l2arc_write_buffers() could find it during the function's
	 * write phase, and try to write it out to the l2arc.
	 */
	list_insert_after(&dev->l2ad_buflist, hdr, nhdr);
	list_remove(&dev->l2ad_buflist, hdr);

	mutex_exit(&dev->l2ad_mtx);

	/*
	 * Since we're using the pointer address as the tag when
	 * incrementing and decrementing the l2ad_alloc refcount, we
	 * must remove the old pointer (that we're about to destroy) and
	 * add the new pointer to the refcount. Otherwise we'd remove
	 * the wrong pointer address when calling arc_hdr_destroy() later.
	 */

	(void) refcount_remove_many(&dev->l2ad_alloc, arc_hdr_size(hdr), hdr);
	(void) refcount_add_many(&dev->l2ad_alloc, arc_hdr_size(nhdr), nhdr);

	buf_discard_identity(hdr);
	kmem_cache_free(old, hdr);

	return (nhdr);
}

/*
 * Allocate a new arc_buf_hdr_t and arc_buf_t and return the buf to the caller.
 * The buf is returned thawed since we expect the consumer to modify it.
 */
arc_buf_t *
arc_alloc_buf(spa_t *spa, void *tag, arc_buf_contents_t type, int32_t size)
{
	arc_buf_hdr_t *hdr = arc_hdr_alloc(spa_load_guid(spa), size, size,
	    ZIO_COMPRESS_OFF, type);
	ASSERT(!MUTEX_HELD(HDR_LOCK(hdr)));

	arc_buf_t *buf = NULL;
	VERIFY0(arc_buf_alloc_impl(hdr, tag, B_FALSE, B_FALSE, &buf));
	arc_buf_thaw(buf);

	return (buf);
}

/*
 * Allocate a compressed buf in the same manner as arc_alloc_buf. Don't use this
 * for bufs containing metadata.
 */
arc_buf_t *
arc_alloc_compressed_buf(spa_t *spa, void *tag, uint64_t psize, uint64_t lsize,
    enum zio_compress compression_type)
{
	ASSERT3U(lsize, >, 0);
	ASSERT3U(lsize, >=, psize);
	ASSERT(compression_type > ZIO_COMPRESS_OFF);
	ASSERT(compression_type < ZIO_COMPRESS_FUNCTIONS);

	arc_buf_hdr_t *hdr = arc_hdr_alloc(spa_load_guid(spa), psize, lsize,
	    compression_type, ARC_BUFC_DATA);
	ASSERT(!MUTEX_HELD(HDR_LOCK(hdr)));

	arc_buf_t *buf = NULL;
	VERIFY0(arc_buf_alloc_impl(hdr, tag, B_TRUE, B_FALSE, &buf));
	arc_buf_thaw(buf);
	ASSERT3P(hdr->b_l1hdr.b_freeze_cksum, ==, NULL);

	if (!arc_buf_is_shared(buf)) {
		/*
		 * To ensure that the hdr has the correct data in it if we call
		 * arc_decompress() on this buf before it's been written to
		 * disk, it's easiest if we just set up sharing between the
		 * buf and the hdr.
		 */
		ASSERT(!abd_is_linear(hdr->b_l1hdr.b_pabd));
		arc_hdr_free_pabd(hdr);
		arc_share_buf(hdr, buf);
	}

	return (buf);
}

static void
arc_hdr_l2hdr_destroy(arc_buf_hdr_t *hdr)
{
	l2arc_buf_hdr_t *l2hdr = &hdr->b_l2hdr;
	l2arc_dev_t *dev = l2hdr->b_dev;
	uint64_t psize = arc_hdr_size(hdr);

	ASSERT(MUTEX_HELD(&dev->l2ad_mtx));
	ASSERT(HDR_HAS_L2HDR(hdr));

	list_remove(&dev->l2ad_buflist, hdr);

	ARCSTAT_INCR(arcstat_l2_psize, -psize);
	ARCSTAT_INCR(arcstat_l2_lsize, -HDR_GET_LSIZE(hdr));

	vdev_space_update(dev->l2ad_vdev, -psize, 0, 0);

	(void) refcount_remove_many(&dev->l2ad_alloc, psize, hdr);
	arc_hdr_clear_flags(hdr, ARC_FLAG_HAS_L2HDR);
}

static void
arc_hdr_destroy(arc_buf_hdr_t *hdr)
{
	if (HDR_HAS_L1HDR(hdr)) {
		ASSERT(hdr->b_l1hdr.b_buf == NULL ||
		    hdr->b_l1hdr.b_bufcnt > 0);
		ASSERT(refcount_is_zero(&hdr->b_l1hdr.b_refcnt));
		ASSERT3P(hdr->b_l1hdr.b_state, ==, arc_anon);
	}
	ASSERT(!HDR_IO_IN_PROGRESS(hdr));
	ASSERT(!HDR_IN_HASH_TABLE(hdr));

	if (!HDR_EMPTY(hdr))
		buf_discard_identity(hdr);

	if (HDR_HAS_L2HDR(hdr)) {
		l2arc_dev_t *dev = hdr->b_l2hdr.b_dev;
		boolean_t buflist_held = MUTEX_HELD(&dev->l2ad_mtx);

		if (!buflist_held)
			mutex_enter(&dev->l2ad_mtx);

		/*
		 * Even though we checked this conditional above, we
		 * need to check this again now that we have the
		 * l2ad_mtx. This is because we could be racing with
		 * another thread calling l2arc_evict() which might have
		 * destroyed this header's L2 portion as we were waiting
		 * to acquire the l2ad_mtx. If that happens, we don't
		 * want to re-destroy the header's L2 portion.
		 */
		if (HDR_HAS_L2HDR(hdr))
			arc_hdr_l2hdr_destroy(hdr);

		if (!buflist_held)
			mutex_exit(&dev->l2ad_mtx);
	}

	if (HDR_HAS_L1HDR(hdr)) {
		arc_cksum_free(hdr);

		while (hdr->b_l1hdr.b_buf != NULL)
			arc_buf_destroy_impl(hdr->b_l1hdr.b_buf);

#ifdef ZFS_DEBUG
		if (hdr->b_l1hdr.b_thawed != NULL) {
			kmem_free(hdr->b_l1hdr.b_thawed, 1);
			hdr->b_l1hdr.b_thawed = NULL;
		}
#endif

		if (hdr->b_l1hdr.b_pabd != NULL) {
			arc_hdr_free_pabd(hdr);
		}
	}

	ASSERT3P(hdr->b_hash_next, ==, NULL);
	if (HDR_HAS_L1HDR(hdr)) {
		ASSERT(!multilist_link_active(&hdr->b_l1hdr.b_arc_node));
		ASSERT3P(hdr->b_l1hdr.b_acb, ==, NULL);
		kmem_cache_free(hdr_full_cache, hdr);
	} else {
		kmem_cache_free(hdr_l2only_cache, hdr);
	}
}

void
arc_buf_destroy(arc_buf_t *buf, void* tag)
{
	arc_buf_hdr_t *hdr = buf->b_hdr;
	kmutex_t *hash_lock = HDR_LOCK(hdr);

	if (hdr->b_l1hdr.b_state == arc_anon) {
		ASSERT3U(hdr->b_l1hdr.b_bufcnt, ==, 1);
		ASSERT(!HDR_IO_IN_PROGRESS(hdr));
		VERIFY0(remove_reference(hdr, NULL, tag));
		arc_hdr_destroy(hdr);
		return;
	}

	mutex_enter(hash_lock);
	ASSERT3P(hdr, ==, buf->b_hdr);
	ASSERT(hdr->b_l1hdr.b_bufcnt > 0);
	ASSERT3P(hash_lock, ==, HDR_LOCK(hdr));
	ASSERT3P(hdr->b_l1hdr.b_state, !=, arc_anon);
	ASSERT3P(buf->b_data, !=, NULL);

	(void) remove_reference(hdr, hash_lock, tag);
	arc_buf_destroy_impl(buf);
	mutex_exit(hash_lock);
}

/*
 * Evict the arc_buf_hdr that is provided as a parameter. The resultant
 * state of the header is dependent on it's state prior to entering this
 * function. The following transitions are possible:
 *
 *    - arc_mru -> arc_mru_ghost
 *    - arc_mfu -> arc_mfu_ghost
 *    - arc_mru_ghost -> arc_l2c_only
 *    - arc_mru_ghost -> deleted
 *    - arc_mfu_ghost -> arc_l2c_only
 *    - arc_mfu_ghost -> deleted
 */
static int64_t
arc_evict_hdr(arc_buf_hdr_t *hdr, kmutex_t *hash_lock)
{
	arc_state_t *evicted_state, *state;
	int64_t bytes_evicted = 0;

	ASSERT(MUTEX_HELD(hash_lock));
	ASSERT(HDR_HAS_L1HDR(hdr));

	state = hdr->b_l1hdr.b_state;
	if (GHOST_STATE(state)) {
		ASSERT(!HDR_IO_IN_PROGRESS(hdr));
		ASSERT3P(hdr->b_l1hdr.b_buf, ==, NULL);

		/*
		 * l2arc_write_buffers() relies on a header's L1 portion
		 * (i.e. its b_pabd field) during it's write phase.
		 * Thus, we cannot push a header onto the arc_l2c_only
		 * state (removing it's L1 piece) until the header is
		 * done being written to the l2arc.
		 */
		if (HDR_HAS_L2HDR(hdr) && HDR_L2_WRITING(hdr)) {
			ARCSTAT_BUMP(arcstat_evict_l2_skip);
			return (bytes_evicted);
		}

		ARCSTAT_BUMP(arcstat_deleted);
		bytes_evicted += HDR_GET_LSIZE(hdr);

		DTRACE_PROBE1(arc__delete, arc_buf_hdr_t *, hdr);

		ASSERT3P(hdr->b_l1hdr.b_pabd, ==, NULL);
		if (HDR_HAS_L2HDR(hdr)) {
			/*
			 * This buffer is cached on the 2nd Level ARC;
			 * don't destroy the header.
			 */
			arc_change_state(arc_l2c_only, hdr, hash_lock);
			/*
			 * dropping from L1+L2 cached to L2-only,
			 * realloc to remove the L1 header.
			 */
			hdr = arc_hdr_realloc(hdr, hdr_full_cache,
			    hdr_l2only_cache);
		} else {
			arc_change_state(arc_anon, hdr, hash_lock);
			arc_hdr_destroy(hdr);
		}
		return (bytes_evicted);
	}

	ASSERT(state == arc_mru || state == arc_mfu);
	evicted_state = (state == arc_mru) ? arc_mru_ghost : arc_mfu_ghost;

	/* prefetch buffers have a minimum lifespan */
	if (HDR_IO_IN_PROGRESS(hdr) ||
	    ((hdr->b_flags & (ARC_FLAG_PREFETCH | ARC_FLAG_INDIRECT)) &&
	    ddi_get_lbolt() - hdr->b_l1hdr.b_arc_access <
	    arc_min_prefetch_lifespan)) {
		ARCSTAT_BUMP(arcstat_evict_skip);
		return (bytes_evicted);
	}

	ASSERT0(refcount_count(&hdr->b_l1hdr.b_refcnt));
	while (hdr->b_l1hdr.b_buf) {
		arc_buf_t *buf = hdr->b_l1hdr.b_buf;
		if (!mutex_tryenter(&buf->b_evict_lock)) {
			ARCSTAT_BUMP(arcstat_mutex_miss);
			break;
		}
		if (buf->b_data != NULL)
			bytes_evicted += HDR_GET_LSIZE(hdr);
		mutex_exit(&buf->b_evict_lock);
		arc_buf_destroy_impl(buf);
	}

	if (HDR_HAS_L2HDR(hdr)) {
		ARCSTAT_INCR(arcstat_evict_l2_cached, HDR_GET_LSIZE(hdr));
	} else {
		if (l2arc_write_eligible(hdr->b_spa, hdr)) {
			ARCSTAT_INCR(arcstat_evict_l2_eligible,
			    HDR_GET_LSIZE(hdr));
		} else {
			ARCSTAT_INCR(arcstat_evict_l2_ineligible,
			    HDR_GET_LSIZE(hdr));
		}
	}

	if (hdr->b_l1hdr.b_bufcnt == 0) {
		arc_cksum_free(hdr);

		bytes_evicted += arc_hdr_size(hdr);

		/*
		 * If this hdr is being evicted and has a compressed
		 * buffer then we discard it here before we change states.
		 * This ensures that the accounting is updated correctly
		 * in arc_free_data_impl().
		 */
		arc_hdr_free_pabd(hdr);

		arc_change_state(evicted_state, hdr, hash_lock);
		ASSERT(HDR_IN_HASH_TABLE(hdr));
		arc_hdr_set_flags(hdr, ARC_FLAG_IN_HASH_TABLE);
		DTRACE_PROBE1(arc__evict, arc_buf_hdr_t *, hdr);
	}

	return (bytes_evicted);
}

static uint64_t
arc_evict_state_impl(multilist_t *ml, int idx, arc_buf_hdr_t *marker,
    uint64_t spa, int64_t bytes)
{
	multilist_sublist_t *mls;
	uint64_t bytes_evicted = 0;
	arc_buf_hdr_t *hdr;
	kmutex_t *hash_lock;
	int evict_count = 0;

	ASSERT3P(marker, !=, NULL);
	IMPLY(bytes < 0, bytes == ARC_EVICT_ALL);

	mls = multilist_sublist_lock(ml, idx);

	for (hdr = multilist_sublist_prev(mls, marker); hdr != NULL;
	    hdr = multilist_sublist_prev(mls, marker)) {
		if ((bytes != ARC_EVICT_ALL && bytes_evicted >= bytes) ||
		    (evict_count >= zfs_arc_evict_batch_limit))
			break;

		/*
		 * To keep our iteration location, move the marker
		 * forward. Since we're not holding hdr's hash lock, we
		 * must be very careful and not remove 'hdr' from the
		 * sublist. Otherwise, other consumers might mistake the
		 * 'hdr' as not being on a sublist when they call the
		 * multilist_link_active() function (they all rely on
		 * the hash lock protecting concurrent insertions and
		 * removals). multilist_sublist_move_forward() was
		 * specifically implemented to ensure this is the case
		 * (only 'marker' will be removed and re-inserted).
		 */
		multilist_sublist_move_forward(mls, marker);

		/*
		 * The only case where the b_spa field should ever be
		 * zero, is the marker headers inserted by
		 * arc_evict_state(). It's possible for multiple threads
		 * to be calling arc_evict_state() concurrently (e.g.
		 * dsl_pool_close() and zio_inject_fault()), so we must
		 * skip any markers we see from these other threads.
		 */
		if (hdr->b_spa == 0)
			continue;

		/* we're only interested in evicting buffers of a certain spa */
		if (spa != 0 && hdr->b_spa != spa) {
			ARCSTAT_BUMP(arcstat_evict_skip);
			continue;
		}

		hash_lock = HDR_LOCK(hdr);

		/*
		 * We aren't calling this function from any code path
		 * that would already be holding a hash lock, so we're
		 * asserting on this assumption to be defensive in case
		 * this ever changes. Without this check, it would be
		 * possible to incorrectly increment arcstat_mutex_miss
		 * below (e.g. if the code changed such that we called
		 * this function with a hash lock held).
		 */
		ASSERT(!MUTEX_HELD(hash_lock));

		if (mutex_tryenter(hash_lock)) {
			uint64_t evicted = arc_evict_hdr(hdr, hash_lock);
			mutex_exit(hash_lock);

			bytes_evicted += evicted;

			/*
			 * If evicted is zero, arc_evict_hdr() must have
			 * decided to skip this header, don't increment
			 * evict_count in this case.
			 */
			if (evicted != 0)
				evict_count++;

			/*
			 * If arc_size isn't overflowing, signal any
			 * threads that might happen to be waiting.
			 *
			 * For each header evicted, we wake up a single
			 * thread. If we used cv_broadcast, we could
			 * wake up "too many" threads causing arc_size
			 * to significantly overflow arc_c; since
			 * arc_get_data_impl() doesn't check for overflow
			 * when it's woken up (it doesn't because it's
			 * possible for the ARC to be overflowing while
			 * full of un-evictable buffers, and the
			 * function should proceed in this case).
			 *
			 * If threads are left sleeping, due to not
			 * using cv_broadcast here, they will be woken
			 * up via cv_broadcast in arc_adjust_cb() just
			 * before arc_adjust_zthr sleeps.
			 */
			mutex_enter(&arc_adjust_lock);
			if (!arc_is_overflowing())
				cv_signal(&arc_adjust_waiters_cv);
			mutex_exit(&arc_adjust_lock);
		} else {
			ARCSTAT_BUMP(arcstat_mutex_miss);
		}
	}

	multilist_sublist_unlock(mls);

	return (bytes_evicted);
}

/*
 * Evict buffers from the given arc state, until we've removed the
 * specified number of bytes. Move the removed buffers to the
 * appropriate evict state.
 *
 * This function makes a "best effort". It skips over any buffers
 * it can't get a hash_lock on, and so, may not catch all candidates.
 * It may also return without evicting as much space as requested.
 *
 * If bytes is specified using the special value ARC_EVICT_ALL, this
 * will evict all available (i.e. unlocked and evictable) buffers from
 * the given arc state; which is used by arc_flush().
 */
static uint64_t
arc_evict_state(arc_state_t *state, uint64_t spa, int64_t bytes,
    arc_buf_contents_t type)
{
	uint64_t total_evicted = 0;
	multilist_t *ml = state->arcs_list[type];
	int num_sublists;
	arc_buf_hdr_t **markers;

	IMPLY(bytes < 0, bytes == ARC_EVICT_ALL);

	num_sublists = multilist_get_num_sublists(ml);

	/*
	 * If we've tried to evict from each sublist, made some
	 * progress, but still have not hit the target number of bytes
	 * to evict, we want to keep trying. The markers allow us to
	 * pick up where we left off for each individual sublist, rather
	 * than starting from the tail each time.
	 */
	markers = kmem_zalloc(sizeof (*markers) * num_sublists, KM_SLEEP);
	for (int i = 0; i < num_sublists; i++) {
		markers[i] = kmem_cache_alloc(hdr_full_cache, KM_SLEEP);

		/*
		 * A b_spa of 0 is used to indicate that this header is
		 * a marker. This fact is used in arc_adjust_type() and
		 * arc_evict_state_impl().
		 */
		markers[i]->b_spa = 0;

		multilist_sublist_t *mls = multilist_sublist_lock(ml, i);
		multilist_sublist_insert_tail(mls, markers[i]);
		multilist_sublist_unlock(mls);
	}

	/*
	 * While we haven't hit our target number of bytes to evict, or
	 * we're evicting all available buffers.
	 */
	while (total_evicted < bytes || bytes == ARC_EVICT_ALL) {
		/*
		 * Start eviction using a randomly selected sublist,
		 * this is to try and evenly balance eviction across all
		 * sublists. Always starting at the same sublist
		 * (e.g. index 0) would cause evictions to favor certain
		 * sublists over others.
		 */
		int sublist_idx = multilist_get_random_index(ml);
		uint64_t scan_evicted = 0;

		for (int i = 0; i < num_sublists; i++) {
			uint64_t bytes_remaining;
			uint64_t bytes_evicted;

			if (bytes == ARC_EVICT_ALL)
				bytes_remaining = ARC_EVICT_ALL;
			else if (total_evicted < bytes)
				bytes_remaining = bytes - total_evicted;
			else
				break;

			bytes_evicted = arc_evict_state_impl(ml, sublist_idx,
			    markers[sublist_idx], spa, bytes_remaining);

			scan_evicted += bytes_evicted;
			total_evicted += bytes_evicted;

			/* we've reached the end, wrap to the beginning */
			if (++sublist_idx >= num_sublists)
				sublist_idx = 0;
		}

		/*
		 * If we didn't evict anything during this scan, we have
		 * no reason to believe we'll evict more during another
		 * scan, so break the loop.
		 */
		if (scan_evicted == 0) {
			/* This isn't possible, let's make that obvious */
			ASSERT3S(bytes, !=, 0);

			/*
			 * When bytes is ARC_EVICT_ALL, the only way to
			 * break the loop is when scan_evicted is zero.
			 * In that case, we actually have evicted enough,
			 * so we don't want to increment the kstat.
			 */
			if (bytes != ARC_EVICT_ALL) {
				ASSERT3S(total_evicted, <, bytes);
				ARCSTAT_BUMP(arcstat_evict_not_enough);
			}

			break;
		}
	}

	for (int i = 0; i < num_sublists; i++) {
		multilist_sublist_t *mls = multilist_sublist_lock(ml, i);
		multilist_sublist_remove(mls, markers[i]);
		multilist_sublist_unlock(mls);

		kmem_cache_free(hdr_full_cache, markers[i]);
	}
	kmem_free(markers, sizeof (*markers) * num_sublists);

	return (total_evicted);
}

/*
 * Flush all "evictable" data of the given type from the arc state
 * specified. This will not evict any "active" buffers (i.e. referenced).
 *
 * When 'retry' is set to B_FALSE, the function will make a single pass
 * over the state and evict any buffers that it can. Since it doesn't
 * continually retry the eviction, it might end up leaving some buffers
 * in the ARC due to lock misses.
 *
 * When 'retry' is set to B_TRUE, the function will continually retry the
 * eviction until *all* evictable buffers have been removed from the
 * state. As a result, if concurrent insertions into the state are
 * allowed (e.g. if the ARC isn't shutting down), this function might
 * wind up in an infinite loop, continually trying to evict buffers.
 */
static uint64_t
arc_flush_state(arc_state_t *state, uint64_t spa, arc_buf_contents_t type,
    boolean_t retry)
{
	uint64_t evicted = 0;

	while (refcount_count(&state->arcs_esize[type]) != 0) {
		evicted += arc_evict_state(state, spa, ARC_EVICT_ALL, type);

		if (!retry)
			break;
	}

	return (evicted);
}

/*
 * Evict the specified number of bytes from the state specified,
 * restricting eviction to the spa and type given. This function
 * prevents us from trying to evict more from a state's list than
 * is "evictable", and to skip evicting altogether when passed a
 * negative value for "bytes". In contrast, arc_evict_state() will
 * evict everything it can, when passed a negative value for "bytes".
 */
static uint64_t
arc_adjust_impl(arc_state_t *state, uint64_t spa, int64_t bytes,
    arc_buf_contents_t type)
{
	int64_t delta;

	if (bytes > 0 && refcount_count(&state->arcs_esize[type]) > 0) {
		delta = MIN(refcount_count(&state->arcs_esize[type]), bytes);
		return (arc_evict_state(state, spa, delta, type));
	}

	return (0);
}

/*
 * Evict metadata buffers from the cache, such that arc_meta_used is
 * capped by the arc_meta_limit tunable.
 */
static uint64_t
arc_adjust_meta(uint64_t meta_used)
{
	uint64_t total_evicted = 0;
	int64_t target;

	/*
	 * If we're over the meta limit, we want to evict enough
	 * metadata to get back under the meta limit. We don't want to
	 * evict so much that we drop the MRU below arc_p, though. If
	 * we're over the meta limit more than we're over arc_p, we
	 * evict some from the MRU here, and some from the MFU below.
	 */
	target = MIN((int64_t)(meta_used - arc_meta_limit),
	    (int64_t)(refcount_count(&arc_anon->arcs_size) +
	    refcount_count(&arc_mru->arcs_size) - arc_p));

	total_evicted += arc_adjust_impl(arc_mru, 0, target, ARC_BUFC_METADATA);

	/*
	 * Similar to the above, we want to evict enough bytes to get us
	 * below the meta limit, but not so much as to drop us below the
	 * space allotted to the MFU (which is defined as arc_c - arc_p).
	 */
	target = MIN((int64_t)(meta_used - arc_meta_limit),
	    (int64_t)(refcount_count(&arc_mfu->arcs_size) -
	    (arc_c - arc_p)));

	total_evicted += arc_adjust_impl(arc_mfu, 0, target, ARC_BUFC_METADATA);

	return (total_evicted);
}

/*
 * Return the type of the oldest buffer in the given arc state
 *
 * This function will select a random sublist of type ARC_BUFC_DATA and
 * a random sublist of type ARC_BUFC_METADATA. The tail of each sublist
 * is compared, and the type which contains the "older" buffer will be
 * returned.
 */
static arc_buf_contents_t
arc_adjust_type(arc_state_t *state)
{
	multilist_t *data_ml = state->arcs_list[ARC_BUFC_DATA];
	multilist_t *meta_ml = state->arcs_list[ARC_BUFC_METADATA];
	int data_idx = multilist_get_random_index(data_ml);
	int meta_idx = multilist_get_random_index(meta_ml);
	multilist_sublist_t *data_mls;
	multilist_sublist_t *meta_mls;
	arc_buf_contents_t type;
	arc_buf_hdr_t *data_hdr;
	arc_buf_hdr_t *meta_hdr;

	/*
	 * We keep the sublist lock until we're finished, to prevent
	 * the headers from being destroyed via arc_evict_state().
	 */
	data_mls = multilist_sublist_lock(data_ml, data_idx);
	meta_mls = multilist_sublist_lock(meta_ml, meta_idx);

	/*
	 * These two loops are to ensure we skip any markers that
	 * might be at the tail of the lists due to arc_evict_state().
	 */

	for (data_hdr = multilist_sublist_tail(data_mls); data_hdr != NULL;
	    data_hdr = multilist_sublist_prev(data_mls, data_hdr)) {
		if (data_hdr->b_spa != 0)
			break;
	}

	for (meta_hdr = multilist_sublist_tail(meta_mls); meta_hdr != NULL;
	    meta_hdr = multilist_sublist_prev(meta_mls, meta_hdr)) {
		if (meta_hdr->b_spa != 0)
			break;
	}

	if (data_hdr == NULL && meta_hdr == NULL) {
		type = ARC_BUFC_DATA;
	} else if (data_hdr == NULL) {
		ASSERT3P(meta_hdr, !=, NULL);
		type = ARC_BUFC_METADATA;
	} else if (meta_hdr == NULL) {
		ASSERT3P(data_hdr, !=, NULL);
		type = ARC_BUFC_DATA;
	} else {
		ASSERT3P(data_hdr, !=, NULL);
		ASSERT3P(meta_hdr, !=, NULL);

		/* The headers can't be on the sublist without an L1 header */
		ASSERT(HDR_HAS_L1HDR(data_hdr));
		ASSERT(HDR_HAS_L1HDR(meta_hdr));

		if (data_hdr->b_l1hdr.b_arc_access <
		    meta_hdr->b_l1hdr.b_arc_access) {
			type = ARC_BUFC_DATA;
		} else {
			type = ARC_BUFC_METADATA;
		}
	}

	multilist_sublist_unlock(meta_mls);
	multilist_sublist_unlock(data_mls);

	return (type);
}

/*
 * Evict buffers from the cache, such that arc_size is capped by arc_c.
 */
static uint64_t
arc_adjust(void)
{
	uint64_t total_evicted = 0;
	uint64_t bytes;
	int64_t target;
	uint64_t asize = aggsum_value(&arc_size);
	uint64_t ameta = aggsum_value(&arc_meta_used);

	/*
	 * If we're over arc_meta_limit, we want to correct that before
	 * potentially evicting data buffers below.
	 */
	total_evicted += arc_adjust_meta(ameta);

	/*
	 * Adjust MRU size
	 *
	 * If we're over the target cache size, we want to evict enough
	 * from the list to get back to our target size. We don't want
	 * to evict too much from the MRU, such that it drops below
	 * arc_p. So, if we're over our target cache size more than
	 * the MRU is over arc_p, we'll evict enough to get back to
	 * arc_p here, and then evict more from the MFU below.
	 */
	target = MIN((int64_t)(asize - arc_c),
	    (int64_t)(refcount_count(&arc_anon->arcs_size) +
	    refcount_count(&arc_mru->arcs_size) + ameta - arc_p));

	/*
	 * If we're below arc_meta_min, always prefer to evict data.
	 * Otherwise, try to satisfy the requested number of bytes to
	 * evict from the type which contains older buffers; in an
	 * effort to keep newer buffers in the cache regardless of their
	 * type. If we cannot satisfy the number of bytes from this
	 * type, spill over into the next type.
	 */
	if (arc_adjust_type(arc_mru) == ARC_BUFC_METADATA &&
	    ameta > arc_meta_min) {
		bytes = arc_adjust_impl(arc_mru, 0, target, ARC_BUFC_METADATA);
		total_evicted += bytes;

		/*
		 * If we couldn't evict our target number of bytes from
		 * metadata, we try to get the rest from data.
		 */
		target -= bytes;

		total_evicted +=
		    arc_adjust_impl(arc_mru, 0, target, ARC_BUFC_DATA);
	} else {
		bytes = arc_adjust_impl(arc_mru, 0, target, ARC_BUFC_DATA);
		total_evicted += bytes;

		/*
		 * If we couldn't evict our target number of bytes from
		 * data, we try to get the rest from metadata.
		 */
		target -= bytes;

		total_evicted +=
		    arc_adjust_impl(arc_mru, 0, target, ARC_BUFC_METADATA);
	}

	/*
	 * Adjust MFU size
	 *
	 * Now that we've tried to evict enough from the MRU to get its
	 * size back to arc_p, if we're still above the target cache
	 * size, we evict the rest from the MFU.
	 */
	target = asize - arc_c;

	if (arc_adjust_type(arc_mfu) == ARC_BUFC_METADATA &&
	    ameta > arc_meta_min) {
		bytes = arc_adjust_impl(arc_mfu, 0, target, ARC_BUFC_METADATA);
		total_evicted += bytes;

		/*
		 * If we couldn't evict our target number of bytes from
		 * metadata, we try to get the rest from data.
		 */
		target -= bytes;

		total_evicted +=
		    arc_adjust_impl(arc_mfu, 0, target, ARC_BUFC_DATA);
	} else {
		bytes = arc_adjust_impl(arc_mfu, 0, target, ARC_BUFC_DATA);
		total_evicted += bytes;

		/*
		 * If we couldn't evict our target number of bytes from
		 * data, we try to get the rest from data.
		 */
		target -= bytes;

		total_evicted +=
		    arc_adjust_impl(arc_mfu, 0, target, ARC_BUFC_METADATA);
	}

	/*
	 * Adjust ghost lists
	 *
	 * In addition to the above, the ARC also defines target values
	 * for the ghost lists. The sum of the mru list and mru ghost
	 * list should never exceed the target size of the cache, and
	 * the sum of the mru list, mfu list, mru ghost list, and mfu
	 * ghost list should never exceed twice the target size of the
	 * cache. The following logic enforces these limits on the ghost
	 * caches, and evicts from them as needed.
	 */
	target = refcount_count(&arc_mru->arcs_size) +
	    refcount_count(&arc_mru_ghost->arcs_size) - arc_c;

	bytes = arc_adjust_impl(arc_mru_ghost, 0, target, ARC_BUFC_DATA);
	total_evicted += bytes;

	target -= bytes;

	total_evicted +=
	    arc_adjust_impl(arc_mru_ghost, 0, target, ARC_BUFC_METADATA);

	/*
	 * We assume the sum of the mru list and mfu list is less than
	 * or equal to arc_c (we enforced this above), which means we
	 * can use the simpler of the two equations below:
	 *
	 *	mru + mfu + mru ghost + mfu ghost <= 2 * arc_c
	 *		    mru ghost + mfu ghost <= arc_c
	 */
	target = refcount_count(&arc_mru_ghost->arcs_size) +
	    refcount_count(&arc_mfu_ghost->arcs_size) - arc_c;

	bytes = arc_adjust_impl(arc_mfu_ghost, 0, target, ARC_BUFC_DATA);
	total_evicted += bytes;

	target -= bytes;

	total_evicted +=
	    arc_adjust_impl(arc_mfu_ghost, 0, target, ARC_BUFC_METADATA);

	return (total_evicted);
}

void
arc_flush(spa_t *spa, boolean_t retry)
{
	uint64_t guid = 0;

	/*
	 * If retry is B_TRUE, a spa must not be specified since we have
	 * no good way to determine if all of a spa's buffers have been
	 * evicted from an arc state.
	 */
	ASSERT(!retry || spa == 0);

	if (spa != NULL)
		guid = spa_load_guid(spa);

	(void) arc_flush_state(arc_mru, guid, ARC_BUFC_DATA, retry);
	(void) arc_flush_state(arc_mru, guid, ARC_BUFC_METADATA, retry);

	(void) arc_flush_state(arc_mfu, guid, ARC_BUFC_DATA, retry);
	(void) arc_flush_state(arc_mfu, guid, ARC_BUFC_METADATA, retry);

	(void) arc_flush_state(arc_mru_ghost, guid, ARC_BUFC_DATA, retry);
	(void) arc_flush_state(arc_mru_ghost, guid, ARC_BUFC_METADATA, retry);

	(void) arc_flush_state(arc_mfu_ghost, guid, ARC_BUFC_DATA, retry);
	(void) arc_flush_state(arc_mfu_ghost, guid, ARC_BUFC_METADATA, retry);
}

static void
arc_reduce_target_size(int64_t to_free)
{
	uint64_t asize = aggsum_value(&arc_size);
	if (arc_c > arc_c_min) {

		if (arc_c > arc_c_min + to_free)
			atomic_add_64(&arc_c, -to_free);
		else
			arc_c = arc_c_min;

		atomic_add_64(&arc_p, -(arc_p >> arc_shrink_shift));
		if (asize < arc_c)
			arc_c = MAX(asize, arc_c_min);
		if (arc_p > arc_c)
			arc_p = (arc_c >> 1);
		ASSERT(arc_c >= arc_c_min);
		ASSERT((int64_t)arc_p >= 0);
	}

	if (asize > arc_c) {
		/* See comment in arc_adjust_cb_check() on why lock+flag */
		mutex_enter(&arc_adjust_lock);
		arc_adjust_needed = B_TRUE;
		mutex_exit(&arc_adjust_lock);
		zthr_wakeup(arc_adjust_zthr);
	}
}

typedef enum free_memory_reason_t {
	FMR_UNKNOWN,
	FMR_NEEDFREE,
	FMR_LOTSFREE,
	FMR_SWAPFS_MINFREE,
	FMR_PAGES_PP_MAXIMUM,
	FMR_HEAP_ARENA,
	FMR_ZIO_ARENA,
} free_memory_reason_t;

int64_t last_free_memory;
free_memory_reason_t last_free_reason;

/*
 * Additional reserve of pages for pp_reserve.
 */
int64_t arc_pages_pp_reserve = 64;

/*
 * Additional reserve of pages for swapfs.
 */
int64_t arc_swapfs_reserve = 64;

/*
 * Return the amount of memory that can be consumed before reclaim will be
 * needed.  Positive if there is sufficient free memory, negative indicates
 * the amount of memory that needs to be freed up.
 */
static int64_t
arc_available_memory(void)
{
	int64_t lowest = INT64_MAX;
	int64_t n;
	free_memory_reason_t r = FMR_UNKNOWN;

#ifdef _KERNEL
	if (needfree > 0) {
		n = PAGESIZE * (-needfree);
		if (n < lowest) {
			lowest = n;
			r = FMR_NEEDFREE;
		}
	}

	/*
	 * check that we're out of range of the pageout scanner.  It starts to
	 * schedule paging if freemem is less than lotsfree and needfree.
	 * lotsfree is the high-water mark for pageout, and needfree is the
	 * number of needed free pages.  We add extra pages here to make sure
	 * the scanner doesn't start up while we're freeing memory.
	 */
	n = PAGESIZE * (freemem - lotsfree - needfree - desfree);
	if (n < lowest) {
		lowest = n;
		r = FMR_LOTSFREE;
	}

	/*
	 * check to make sure that swapfs has enough space so that anon
	 * reservations can still succeed. anon_resvmem() checks that the
	 * availrmem is greater than swapfs_minfree, and the number of reserved
	 * swap pages.  We also add a bit of extra here just to prevent
	 * circumstances from getting really dire.
	 */
	n = PAGESIZE * (availrmem - swapfs_minfree - swapfs_reserve -
	    desfree - arc_swapfs_reserve);
	if (n < lowest) {
		lowest = n;
		r = FMR_SWAPFS_MINFREE;
	}


	/*
	 * Check that we have enough availrmem that memory locking (e.g., via
	 * mlock(3C) or memcntl(2)) can still succeed.  (pages_pp_maximum
	 * stores the number of pages that cannot be locked; when availrmem
	 * drops below pages_pp_maximum, page locking mechanisms such as
	 * page_pp_lock() will fail.)
	 */
	n = PAGESIZE * (availrmem - pages_pp_maximum -
	    arc_pages_pp_reserve);
	if (n < lowest) {
		lowest = n;
		r = FMR_PAGES_PP_MAXIMUM;
	}

#if defined(__i386)
	/*
	 * If we're on an i386 platform, it's possible that we'll exhaust the
	 * kernel heap space before we ever run out of available physical
	 * memory.  Most checks of the size of the heap_area compare against
	 * tune.t_minarmem, which is the minimum available real memory that we
	 * can have in the system.  However, this is generally fixed at 25 pages
	 * which is so low that it's useless.  In this comparison, we seek to
	 * calculate the total heap-size, and reclaim if more than 3/4ths of the
	 * heap is allocated.  (Or, in the calculation, if less than 1/4th is
	 * free)
	 */
	n = (int64_t)vmem_size(heap_arena, VMEM_FREE) -
	    (vmem_size(heap_arena, VMEM_FREE | VMEM_ALLOC) >> 2);
	if (n < lowest) {
		lowest = n;
		r = FMR_HEAP_ARENA;
	}
#endif

	/*
	 * If zio data pages are being allocated out of a separate heap segment,
	 * then enforce that the size of available vmem for this arena remains
	 * above about 1/4th (1/(2^arc_zio_arena_free_shift)) free.
	 *
	 * Note that reducing the arc_zio_arena_free_shift keeps more virtual
	 * memory (in the zio_arena) free, which can avoid memory
	 * fragmentation issues.
	 */
	if (zio_arena != NULL) {
		n = (int64_t)vmem_size(zio_arena, VMEM_FREE) -
		    (vmem_size(zio_arena, VMEM_ALLOC) >>
		    arc_zio_arena_free_shift);
		if (n < lowest) {
			lowest = n;
			r = FMR_ZIO_ARENA;
		}
	}
#else
	/* Every 100 calls, free a small amount */
	if (spa_get_random(100) == 0)
		lowest = -1024;
#endif

	last_free_memory = lowest;
	last_free_reason = r;

	return (lowest);
}


/*
 * Determine if the system is under memory pressure and is asking
 * to reclaim memory. A return value of B_TRUE indicates that the system
 * is under memory pressure and that the arc should adjust accordingly.
 */
static boolean_t
arc_reclaim_needed(void)
{
	return (arc_available_memory() < 0);
}

static void
arc_kmem_reap_soon(void)
{
	size_t			i;
	kmem_cache_t		*prev_cache = NULL;
	kmem_cache_t		*prev_data_cache = NULL;
	extern kmem_cache_t	*zio_buf_cache[];
	extern kmem_cache_t	*zio_data_buf_cache[];
	extern kmem_cache_t	*range_seg_cache;
	extern kmem_cache_t	*abd_chunk_cache;

#ifdef _KERNEL
	if (aggsum_compare(&arc_meta_used, arc_meta_limit) >= 0) {
		/*
		 * We are exceeding our meta-data cache limit.
		 * Purge some DNLC entries to release holds on meta-data.
		 */
		dnlc_reduce_cache((void *)(uintptr_t)arc_reduce_dnlc_percent);
	}
#if defined(__i386)
	/*
	 * Reclaim unused memory from all kmem caches.
	 */
	kmem_reap();
#endif
#endif

	for (i = 0; i < SPA_MAXBLOCKSIZE >> SPA_MINBLOCKSHIFT; i++) {
		if (zio_buf_cache[i] != prev_cache) {
			prev_cache = zio_buf_cache[i];
			kmem_cache_reap_soon(zio_buf_cache[i]);
		}
		if (zio_data_buf_cache[i] != prev_data_cache) {
			prev_data_cache = zio_data_buf_cache[i];
			kmem_cache_reap_soon(zio_data_buf_cache[i]);
		}
	}
	kmem_cache_reap_soon(abd_chunk_cache);
	kmem_cache_reap_soon(buf_cache);
	kmem_cache_reap_soon(hdr_full_cache);
	kmem_cache_reap_soon(hdr_l2only_cache);
	kmem_cache_reap_soon(range_seg_cache);

	if (zio_arena != NULL) {
		/*
		 * Ask the vmem arena to reclaim unused memory from its
		 * quantum caches.
		 */
		vmem_qcache_reap(zio_arena);
	}
}

/* ARGSUSED */
static boolean_t
arc_adjust_cb_check(void *arg, zthr_t *zthr)
{
	/*
	 * This is necessary in order for the mdb ::arc dcmd to
	 * show up to date information. Since the ::arc command
	 * does not call the kstat's update function, without
	 * this call, the command may show stale stats for the
	 * anon, mru, mru_ghost, mfu, and mfu_ghost lists. Even
	 * with this change, the data might be up to 1 second
	 * out of date(the arc_adjust_zthr has a maximum sleep
	 * time of 1 second); but that should suffice.  The
	 * arc_state_t structures can be queried directly if more
	 * accurate information is needed.
	 */
	if (arc_ksp != NULL)
		arc_ksp->ks_update(arc_ksp, KSTAT_READ);

	/*
	 * We have to rely on arc_get_data_impl() to tell us when to adjust,
	 * rather than checking if we are overflowing here, so that we are
	 * sure to not leave arc_get_data_impl() waiting on
	 * arc_adjust_waiters_cv.  If we have become "not overflowing" since
	 * arc_get_data_impl() checked, we need to wake it up.  We could
	 * broadcast the CV here, but arc_get_data_impl() may have not yet
	 * gone to sleep.  We would need to use a mutex to ensure that this
	 * function doesn't broadcast until arc_get_data_impl() has gone to
	 * sleep (e.g. the arc_adjust_lock).  However, the lock ordering of
	 * such a lock would necessarily be incorrect with respect to the
	 * zthr_lock, which is held before this function is called, and is
	 * held by arc_get_data_impl() when it calls zthr_wakeup().
	 */
	return (arc_adjust_needed);
}

/*
 * Keep arc_size under arc_c by running arc_adjust which evicts data
 * from the ARC.
 */
/* ARGSUSED */
static int
arc_adjust_cb(void *arg, zthr_t *zthr)
{
	uint64_t evicted = 0;

	/* Evict from cache */
	evicted = arc_adjust();

	/*
	 * If evicted is zero, we couldn't evict anything
	 * via arc_adjust(). This could be due to hash lock
	 * collisions, but more likely due to the majority of
	 * arc buffers being unevictable. Therefore, even if
	 * arc_size is above arc_c, another pass is unlikely to
	 * be helpful and could potentially cause us to enter an
	 * infinite loop.  Additionally, zthr_iscancelled() is
	 * checked here so that if the arc is shutting down, the
	 * broadcast will wake any remaining arc adjust waiters.
	 */
	mutex_enter(&arc_adjust_lock);
	arc_adjust_needed = !zthr_iscancelled(arc_adjust_zthr) &&
	    evicted > 0 && aggsum_compare(&arc_size, arc_c) > 0;
	if (!arc_adjust_needed) {
		/*
		 * We're either no longer overflowing, or we
		 * can't evict anything more, so we should wake
		 * up any waiters.
		 */
		cv_broadcast(&arc_adjust_waiters_cv);
	}
	mutex_exit(&arc_adjust_lock);

	return (0);
}

/* ARGSUSED */
static boolean_t
arc_reap_cb_check(void *arg, zthr_t *zthr)
{
	int64_t free_memory = arc_available_memory();

	/*
	 * If a kmem reap is already active, don't schedule more.  We must
	 * check for this because kmem_cache_reap_soon() won't actually
	 * block on the cache being reaped (this is to prevent callers from
	 * becoming implicitly blocked by a system-wide kmem reap -- which,
	 * on a system with many, many full magazines, can take minutes).
	 */
	if (!kmem_cache_reap_active() &&
	    free_memory < 0) {
		arc_no_grow = B_TRUE;
		arc_warm = B_TRUE;
		/*
		 * Wait at least zfs_grow_retry (default 60) seconds
		 * before considering growing.
		 */
		arc_growtime = gethrtime() + SEC2NSEC(arc_grow_retry);
		return (B_TRUE);
	} else if (free_memory < arc_c >> arc_no_grow_shift) {
		arc_no_grow = B_TRUE;
	} else if (gethrtime() >= arc_growtime) {
		arc_no_grow = B_FALSE;
	}

	return (B_FALSE);
}

/*
 * Keep enough free memory in the system by reaping the ARC's kmem
 * caches.  To cause more slabs to be reapable, we may reduce the
 * target size of the cache (arc_c), causing the arc_adjust_cb()
 * to free more buffers.
 */
/* ARGSUSED */
static int
arc_reap_cb(void *arg, zthr_t *zthr)
{
	int64_t free_memory;

	/*
	 * Kick off asynchronous kmem_reap()'s of all our caches.
	 */
	arc_kmem_reap_soon();

	/*
	 * Wait at least arc_kmem_cache_reap_retry_ms between
	 * arc_kmem_reap_soon() calls. Without this check it is possible to
	 * end up in a situation where we spend lots of time reaping
	 * caches, while we're near arc_c_min.  Waiting here also gives the
	 * subsequent free memory check a chance of finding that the
	 * asynchronous reap has already freed enough memory, and we don't
	 * need to call arc_reduce_target_size().
	 */
	delay((hz * arc_kmem_cache_reap_retry_ms + 999) / 1000);

	/*
	 * Reduce the target size as needed to maintain the amount of free
	 * memory in the system at a fraction of the arc_size (1/128th by
	 * default).  If oversubscribed (free_memory < 0) then reduce the
	 * target arc_size by the deficit amount plus the fractional
	 * amount.  If free memory is positive but less then the fractional
	 * amount, reduce by what is needed to hit the fractional amount.
	 */
	free_memory = arc_available_memory();

	int64_t to_free =
	    (arc_c >> arc_shrink_shift) - free_memory;
	if (to_free > 0) {
#ifdef _KERNEL
		to_free = MAX(to_free, ptob(needfree));
#endif
		arc_reduce_target_size(to_free);
	}

	return (0);
}

/*
 * Adapt arc info given the number of bytes we are trying to add and
 * the state that we are comming from.  This function is only called
 * when we are adding new content to the cache.
 */
static void
arc_adapt(int bytes, arc_state_t *state)
{
	int mult;
	uint64_t arc_p_min = (arc_c >> arc_p_min_shift);
	int64_t mrug_size = refcount_count(&arc_mru_ghost->arcs_size);
	int64_t mfug_size = refcount_count(&arc_mfu_ghost->arcs_size);

	if (state == arc_l2c_only)
		return;

	ASSERT(bytes > 0);
	/*
	 * Adapt the target size of the MRU list:
	 *	- if we just hit in the MRU ghost list, then increase
	 *	  the target size of the MRU list.
	 *	- if we just hit in the MFU ghost list, then increase
	 *	  the target size of the MFU list by decreasing the
	 *	  target size of the MRU list.
	 */
	if (state == arc_mru_ghost) {
		mult = (mrug_size >= mfug_size) ? 1 : (mfug_size / mrug_size);
		mult = MIN(mult, 10); /* avoid wild arc_p adjustment */

		arc_p = MIN(arc_c - arc_p_min, arc_p + bytes * mult);
	} else if (state == arc_mfu_ghost) {
		uint64_t delta;

		mult = (mfug_size >= mrug_size) ? 1 : (mrug_size / mfug_size);
		mult = MIN(mult, 10);

		delta = MIN(bytes * mult, arc_p);
		arc_p = MAX(arc_p_min, arc_p - delta);
	}
	ASSERT((int64_t)arc_p >= 0);

	/*
	 * Wake reap thread if we do not have any available memory
	 */
	if (arc_reclaim_needed()) {
		zthr_wakeup(arc_reap_zthr);
		return;
	}


	if (arc_no_grow)
		return;

	if (arc_c >= arc_c_max)
		return;

	/*
	 * If we're within (2 * maxblocksize) bytes of the target
	 * cache size, increment the target cache size
	 */
	if (aggsum_compare(&arc_size, arc_c - (2ULL << SPA_MAXBLOCKSHIFT)) >
	    0) {
		atomic_add_64(&arc_c, (int64_t)bytes);
		if (arc_c > arc_c_max)
			arc_c = arc_c_max;
		else if (state == arc_anon)
			atomic_add_64(&arc_p, (int64_t)bytes);
		if (arc_p > arc_c)
			arc_p = arc_c;
	}
	ASSERT((int64_t)arc_p >= 0);
}

/*
 * Check if arc_size has grown past our upper threshold, determined by
 * zfs_arc_overflow_shift.
 */
static boolean_t
arc_is_overflowing(void)
{
	/* Always allow at least one block of overflow */
	uint64_t overflow = MAX(SPA_MAXBLOCKSIZE,
	    arc_c >> zfs_arc_overflow_shift);

	/*
	 * We just compare the lower bound here for performance reasons. Our
	 * primary goals are to make sure that the arc never grows without
	 * bound, and that it can reach its maximum size. This check
	 * accomplishes both goals. The maximum amount we could run over by is
	 * 2 * aggsum_borrow_multiplier * NUM_CPUS * the average size of a block
	 * in the ARC. In practice, that's in the tens of MB, which is low
	 * enough to be safe.
	 */
	return (aggsum_lower_bound(&arc_size) >= arc_c + overflow);
}

static abd_t *
arc_get_data_abd(arc_buf_hdr_t *hdr, uint64_t size, void *tag)
{
	arc_buf_contents_t type = arc_buf_type(hdr);

	arc_get_data_impl(hdr, size, tag);
	if (type == ARC_BUFC_METADATA) {
		return (abd_alloc(size, B_TRUE));
	} else {
		ASSERT(type == ARC_BUFC_DATA);
		return (abd_alloc(size, B_FALSE));
	}
}

static void *
arc_get_data_buf(arc_buf_hdr_t *hdr, uint64_t size, void *tag)
{
	arc_buf_contents_t type = arc_buf_type(hdr);

	arc_get_data_impl(hdr, size, tag);
	if (type == ARC_BUFC_METADATA) {
		return (zio_buf_alloc(size));
	} else {
		ASSERT(type == ARC_BUFC_DATA);
		return (zio_data_buf_alloc(size));
	}
}

/*
 * Allocate a block and return it to the caller. If we are hitting the
 * hard limit for the cache size, we must sleep, waiting for the eviction
 * thread to catch up. If we're past the target size but below the hard
 * limit, we'll only signal the reclaim thread and continue on.
 */
static void
arc_get_data_impl(arc_buf_hdr_t *hdr, uint64_t size, void *tag)
{
	arc_state_t *state = hdr->b_l1hdr.b_state;
	arc_buf_contents_t type = arc_buf_type(hdr);

	arc_adapt(size, state);

	/*
	 * If arc_size is currently overflowing, and has grown past our
	 * upper limit, we must be adding data faster than the evict
	 * thread can evict. Thus, to ensure we don't compound the
	 * problem by adding more data and forcing arc_size to grow even
	 * further past it's target size, we halt and wait for the
	 * eviction thread to catch up.
	 *
	 * It's also possible that the reclaim thread is unable to evict
	 * enough buffers to get arc_size below the overflow limit (e.g.
	 * due to buffers being un-evictable, or hash lock collisions).
	 * In this case, we want to proceed regardless if we're
	 * overflowing; thus we don't use a while loop here.
	 */
	if (arc_is_overflowing()) {
		mutex_enter(&arc_adjust_lock);

		/*
		 * Now that we've acquired the lock, we may no longer be
		 * over the overflow limit, lets check.
		 *
		 * We're ignoring the case of spurious wake ups. If that
		 * were to happen, it'd let this thread consume an ARC
		 * buffer before it should have (i.e. before we're under
		 * the overflow limit and were signalled by the reclaim
		 * thread). As long as that is a rare occurrence, it
		 * shouldn't cause any harm.
		 */
		if (arc_is_overflowing()) {
			arc_adjust_needed = B_TRUE;
			zthr_wakeup(arc_adjust_zthr);
			(void) cv_wait(&arc_adjust_waiters_cv,
			    &arc_adjust_lock);
		}
		mutex_exit(&arc_adjust_lock);
	}

	VERIFY3U(hdr->b_type, ==, type);
	if (type == ARC_BUFC_METADATA) {
		arc_space_consume(size, ARC_SPACE_META);
	} else {
		arc_space_consume(size, ARC_SPACE_DATA);
	}

	/*
	 * Update the state size.  Note that ghost states have a
	 * "ghost size" and so don't need to be updated.
	 */
	if (!GHOST_STATE(state)) {

		(void) refcount_add_many(&state->arcs_size, size, tag);

		/*
		 * If this is reached via arc_read, the link is
		 * protected by the hash lock. If reached via
		 * arc_buf_alloc, the header should not be accessed by
		 * any other thread. And, if reached via arc_read_done,
		 * the hash lock will protect it if it's found in the
		 * hash table; otherwise no other thread should be
		 * trying to [add|remove]_reference it.
		 */
		if (multilist_link_active(&hdr->b_l1hdr.b_arc_node)) {
			ASSERT(refcount_is_zero(&hdr->b_l1hdr.b_refcnt));
			(void) refcount_add_many(&state->arcs_esize[type],
			    size, tag);
		}

		/*
		 * If we are growing the cache, and we are adding anonymous
		 * data, and we have outgrown arc_p, update arc_p
		 */
		if (aggsum_compare(&arc_size, arc_c) < 0 &&
		    hdr->b_l1hdr.b_state == arc_anon &&
		    (refcount_count(&arc_anon->arcs_size) +
		    refcount_count(&arc_mru->arcs_size) > arc_p))
			arc_p = MIN(arc_c, arc_p + size);
	}
}

static void
arc_free_data_abd(arc_buf_hdr_t *hdr, abd_t *abd, uint64_t size, void *tag)
{
	arc_free_data_impl(hdr, size, tag);
	abd_free(abd);
}

static void
arc_free_data_buf(arc_buf_hdr_t *hdr, void *buf, uint64_t size, void *tag)
{
	arc_buf_contents_t type = arc_buf_type(hdr);

	arc_free_data_impl(hdr, size, tag);
	if (type == ARC_BUFC_METADATA) {
		zio_buf_free(buf, size);
	} else {
		ASSERT(type == ARC_BUFC_DATA);
		zio_data_buf_free(buf, size);
	}
}

/*
 * Free the arc data buffer.
 */
static void
arc_free_data_impl(arc_buf_hdr_t *hdr, uint64_t size, void *tag)
{
	arc_state_t *state = hdr->b_l1hdr.b_state;
	arc_buf_contents_t type = arc_buf_type(hdr);

	/* protected by hash lock, if in the hash table */
	if (multilist_link_active(&hdr->b_l1hdr.b_arc_node)) {
		ASSERT(refcount_is_zero(&hdr->b_l1hdr.b_refcnt));
		ASSERT(state != arc_anon && state != arc_l2c_only);

		(void) refcount_remove_many(&state->arcs_esize[type],
		    size, tag);
	}
	(void) refcount_remove_many(&state->arcs_size, size, tag);

	VERIFY3U(hdr->b_type, ==, type);
	if (type == ARC_BUFC_METADATA) {
		arc_space_return(size, ARC_SPACE_META);
	} else {
		ASSERT(type == ARC_BUFC_DATA);
		arc_space_return(size, ARC_SPACE_DATA);
	}
}

/*
 * This routine is called whenever a buffer is accessed.
 * NOTE: the hash lock is dropped in this function.
 */
static void
arc_access(arc_buf_hdr_t *hdr, kmutex_t *hash_lock)
{
	clock_t now;

	ASSERT(MUTEX_HELD(hash_lock));
	ASSERT(HDR_HAS_L1HDR(hdr));

	if (hdr->b_l1hdr.b_state == arc_anon) {
		/*
		 * This buffer is not in the cache, and does not
		 * appear in our "ghost" list.  Add the new buffer
		 * to the MRU state.
		 */

		ASSERT0(hdr->b_l1hdr.b_arc_access);
		hdr->b_l1hdr.b_arc_access = ddi_get_lbolt();
		DTRACE_PROBE1(new_state__mru, arc_buf_hdr_t *, hdr);
		arc_change_state(arc_mru, hdr, hash_lock);

	} else if (hdr->b_l1hdr.b_state == arc_mru) {
		now = ddi_get_lbolt();

		/*
		 * If this buffer is here because of a prefetch, then either:
		 * - clear the flag if this is a "referencing" read
		 *   (any subsequent access will bump this into the MFU state).
		 * or
		 * - move the buffer to the head of the list if this is
		 *   another prefetch (to make it less likely to be evicted).
		 */
		if (HDR_PREFETCH(hdr)) {
			if (refcount_count(&hdr->b_l1hdr.b_refcnt) == 0) {
				/* link protected by hash lock */
				ASSERT(multilist_link_active(
				    &hdr->b_l1hdr.b_arc_node));
			} else {
				arc_hdr_clear_flags(hdr, ARC_FLAG_PREFETCH);
				ARCSTAT_BUMP(arcstat_mru_hits);
			}
			hdr->b_l1hdr.b_arc_access = now;
			return;
		}

		/*
		 * This buffer has been "accessed" only once so far,
		 * but it is still in the cache. Move it to the MFU
		 * state.
		 */
		if (now > hdr->b_l1hdr.b_arc_access + ARC_MINTIME) {
			/*
			 * More than 125ms have passed since we
			 * instantiated this buffer.  Move it to the
			 * most frequently used state.
			 */
			hdr->b_l1hdr.b_arc_access = now;
			DTRACE_PROBE1(new_state__mfu, arc_buf_hdr_t *, hdr);
			arc_change_state(arc_mfu, hdr, hash_lock);
		}
		ARCSTAT_BUMP(arcstat_mru_hits);
	} else if (hdr->b_l1hdr.b_state == arc_mru_ghost) {
		arc_state_t	*new_state;
		/*
		 * This buffer has been "accessed" recently, but
		 * was evicted from the cache.  Move it to the
		 * MFU state.
		 */

		if (HDR_PREFETCH(hdr)) {
			new_state = arc_mru;
			if (refcount_count(&hdr->b_l1hdr.b_refcnt) > 0)
				arc_hdr_clear_flags(hdr, ARC_FLAG_PREFETCH);
			DTRACE_PROBE1(new_state__mru, arc_buf_hdr_t *, hdr);
		} else {
			new_state = arc_mfu;
			DTRACE_PROBE1(new_state__mfu, arc_buf_hdr_t *, hdr);
		}

		hdr->b_l1hdr.b_arc_access = ddi_get_lbolt();
		arc_change_state(new_state, hdr, hash_lock);

		ARCSTAT_BUMP(arcstat_mru_ghost_hits);
	} else if (hdr->b_l1hdr.b_state == arc_mfu) {
		/*
		 * This buffer has been accessed more than once and is
		 * still in the cache.  Keep it in the MFU state.
		 *
		 * NOTE: an add_reference() that occurred when we did
		 * the arc_read() will have kicked this off the list.
		 * If it was a prefetch, we will explicitly move it to
		 * the head of the list now.
		 */
		if ((HDR_PREFETCH(hdr)) != 0) {
			ASSERT(refcount_is_zero(&hdr->b_l1hdr.b_refcnt));
			/* link protected by hash_lock */
			ASSERT(multilist_link_active(&hdr->b_l1hdr.b_arc_node));
		}
		ARCSTAT_BUMP(arcstat_mfu_hits);
		hdr->b_l1hdr.b_arc_access = ddi_get_lbolt();
	} else if (hdr->b_l1hdr.b_state == arc_mfu_ghost) {
		arc_state_t	*new_state = arc_mfu;
		/*
		 * This buffer has been accessed more than once but has
		 * been evicted from the cache.  Move it back to the
		 * MFU state.
		 */

		if (HDR_PREFETCH(hdr)) {
			/*
			 * This is a prefetch access...
			 * move this block back to the MRU state.
			 */
			ASSERT0(refcount_count(&hdr->b_l1hdr.b_refcnt));
			new_state = arc_mru;
		}

		hdr->b_l1hdr.b_arc_access = ddi_get_lbolt();
		DTRACE_PROBE1(new_state__mfu, arc_buf_hdr_t *, hdr);
		arc_change_state(new_state, hdr, hash_lock);

		ARCSTAT_BUMP(arcstat_mfu_ghost_hits);
	} else if (hdr->b_l1hdr.b_state == arc_l2c_only) {
		/*
		 * This buffer is on the 2nd Level ARC.
		 */

		hdr->b_l1hdr.b_arc_access = ddi_get_lbolt();
		DTRACE_PROBE1(new_state__mfu, arc_buf_hdr_t *, hdr);
		arc_change_state(arc_mfu, hdr, hash_lock);
	} else {
		ASSERT(!"invalid arc state");
	}
}

/* a generic arc_done_func_t which you can use */
/* ARGSUSED */
void
arc_bcopy_func(zio_t *zio, arc_buf_t *buf, void *arg)
{
	if (zio == NULL || zio->io_error == 0)
		bcopy(buf->b_data, arg, arc_buf_size(buf));
	arc_buf_destroy(buf, arg);
}

/* a generic arc_done_func_t */
void
arc_getbuf_func(zio_t *zio, arc_buf_t *buf, void *arg)
{
	arc_buf_t **bufp = arg;
	if (zio && zio->io_error) {
		arc_buf_destroy(buf, arg);
		*bufp = NULL;
	} else {
		*bufp = buf;
		ASSERT(buf->b_data);
	}
}

static void
arc_hdr_verify(arc_buf_hdr_t *hdr, blkptr_t *bp)
{
	if (BP_IS_HOLE(bp) || BP_IS_EMBEDDED(bp)) {
		ASSERT3U(HDR_GET_PSIZE(hdr), ==, 0);
		ASSERT3U(HDR_GET_COMPRESS(hdr), ==, ZIO_COMPRESS_OFF);
	} else {
		if (HDR_COMPRESSION_ENABLED(hdr)) {
			ASSERT3U(HDR_GET_COMPRESS(hdr), ==,
			    BP_GET_COMPRESS(bp));
		}
		ASSERT3U(HDR_GET_LSIZE(hdr), ==, BP_GET_LSIZE(bp));
		ASSERT3U(HDR_GET_PSIZE(hdr), ==, BP_GET_PSIZE(bp));
	}
}

static void
arc_read_done(zio_t *zio)
{
	arc_buf_hdr_t	*hdr = zio->io_private;
	kmutex_t	*hash_lock = NULL;
	arc_callback_t	*callback_list;
	arc_callback_t	*acb;
	boolean_t	freeable = B_FALSE;
	boolean_t	no_zio_error = (zio->io_error == 0);

	/*
	 * The hdr was inserted into hash-table and removed from lists
	 * prior to starting I/O.  We should find this header, since
	 * it's in the hash table, and it should be legit since it's
	 * not possible to evict it during the I/O.  The only possible
	 * reason for it not to be found is if we were freed during the
	 * read.
	 */
	if (HDR_IN_HASH_TABLE(hdr)) {
		ASSERT3U(hdr->b_birth, ==, BP_PHYSICAL_BIRTH(zio->io_bp));
		ASSERT3U(hdr->b_dva.dva_word[0], ==,
		    BP_IDENTITY(zio->io_bp)->dva_word[0]);
		ASSERT3U(hdr->b_dva.dva_word[1], ==,
		    BP_IDENTITY(zio->io_bp)->dva_word[1]);

		arc_buf_hdr_t *found = buf_hash_find(hdr->b_spa, zio->io_bp,
		    &hash_lock);

		ASSERT((found == hdr &&
		    DVA_EQUAL(&hdr->b_dva, BP_IDENTITY(zio->io_bp))) ||
		    (found == hdr && HDR_L2_READING(hdr)));
		ASSERT3P(hash_lock, !=, NULL);
	}

	if (no_zio_error) {
		/* byteswap if necessary */
		if (BP_SHOULD_BYTESWAP(zio->io_bp)) {
			if (BP_GET_LEVEL(zio->io_bp) > 0) {
				hdr->b_l1hdr.b_byteswap = DMU_BSWAP_UINT64;
			} else {
				hdr->b_l1hdr.b_byteswap =
				    DMU_OT_BYTESWAP(BP_GET_TYPE(zio->io_bp));
			}
		} else {
			hdr->b_l1hdr.b_byteswap = DMU_BSWAP_NUMFUNCS;
		}
	}

	arc_hdr_clear_flags(hdr, ARC_FLAG_L2_EVICTED);
	if (l2arc_noprefetch && HDR_PREFETCH(hdr))
		arc_hdr_clear_flags(hdr, ARC_FLAG_L2CACHE);

	callback_list = hdr->b_l1hdr.b_acb;
	ASSERT3P(callback_list, !=, NULL);

	if (hash_lock && no_zio_error && hdr->b_l1hdr.b_state == arc_anon) {
		/*
		 * Only call arc_access on anonymous buffers.  This is because
		 * if we've issued an I/O for an evicted buffer, we've already
		 * called arc_access (to prevent any simultaneous readers from
		 * getting confused).
		 */
		arc_access(hdr, hash_lock);
	}

	/*
	 * If a read request has a callback (i.e. acb_done is not NULL), then we
	 * make a buf containing the data according to the parameters which were
	 * passed in. The implementation of arc_buf_alloc_impl() ensures that we
	 * aren't needlessly decompressing the data multiple times.
	 */
	int callback_cnt = 0;
	for (acb = callback_list; acb != NULL; acb = acb->acb_next) {
		if (!acb->acb_done)
			continue;

		/* This is a demand read since prefetches don't use callbacks */
		callback_cnt++;

		int error = arc_buf_alloc_impl(hdr, acb->acb_private,
		    acb->acb_compressed, no_zio_error, &acb->acb_buf);
		if (no_zio_error) {
			zio->io_error = error;
		}
	}
	hdr->b_l1hdr.b_acb = NULL;
	arc_hdr_clear_flags(hdr, ARC_FLAG_IO_IN_PROGRESS);
	if (callback_cnt == 0) {
		ASSERT(HDR_PREFETCH(hdr));
		ASSERT0(hdr->b_l1hdr.b_bufcnt);
		ASSERT3P(hdr->b_l1hdr.b_pabd, !=, NULL);
	}

	ASSERT(refcount_is_zero(&hdr->b_l1hdr.b_refcnt) ||
	    callback_list != NULL);

	if (no_zio_error) {
		arc_hdr_verify(hdr, zio->io_bp);
	} else {
		arc_hdr_set_flags(hdr, ARC_FLAG_IO_ERROR);
		if (hdr->b_l1hdr.b_state != arc_anon)
			arc_change_state(arc_anon, hdr, hash_lock);
		if (HDR_IN_HASH_TABLE(hdr))
			buf_hash_remove(hdr);
		freeable = refcount_is_zero(&hdr->b_l1hdr.b_refcnt);
	}

	/*
	 * Broadcast before we drop the hash_lock to avoid the possibility
	 * that the hdr (and hence the cv) might be freed before we get to
	 * the cv_broadcast().
	 */
	cv_broadcast(&hdr->b_l1hdr.b_cv);

	if (hash_lock != NULL) {
		mutex_exit(hash_lock);
	} else {
		/*
		 * This block was freed while we waited for the read to
		 * complete.  It has been removed from the hash table and
		 * moved to the anonymous state (so that it won't show up
		 * in the cache).
		 */
		ASSERT3P(hdr->b_l1hdr.b_state, ==, arc_anon);
		freeable = refcount_is_zero(&hdr->b_l1hdr.b_refcnt);
	}

	/* execute each callback and free its structure */
	while ((acb = callback_list) != NULL) {
		if (acb->acb_done)
			acb->acb_done(zio, acb->acb_buf, acb->acb_private);

		if (acb->acb_zio_dummy != NULL) {
			acb->acb_zio_dummy->io_error = zio->io_error;
			zio_nowait(acb->acb_zio_dummy);
		}

		callback_list = acb->acb_next;
		kmem_free(acb, sizeof (arc_callback_t));
	}

	if (freeable)
		arc_hdr_destroy(hdr);
}

/*
 * "Read" the block at the specified DVA (in bp) via the
 * cache.  If the block is found in the cache, invoke the provided
 * callback immediately and return.  Note that the `zio' parameter
 * in the callback will be NULL in this case, since no IO was
 * required.  If the block is not in the cache pass the read request
 * on to the spa with a substitute callback function, so that the
 * requested block will be added to the cache.
 *
 * If a read request arrives for a block that has a read in-progress,
 * either wait for the in-progress read to complete (and return the
 * results); or, if this is a read with a "done" func, add a record
 * to the read to invoke the "done" func when the read completes,
 * and return; or just return.
 *
 * arc_read_done() will invoke all the requested "done" functions
 * for readers of this block.
 */
int
arc_read(zio_t *pio, spa_t *spa, const blkptr_t *bp, arc_done_func_t *done,
    void *private, zio_priority_t priority, int zio_flags,
    arc_flags_t *arc_flags, const zbookmark_phys_t *zb)
{
	arc_buf_hdr_t *hdr = NULL;
	kmutex_t *hash_lock = NULL;
	zio_t *rzio;
	uint64_t guid = spa_load_guid(spa);
	boolean_t compressed_read = (zio_flags & ZIO_FLAG_RAW) != 0;

	ASSERT(!BP_IS_EMBEDDED(bp) ||
	    BPE_GET_ETYPE(bp) == BP_EMBEDDED_TYPE_DATA);

top:
	if (!BP_IS_EMBEDDED(bp)) {
		/*
		 * Embedded BP's have no DVA and require no I/O to "read".
		 * Create an anonymous arc buf to back it.
		 */
		hdr = buf_hash_find(guid, bp, &hash_lock);
	}

	if (hdr != NULL && HDR_HAS_L1HDR(hdr) && hdr->b_l1hdr.b_pabd != NULL) {
		arc_buf_t *buf = NULL;
		*arc_flags |= ARC_FLAG_CACHED;

		if (HDR_IO_IN_PROGRESS(hdr)) {

			if ((hdr->b_flags & ARC_FLAG_PRIO_ASYNC_READ) &&
			    priority == ZIO_PRIORITY_SYNC_READ) {
				/*
				 * This sync read must wait for an
				 * in-progress async read (e.g. a predictive
				 * prefetch).  Async reads are queued
				 * separately at the vdev_queue layer, so
				 * this is a form of priority inversion.
				 * Ideally, we would "inherit" the demand
				 * i/o's priority by moving the i/o from
				 * the async queue to the synchronous queue,
				 * but there is currently no mechanism to do
				 * so.  Track this so that we can evaluate
				 * the magnitude of this potential performance
				 * problem.
				 *
				 * Note that if the prefetch i/o is already
				 * active (has been issued to the device),
				 * the prefetch improved performance, because
				 * we issued it sooner than we would have
				 * without the prefetch.
				 */
				DTRACE_PROBE1(arc__sync__wait__for__async,
				    arc_buf_hdr_t *, hdr);
				ARCSTAT_BUMP(arcstat_sync_wait_for_async);
			}
			if (hdr->b_flags & ARC_FLAG_PREDICTIVE_PREFETCH) {
				arc_hdr_clear_flags(hdr,
				    ARC_FLAG_PREDICTIVE_PREFETCH);
			}

			if (*arc_flags & ARC_FLAG_WAIT) {
				cv_wait(&hdr->b_l1hdr.b_cv, hash_lock);
				mutex_exit(hash_lock);
				goto top;
			}
			ASSERT(*arc_flags & ARC_FLAG_NOWAIT);

			if (done) {
				arc_callback_t *acb = NULL;

				acb = kmem_zalloc(sizeof (arc_callback_t),
				    KM_SLEEP);
				acb->acb_done = done;
				acb->acb_private = private;
				acb->acb_compressed = compressed_read;
				if (pio != NULL)
					acb->acb_zio_dummy = zio_null(pio,
					    spa, NULL, NULL, NULL, zio_flags);

				ASSERT3P(acb->acb_done, !=, NULL);
				acb->acb_next = hdr->b_l1hdr.b_acb;
				hdr->b_l1hdr.b_acb = acb;
				mutex_exit(hash_lock);
				return (0);
			}
			mutex_exit(hash_lock);
			return (0);
		}

		ASSERT(hdr->b_l1hdr.b_state == arc_mru ||
		    hdr->b_l1hdr.b_state == arc_mfu);

		if (done) {
			if (hdr->b_flags & ARC_FLAG_PREDICTIVE_PREFETCH) {
				/*
				 * This is a demand read which does not have to
				 * wait for i/o because we did a predictive
				 * prefetch i/o for it, which has completed.
				 */
				DTRACE_PROBE1(
				    arc__demand__hit__predictive__prefetch,
				    arc_buf_hdr_t *, hdr);
				ARCSTAT_BUMP(
				    arcstat_demand_hit_predictive_prefetch);
				arc_hdr_clear_flags(hdr,
				    ARC_FLAG_PREDICTIVE_PREFETCH);
			}
			ASSERT(!BP_IS_EMBEDDED(bp) || !BP_IS_HOLE(bp));

			/* Get a buf with the desired data in it. */
			VERIFY0(arc_buf_alloc_impl(hdr, private,
			    compressed_read, B_TRUE, &buf));
		} else if (*arc_flags & ARC_FLAG_PREFETCH &&
		    refcount_count(&hdr->b_l1hdr.b_refcnt) == 0) {
			arc_hdr_set_flags(hdr, ARC_FLAG_PREFETCH);
		}
		DTRACE_PROBE1(arc__hit, arc_buf_hdr_t *, hdr);
		arc_access(hdr, hash_lock);
		if (*arc_flags & ARC_FLAG_L2CACHE)
			arc_hdr_set_flags(hdr, ARC_FLAG_L2CACHE);
		mutex_exit(hash_lock);
		ARCSTAT_BUMP(arcstat_hits);
		ARCSTAT_CONDSTAT(!HDR_PREFETCH(hdr),
		    demand, prefetch, !HDR_ISTYPE_METADATA(hdr),
		    data, metadata, hits);

		if (done)
			done(NULL, buf, private);
	} else {
		uint64_t lsize = BP_GET_LSIZE(bp);
		uint64_t psize = BP_GET_PSIZE(bp);
		arc_callback_t *acb;
		vdev_t *vd = NULL;
		uint64_t addr = 0;
		boolean_t devw = B_FALSE;
		uint64_t size;

		if (hdr == NULL) {
			/* this block is not in the cache */
			arc_buf_hdr_t *exists = NULL;
			arc_buf_contents_t type = BP_GET_BUFC_TYPE(bp);
			hdr = arc_hdr_alloc(spa_load_guid(spa), psize, lsize,
			    BP_GET_COMPRESS(bp), type);

			if (!BP_IS_EMBEDDED(bp)) {
				hdr->b_dva = *BP_IDENTITY(bp);
				hdr->b_birth = BP_PHYSICAL_BIRTH(bp);
				exists = buf_hash_insert(hdr, &hash_lock);
			}
			if (exists != NULL) {
				/* somebody beat us to the hash insert */
				mutex_exit(hash_lock);
				buf_discard_identity(hdr);
				arc_hdr_destroy(hdr);
				goto top; /* restart the IO request */
			}
		} else {
			/*
			 * This block is in the ghost cache. If it was L2-only
			 * (and thus didn't have an L1 hdr), we realloc the
			 * header to add an L1 hdr.
			 */
			if (!HDR_HAS_L1HDR(hdr)) {
				hdr = arc_hdr_realloc(hdr, hdr_l2only_cache,
				    hdr_full_cache);
			}
			ASSERT3P(hdr->b_l1hdr.b_pabd, ==, NULL);
			ASSERT(GHOST_STATE(hdr->b_l1hdr.b_state));
			ASSERT(!HDR_IO_IN_PROGRESS(hdr));
			ASSERT(refcount_is_zero(&hdr->b_l1hdr.b_refcnt));
			ASSERT3P(hdr->b_l1hdr.b_buf, ==, NULL);
			ASSERT3P(hdr->b_l1hdr.b_freeze_cksum, ==, NULL);

			/*
			 * This is a delicate dance that we play here.
			 * This hdr is in the ghost list so we access it
			 * to move it out of the ghost list before we
			 * initiate the read. If it's a prefetch then
			 * it won't have a callback so we'll remove the
			 * reference that arc_buf_alloc_impl() created. We
			 * do this after we've called arc_access() to
			 * avoid hitting an assert in remove_reference().
			 */
			arc_access(hdr, hash_lock);
			arc_hdr_alloc_pabd(hdr);
		}
		ASSERT3P(hdr->b_l1hdr.b_pabd, !=, NULL);
		size = arc_hdr_size(hdr);

		/*
		 * If compression is enabled on the hdr, then will do
		 * RAW I/O and will store the compressed data in the hdr's
		 * data block. Otherwise, the hdr's data block will contain
		 * the uncompressed data.
		 */
		if (HDR_GET_COMPRESS(hdr) != ZIO_COMPRESS_OFF) {
			zio_flags |= ZIO_FLAG_RAW;
		}

		if (*arc_flags & ARC_FLAG_PREFETCH)
			arc_hdr_set_flags(hdr, ARC_FLAG_PREFETCH);
		if (*arc_flags & ARC_FLAG_L2CACHE)
			arc_hdr_set_flags(hdr, ARC_FLAG_L2CACHE);
		if (BP_GET_LEVEL(bp) > 0)
			arc_hdr_set_flags(hdr, ARC_FLAG_INDIRECT);
		if (*arc_flags & ARC_FLAG_PREDICTIVE_PREFETCH)
			arc_hdr_set_flags(hdr, ARC_FLAG_PREDICTIVE_PREFETCH);
		ASSERT(!GHOST_STATE(hdr->b_l1hdr.b_state));

		acb = kmem_zalloc(sizeof (arc_callback_t), KM_SLEEP);
		acb->acb_done = done;
		acb->acb_private = private;
		acb->acb_compressed = compressed_read;

		ASSERT3P(hdr->b_l1hdr.b_acb, ==, NULL);
		hdr->b_l1hdr.b_acb = acb;
		arc_hdr_set_flags(hdr, ARC_FLAG_IO_IN_PROGRESS);

		if (HDR_HAS_L2HDR(hdr) &&
		    (vd = hdr->b_l2hdr.b_dev->l2ad_vdev) != NULL) {
			devw = hdr->b_l2hdr.b_dev->l2ad_writing;
			addr = hdr->b_l2hdr.b_daddr;
			/*
			 * Lock out L2ARC device removal.
			 */
			if (vdev_is_dead(vd) ||
			    !spa_config_tryenter(spa, SCL_L2ARC, vd, RW_READER))
				vd = NULL;
		}

		if (priority == ZIO_PRIORITY_ASYNC_READ)
			arc_hdr_set_flags(hdr, ARC_FLAG_PRIO_ASYNC_READ);
		else
			arc_hdr_clear_flags(hdr, ARC_FLAG_PRIO_ASYNC_READ);

		if (hash_lock != NULL)
			mutex_exit(hash_lock);

		/*
		 * At this point, we have a level 1 cache miss.  Try again in
		 * L2ARC if possible.
		 */
		ASSERT3U(HDR_GET_LSIZE(hdr), ==, lsize);

		DTRACE_PROBE4(arc__miss, arc_buf_hdr_t *, hdr, blkptr_t *, bp,
		    uint64_t, lsize, zbookmark_phys_t *, zb);
		ARCSTAT_BUMP(arcstat_misses);
		ARCSTAT_CONDSTAT(!HDR_PREFETCH(hdr),
		    demand, prefetch, !HDR_ISTYPE_METADATA(hdr),
		    data, metadata, misses);

		if (vd != NULL && l2arc_ndev != 0 && !(l2arc_norw && devw)) {
			/*
			 * Read from the L2ARC if the following are true:
			 * 1. The L2ARC vdev was previously cached.
			 * 2. This buffer still has L2ARC metadata.
			 * 3. This buffer isn't currently writing to the L2ARC.
			 * 4. The L2ARC entry wasn't evicted, which may
			 *    also have invalidated the vdev.
			 * 5. This isn't prefetch and l2arc_noprefetch is set.
			 */
			if (HDR_HAS_L2HDR(hdr) &&
			    !HDR_L2_WRITING(hdr) && !HDR_L2_EVICTED(hdr) &&
			    !(l2arc_noprefetch && HDR_PREFETCH(hdr))) {
				l2arc_read_callback_t *cb;
				abd_t *abd;
				uint64_t asize;

				DTRACE_PROBE1(l2arc__hit, arc_buf_hdr_t *, hdr);
				ARCSTAT_BUMP(arcstat_l2_hits);

				cb = kmem_zalloc(sizeof (l2arc_read_callback_t),
				    KM_SLEEP);
				cb->l2rcb_hdr = hdr;
				cb->l2rcb_bp = *bp;
				cb->l2rcb_zb = *zb;
				cb->l2rcb_flags = zio_flags;

				asize = vdev_psize_to_asize(vd, size);
				if (asize != size) {
					abd = abd_alloc_for_io(asize,
					    HDR_ISTYPE_METADATA(hdr));
					cb->l2rcb_abd = abd;
				} else {
					abd = hdr->b_l1hdr.b_pabd;
				}

				ASSERT(addr >= VDEV_LABEL_START_SIZE &&
				    addr + asize <= vd->vdev_psize -
				    VDEV_LABEL_END_SIZE);

				/*
				 * l2arc read.  The SCL_L2ARC lock will be
				 * released by l2arc_read_done().
				 * Issue a null zio if the underlying buffer
				 * was squashed to zero size by compression.
				 */
				ASSERT3U(HDR_GET_COMPRESS(hdr), !=,
				    ZIO_COMPRESS_EMPTY);
				rzio = zio_read_phys(pio, vd, addr,
				    asize, abd,
				    ZIO_CHECKSUM_OFF,
				    l2arc_read_done, cb, priority,
				    zio_flags | ZIO_FLAG_DONT_CACHE |
				    ZIO_FLAG_CANFAIL |
				    ZIO_FLAG_DONT_PROPAGATE |
				    ZIO_FLAG_DONT_RETRY, B_FALSE);
				DTRACE_PROBE2(l2arc__read, vdev_t *, vd,
				    zio_t *, rzio);
				ARCSTAT_INCR(arcstat_l2_read_bytes, size);

				if (*arc_flags & ARC_FLAG_NOWAIT) {
					zio_nowait(rzio);
					return (0);
				}

				ASSERT(*arc_flags & ARC_FLAG_WAIT);
				if (zio_wait(rzio) == 0)
					return (0);

				/* l2arc read error; goto zio_read() */
			} else {
				DTRACE_PROBE1(l2arc__miss,
				    arc_buf_hdr_t *, hdr);
				ARCSTAT_BUMP(arcstat_l2_misses);
				if (HDR_L2_WRITING(hdr))
					ARCSTAT_BUMP(arcstat_l2_rw_clash);
				spa_config_exit(spa, SCL_L2ARC, vd);
			}
		} else {
			if (vd != NULL)
				spa_config_exit(spa, SCL_L2ARC, vd);
			if (l2arc_ndev != 0) {
				DTRACE_PROBE1(l2arc__miss,
				    arc_buf_hdr_t *, hdr);
				ARCSTAT_BUMP(arcstat_l2_misses);
			}
		}

		rzio = zio_read(pio, spa, bp, hdr->b_l1hdr.b_pabd, size,
		    arc_read_done, hdr, priority, zio_flags, zb);

		/*
		 * At this point, this read I/O has already missed in the ARC
		 * and will be going through to the disk.  The I/O throttle
		 * should delay this I/O if this zone is using more than its I/O
		 * priority allows.
		 */
		zfs_zone_io_throttle(ZFS_ZONE_IOP_READ);

		if (*arc_flags & ARC_FLAG_WAIT)
			return (zio_wait(rzio));

		ASSERT(*arc_flags & ARC_FLAG_NOWAIT);
		zio_nowait(rzio);
	}
	return (0);
}

/*
 * Notify the arc that a block was freed, and thus will never be used again.
 */
void
arc_freed(spa_t *spa, const blkptr_t *bp)
{
	arc_buf_hdr_t *hdr;
	kmutex_t *hash_lock;
	uint64_t guid = spa_load_guid(spa);

	ASSERT(!BP_IS_EMBEDDED(bp));

	hdr = buf_hash_find(guid, bp, &hash_lock);
	if (hdr == NULL)
		return;

	/*
	 * We might be trying to free a block that is still doing I/O
	 * (i.e. prefetch) or has a reference (i.e. a dedup-ed,
	 * dmu_sync-ed block). If this block is being prefetched, then it
	 * would still have the ARC_FLAG_IO_IN_PROGRESS flag set on the hdr
	 * until the I/O completes. A block may also have a reference if it is
	 * part of a dedup-ed, dmu_synced write. The dmu_sync() function would
	 * have written the new block to its final resting place on disk but
	 * without the dedup flag set. This would have left the hdr in the MRU
	 * state and discoverable. When the txg finally syncs it detects that
	 * the block was overridden in open context and issues an override I/O.
	 * Since this is a dedup block, the override I/O will determine if the
	 * block is already in the DDT. If so, then it will replace the io_bp
	 * with the bp from the DDT and allow the I/O to finish. When the I/O
	 * reaches the done callback, dbuf_write_override_done, it will
	 * check to see if the io_bp and io_bp_override are identical.
	 * If they are not, then it indicates that the bp was replaced with
	 * the bp in the DDT and the override bp is freed. This allows
	 * us to arrive here with a reference on a block that is being
	 * freed. So if we have an I/O in progress, or a reference to
	 * this hdr, then we don't destroy the hdr.
	 */
	if (!HDR_HAS_L1HDR(hdr) || (!HDR_IO_IN_PROGRESS(hdr) &&
	    refcount_is_zero(&hdr->b_l1hdr.b_refcnt))) {
		arc_change_state(arc_anon, hdr, hash_lock);
		arc_hdr_destroy(hdr);
		mutex_exit(hash_lock);
	} else {
		mutex_exit(hash_lock);
	}

}

/*
 * Release this buffer from the cache, making it an anonymous buffer.  This
 * must be done after a read and prior to modifying the buffer contents.
 * If the buffer has more than one reference, we must make
 * a new hdr for the buffer.
 */
void
arc_release(arc_buf_t *buf, void *tag)
{
	arc_buf_hdr_t *hdr = buf->b_hdr;

	/*
	 * It would be nice to assert that if it's DMU metadata (level >
	 * 0 || it's the dnode file), then it must be syncing context.
	 * But we don't know that information at this level.
	 */

	mutex_enter(&buf->b_evict_lock);

	ASSERT(HDR_HAS_L1HDR(hdr));

	/*
	 * We don't grab the hash lock prior to this check, because if
	 * the buffer's header is in the arc_anon state, it won't be
	 * linked into the hash table.
	 */
	if (hdr->b_l1hdr.b_state == arc_anon) {
		mutex_exit(&buf->b_evict_lock);
		ASSERT(!HDR_IO_IN_PROGRESS(hdr));
		ASSERT(!HDR_IN_HASH_TABLE(hdr));
		ASSERT(!HDR_HAS_L2HDR(hdr));
		ASSERT(HDR_EMPTY(hdr));

		ASSERT3U(hdr->b_l1hdr.b_bufcnt, ==, 1);
		ASSERT3S(refcount_count(&hdr->b_l1hdr.b_refcnt), ==, 1);
		ASSERT(!list_link_active(&hdr->b_l1hdr.b_arc_node));

		hdr->b_l1hdr.b_arc_access = 0;

		/*
		 * If the buf is being overridden then it may already
		 * have a hdr that is not empty.
		 */
		buf_discard_identity(hdr);
		arc_buf_thaw(buf);

		return;
	}

	kmutex_t *hash_lock = HDR_LOCK(hdr);
	mutex_enter(hash_lock);

	/*
	 * This assignment is only valid as long as the hash_lock is
	 * held, we must be careful not to reference state or the
	 * b_state field after dropping the lock.
	 */
	arc_state_t *state = hdr->b_l1hdr.b_state;
	ASSERT3P(hash_lock, ==, HDR_LOCK(hdr));
	ASSERT3P(state, !=, arc_anon);

	/* this buffer is not on any list */
	ASSERT3S(refcount_count(&hdr->b_l1hdr.b_refcnt), >, 0);

	if (HDR_HAS_L2HDR(hdr)) {
		mutex_enter(&hdr->b_l2hdr.b_dev->l2ad_mtx);

		/*
		 * We have to recheck this conditional again now that
		 * we're holding the l2ad_mtx to prevent a race with
		 * another thread which might be concurrently calling
		 * l2arc_evict(). In that case, l2arc_evict() might have
		 * destroyed the header's L2 portion as we were waiting
		 * to acquire the l2ad_mtx.
		 */
		if (HDR_HAS_L2HDR(hdr))
			arc_hdr_l2hdr_destroy(hdr);

		mutex_exit(&hdr->b_l2hdr.b_dev->l2ad_mtx);
	}

	/*
	 * Do we have more than one buf?
	 */
	if (hdr->b_l1hdr.b_bufcnt > 1) {
		arc_buf_hdr_t *nhdr;
		uint64_t spa = hdr->b_spa;
		uint64_t psize = HDR_GET_PSIZE(hdr);
		uint64_t lsize = HDR_GET_LSIZE(hdr);
		enum zio_compress compress = HDR_GET_COMPRESS(hdr);
		arc_buf_contents_t type = arc_buf_type(hdr);
		VERIFY3U(hdr->b_type, ==, type);

		ASSERT(hdr->b_l1hdr.b_buf != buf || buf->b_next != NULL);
		(void) remove_reference(hdr, hash_lock, tag);

		if (arc_buf_is_shared(buf) && !ARC_BUF_COMPRESSED(buf)) {
			ASSERT3P(hdr->b_l1hdr.b_buf, !=, buf);
			ASSERT(ARC_BUF_LAST(buf));
		}

		/*
		 * Pull the data off of this hdr and attach it to
		 * a new anonymous hdr. Also find the last buffer
		 * in the hdr's buffer list.
		 */
		arc_buf_t *lastbuf = arc_buf_remove(hdr, buf);
		ASSERT3P(lastbuf, !=, NULL);

		/*
		 * If the current arc_buf_t and the hdr are sharing their data
		 * buffer, then we must stop sharing that block.
		 */
		if (arc_buf_is_shared(buf)) {
			VERIFY(!arc_buf_is_shared(lastbuf));

			/*
			 * First, sever the block sharing relationship between
			 * buf and the arc_buf_hdr_t.
			 */
			arc_unshare_buf(hdr, buf);

			/*
			 * Now we need to recreate the hdr's b_pabd. Since we
			 * have lastbuf handy, we try to share with it, but if
			 * we can't then we allocate a new b_pabd and copy the
			 * data from buf into it.
			 */
			if (arc_can_share(hdr, lastbuf)) {
				arc_share_buf(hdr, lastbuf);
			} else {
				arc_hdr_alloc_pabd(hdr);
				abd_copy_from_buf(hdr->b_l1hdr.b_pabd,
				    buf->b_data, psize);
			}
			VERIFY3P(lastbuf->b_data, !=, NULL);
		} else if (HDR_SHARED_DATA(hdr)) {
			/*
			 * Uncompressed shared buffers are always at the end
			 * of the list. Compressed buffers don't have the
			 * same requirements. This makes it hard to
			 * simply assert that the lastbuf is shared so
			 * we rely on the hdr's compression flags to determine
			 * if we have a compressed, shared buffer.
			 */
			ASSERT(arc_buf_is_shared(lastbuf) ||
			    HDR_GET_COMPRESS(hdr) != ZIO_COMPRESS_OFF);
			ASSERT(!ARC_BUF_SHARED(buf));
		}
		ASSERT3P(hdr->b_l1hdr.b_pabd, !=, NULL);
		ASSERT3P(state, !=, arc_l2c_only);

		(void) refcount_remove_many(&state->arcs_size,
		    arc_buf_size(buf), buf);

		if (refcount_is_zero(&hdr->b_l1hdr.b_refcnt)) {
			ASSERT3P(state, !=, arc_l2c_only);
			(void) refcount_remove_many(&state->arcs_esize[type],
			    arc_buf_size(buf), buf);
		}

		hdr->b_l1hdr.b_bufcnt -= 1;
		arc_cksum_verify(buf);
		arc_buf_unwatch(buf);

		mutex_exit(hash_lock);

		/*
		 * Allocate a new hdr. The new hdr will contain a b_pabd
		 * buffer which will be freed in arc_write().
		 */
		nhdr = arc_hdr_alloc(spa, psize, lsize, compress, type);
		ASSERT3P(nhdr->b_l1hdr.b_buf, ==, NULL);
		ASSERT0(nhdr->b_l1hdr.b_bufcnt);
		ASSERT0(refcount_count(&nhdr->b_l1hdr.b_refcnt));
		VERIFY3U(nhdr->b_type, ==, type);
		ASSERT(!HDR_SHARED_DATA(nhdr));

		nhdr->b_l1hdr.b_buf = buf;
		nhdr->b_l1hdr.b_bufcnt = 1;
		(void) refcount_add(&nhdr->b_l1hdr.b_refcnt, tag);
		buf->b_hdr = nhdr;

		mutex_exit(&buf->b_evict_lock);
		(void) refcount_add_many(&arc_anon->arcs_size,
		    arc_buf_size(buf), buf);
	} else {
		mutex_exit(&buf->b_evict_lock);
		ASSERT(refcount_count(&hdr->b_l1hdr.b_refcnt) == 1);
		/* protected by hash lock, or hdr is on arc_anon */
		ASSERT(!multilist_link_active(&hdr->b_l1hdr.b_arc_node));
		ASSERT(!HDR_IO_IN_PROGRESS(hdr));
		arc_change_state(arc_anon, hdr, hash_lock);
		hdr->b_l1hdr.b_arc_access = 0;
		mutex_exit(hash_lock);

		buf_discard_identity(hdr);
		arc_buf_thaw(buf);
	}
}

int
arc_released(arc_buf_t *buf)
{
	int released;

	mutex_enter(&buf->b_evict_lock);
	released = (buf->b_data != NULL &&
	    buf->b_hdr->b_l1hdr.b_state == arc_anon);
	mutex_exit(&buf->b_evict_lock);
	return (released);
}

#ifdef ZFS_DEBUG
int
arc_referenced(arc_buf_t *buf)
{
	int referenced;

	mutex_enter(&buf->b_evict_lock);
	referenced = (refcount_count(&buf->b_hdr->b_l1hdr.b_refcnt));
	mutex_exit(&buf->b_evict_lock);
	return (referenced);
}
#endif

static void
arc_write_ready(zio_t *zio)
{
	arc_write_callback_t *callback = zio->io_private;
	arc_buf_t *buf = callback->awcb_buf;
	arc_buf_hdr_t *hdr = buf->b_hdr;
	uint64_t psize = BP_IS_HOLE(zio->io_bp) ? 0 : BP_GET_PSIZE(zio->io_bp);

	ASSERT(HDR_HAS_L1HDR(hdr));
	ASSERT(!refcount_is_zero(&buf->b_hdr->b_l1hdr.b_refcnt));
	ASSERT(hdr->b_l1hdr.b_bufcnt > 0);

	/*
	 * If we're reexecuting this zio because the pool suspended, then
	 * cleanup any state that was previously set the first time the
	 * callback was invoked.
	 */
	if (zio->io_flags & ZIO_FLAG_REEXECUTED) {
		arc_cksum_free(hdr);
		arc_buf_unwatch(buf);
		if (hdr->b_l1hdr.b_pabd != NULL) {
			if (arc_buf_is_shared(buf)) {
				arc_unshare_buf(hdr, buf);
			} else {
				arc_hdr_free_pabd(hdr);
			}
		}
	}
	ASSERT3P(hdr->b_l1hdr.b_pabd, ==, NULL);
	ASSERT(!HDR_SHARED_DATA(hdr));
	ASSERT(!arc_buf_is_shared(buf));

	callback->awcb_ready(zio, buf, callback->awcb_private);

	if (HDR_IO_IN_PROGRESS(hdr))
		ASSERT(zio->io_flags & ZIO_FLAG_REEXECUTED);

	arc_cksum_compute(buf);
	arc_hdr_set_flags(hdr, ARC_FLAG_IO_IN_PROGRESS);

	enum zio_compress compress;
	if (BP_IS_HOLE(zio->io_bp) || BP_IS_EMBEDDED(zio->io_bp)) {
		compress = ZIO_COMPRESS_OFF;
	} else {
		ASSERT3U(HDR_GET_LSIZE(hdr), ==, BP_GET_LSIZE(zio->io_bp));
		compress = BP_GET_COMPRESS(zio->io_bp);
	}
	HDR_SET_PSIZE(hdr, psize);
	arc_hdr_set_compress(hdr, compress);


	/*
	 * Fill the hdr with data. If the hdr is compressed, the data we want
	 * is available from the zio, otherwise we can take it from the buf.
	 *
	 * We might be able to share the buf's data with the hdr here. However,
	 * doing so would cause the ARC to be full of linear ABDs if we write a
	 * lot of shareable data. As a compromise, we check whether scattered
	 * ABDs are allowed, and assume that if they are then the user wants
	 * the ARC to be primarily filled with them regardless of the data being
	 * written. Therefore, if they're allowed then we allocate one and copy
	 * the data into it; otherwise, we share the data directly if we can.
	 */
	if (zfs_abd_scatter_enabled || !arc_can_share(hdr, buf)) {
		arc_hdr_alloc_pabd(hdr);

		/*
		 * Ideally, we would always copy the io_abd into b_pabd, but the
		 * user may have disabled compressed ARC, thus we must check the
		 * hdr's compression setting rather than the io_bp's.
		 */
		if (HDR_GET_COMPRESS(hdr) != ZIO_COMPRESS_OFF) {
			ASSERT3U(BP_GET_COMPRESS(zio->io_bp), !=,
			    ZIO_COMPRESS_OFF);
			ASSERT3U(psize, >, 0);

			abd_copy(hdr->b_l1hdr.b_pabd, zio->io_abd, psize);
		} else {
			ASSERT3U(zio->io_orig_size, ==, arc_hdr_size(hdr));

			abd_copy_from_buf(hdr->b_l1hdr.b_pabd, buf->b_data,
			    arc_buf_size(buf));
		}
	} else {
		ASSERT3P(buf->b_data, ==, abd_to_buf(zio->io_orig_abd));
		ASSERT3U(zio->io_orig_size, ==, arc_buf_size(buf));
		ASSERT3U(hdr->b_l1hdr.b_bufcnt, ==, 1);

		arc_share_buf(hdr, buf);
	}

	arc_hdr_verify(hdr, zio->io_bp);
}

static void
arc_write_children_ready(zio_t *zio)
{
	arc_write_callback_t *callback = zio->io_private;
	arc_buf_t *buf = callback->awcb_buf;

	callback->awcb_children_ready(zio, buf, callback->awcb_private);
}

/*
 * The SPA calls this callback for each physical write that happens on behalf
 * of a logical write.  See the comment in dbuf_write_physdone() for details.
 */
static void
arc_write_physdone(zio_t *zio)
{
	arc_write_callback_t *cb = zio->io_private;
	if (cb->awcb_physdone != NULL)
		cb->awcb_physdone(zio, cb->awcb_buf, cb->awcb_private);
}

static void
arc_write_done(zio_t *zio)
{
	arc_write_callback_t *callback = zio->io_private;
	arc_buf_t *buf = callback->awcb_buf;
	arc_buf_hdr_t *hdr = buf->b_hdr;

	ASSERT3P(hdr->b_l1hdr.b_acb, ==, NULL);

	if (zio->io_error == 0) {
		arc_hdr_verify(hdr, zio->io_bp);

		if (BP_IS_HOLE(zio->io_bp) || BP_IS_EMBEDDED(zio->io_bp)) {
			buf_discard_identity(hdr);
		} else {
			hdr->b_dva = *BP_IDENTITY(zio->io_bp);
			hdr->b_birth = BP_PHYSICAL_BIRTH(zio->io_bp);
		}
	} else {
		ASSERT(HDR_EMPTY(hdr));
	}

	/*
	 * If the block to be written was all-zero or compressed enough to be
	 * embedded in the BP, no write was performed so there will be no
	 * dva/birth/checksum.  The buffer must therefore remain anonymous
	 * (and uncached).
	 */
	if (!HDR_EMPTY(hdr)) {
		arc_buf_hdr_t *exists;
		kmutex_t *hash_lock;

		ASSERT3U(zio->io_error, ==, 0);

		arc_cksum_verify(buf);

		exists = buf_hash_insert(hdr, &hash_lock);
		if (exists != NULL) {
			/*
			 * This can only happen if we overwrite for
			 * sync-to-convergence, because we remove
			 * buffers from the hash table when we arc_free().
			 */
			if (zio->io_flags & ZIO_FLAG_IO_REWRITE) {
				if (!BP_EQUAL(&zio->io_bp_orig, zio->io_bp))
					panic("bad overwrite, hdr=%p exists=%p",
					    (void *)hdr, (void *)exists);
				ASSERT(refcount_is_zero(
				    &exists->b_l1hdr.b_refcnt));
				arc_change_state(arc_anon, exists, hash_lock);
				mutex_exit(hash_lock);
				arc_hdr_destroy(exists);
				exists = buf_hash_insert(hdr, &hash_lock);
				ASSERT3P(exists, ==, NULL);
			} else if (zio->io_flags & ZIO_FLAG_NOPWRITE) {
				/* nopwrite */
				ASSERT(zio->io_prop.zp_nopwrite);
				if (!BP_EQUAL(&zio->io_bp_orig, zio->io_bp))
					panic("bad nopwrite, hdr=%p exists=%p",
					    (void *)hdr, (void *)exists);
			} else {
				/* Dedup */
				ASSERT(hdr->b_l1hdr.b_bufcnt == 1);
				ASSERT(hdr->b_l1hdr.b_state == arc_anon);
				ASSERT(BP_GET_DEDUP(zio->io_bp));
				ASSERT(BP_GET_LEVEL(zio->io_bp) == 0);
			}
		}
		arc_hdr_clear_flags(hdr, ARC_FLAG_IO_IN_PROGRESS);
		/* if it's not anon, we are doing a scrub */
		if (exists == NULL && hdr->b_l1hdr.b_state == arc_anon)
			arc_access(hdr, hash_lock);
		mutex_exit(hash_lock);
	} else {
		arc_hdr_clear_flags(hdr, ARC_FLAG_IO_IN_PROGRESS);
	}

	ASSERT(!refcount_is_zero(&hdr->b_l1hdr.b_refcnt));
	callback->awcb_done(zio, buf, callback->awcb_private);

	abd_put(zio->io_abd);
	kmem_free(callback, sizeof (arc_write_callback_t));
}

zio_t *
arc_write(zio_t *pio, spa_t *spa, uint64_t txg, blkptr_t *bp, arc_buf_t *buf,
    boolean_t l2arc, const zio_prop_t *zp, arc_done_func_t *ready,
    arc_done_func_t *children_ready, arc_done_func_t *physdone,
    arc_done_func_t *done, void *private, zio_priority_t priority,
    int zio_flags, const zbookmark_phys_t *zb)
{
	arc_buf_hdr_t *hdr = buf->b_hdr;
	arc_write_callback_t *callback;
	zio_t *zio;
	zio_prop_t localprop = *zp;

	ASSERT3P(ready, !=, NULL);
	ASSERT3P(done, !=, NULL);
	ASSERT(!HDR_IO_ERROR(hdr));
	ASSERT(!HDR_IO_IN_PROGRESS(hdr));
	ASSERT3P(hdr->b_l1hdr.b_acb, ==, NULL);
	ASSERT3U(hdr->b_l1hdr.b_bufcnt, >, 0);
	if (l2arc)
		arc_hdr_set_flags(hdr, ARC_FLAG_L2CACHE);
	if (ARC_BUF_COMPRESSED(buf)) {
		/*
		 * We're writing a pre-compressed buffer.  Make the
		 * compression algorithm requested by the zio_prop_t match
		 * the pre-compressed buffer's compression algorithm.
		 */
		localprop.zp_compress = HDR_GET_COMPRESS(hdr);

		ASSERT3U(HDR_GET_LSIZE(hdr), !=, arc_buf_size(buf));
		zio_flags |= ZIO_FLAG_RAW;
	}
	callback = kmem_zalloc(sizeof (arc_write_callback_t), KM_SLEEP);
	callback->awcb_ready = ready;
	callback->awcb_children_ready = children_ready;
	callback->awcb_physdone = physdone;
	callback->awcb_done = done;
	callback->awcb_private = private;
	callback->awcb_buf = buf;

	/*
	 * The hdr's b_pabd is now stale, free it now. A new data block
	 * will be allocated when the zio pipeline calls arc_write_ready().
	 */
	if (hdr->b_l1hdr.b_pabd != NULL) {
		/*
		 * If the buf is currently sharing the data block with
		 * the hdr then we need to break that relationship here.
		 * The hdr will remain with a NULL data pointer and the
		 * buf will take sole ownership of the block.
		 */
		if (arc_buf_is_shared(buf)) {
			arc_unshare_buf(hdr, buf);
		} else {
			arc_hdr_free_pabd(hdr);
		}
		VERIFY3P(buf->b_data, !=, NULL);
		arc_hdr_set_compress(hdr, ZIO_COMPRESS_OFF);
	}
	ASSERT(!arc_buf_is_shared(buf));
	ASSERT3P(hdr->b_l1hdr.b_pabd, ==, NULL);

	zio = zio_write(pio, spa, txg, bp,
	    abd_get_from_buf(buf->b_data, HDR_GET_LSIZE(hdr)),
	    HDR_GET_LSIZE(hdr), arc_buf_size(buf), &localprop, arc_write_ready,
	    (children_ready != NULL) ? arc_write_children_ready : NULL,
	    arc_write_physdone, arc_write_done, callback,
	    priority, zio_flags, zb);

	return (zio);
}

static int
arc_memory_throttle(uint64_t reserve, uint64_t txg)
{
#ifdef _KERNEL
	uint64_t available_memory = ptob(freemem);
	static uint64_t page_load = 0;
	static uint64_t last_txg = 0;

#if defined(__i386)
	available_memory =
	    MIN(available_memory, vmem_size(heap_arena, VMEM_FREE));
#endif

	if (freemem > physmem * arc_lotsfree_percent / 100)
		return (0);

	if (txg > last_txg) {
		last_txg = txg;
		page_load = 0;
	}
	/*
	 * If we are in pageout, we know that memory is already tight,
	 * the arc is already going to be evicting, so we just want to
	 * continue to let page writes occur as quickly as possible.
	 */
	if (curproc == proc_pageout) {
		if (page_load > MAX(ptob(minfree), available_memory) / 4)
			return (SET_ERROR(ERESTART));
		/* Note: reserve is inflated, so we deflate */
		page_load += reserve / 8;
		return (0);
	} else if (page_load > 0 && arc_reclaim_needed()) {
		/* memory is low, delay before restarting */
		ARCSTAT_INCR(arcstat_memory_throttle_count, 1);
		return (SET_ERROR(EAGAIN));
	}
	page_load = 0;
#endif
	return (0);
}

void
arc_tempreserve_clear(uint64_t reserve)
{
	atomic_add_64(&arc_tempreserve, -reserve);
	ASSERT((int64_t)arc_tempreserve >= 0);
}

int
arc_tempreserve_space(uint64_t reserve, uint64_t txg)
{
	int error;
	uint64_t anon_size;

	if (reserve > arc_c/4 && !arc_no_grow)
		arc_c = MIN(arc_c_max, reserve * 4);
	if (reserve > arc_c)
		return (SET_ERROR(ENOMEM));

	/*
	 * Don't count loaned bufs as in flight dirty data to prevent long
	 * network delays from blocking transactions that are ready to be
	 * assigned to a txg.
	 */

	/* assert that it has not wrapped around */
	ASSERT3S(atomic_add_64_nv(&arc_loaned_bytes, 0), >=, 0);

	anon_size = MAX((int64_t)(refcount_count(&arc_anon->arcs_size) -
	    arc_loaned_bytes), 0);

	/*
	 * Writes will, almost always, require additional memory allocations
	 * in order to compress/encrypt/etc the data.  We therefore need to
	 * make sure that there is sufficient available memory for this.
	 */
	error = arc_memory_throttle(reserve, txg);
	if (error != 0)
		return (error);

	/*
	 * Throttle writes when the amount of dirty data in the cache
	 * gets too large.  We try to keep the cache less than half full
	 * of dirty blocks so that our sync times don't grow too large.
	 * Note: if two requests come in concurrently, we might let them
	 * both succeed, when one of them should fail.  Not a huge deal.
	 */

	if (reserve + arc_tempreserve + anon_size > arc_c / 2 &&
	    anon_size > arc_c / 4) {
		uint64_t meta_esize =
		    refcount_count(&arc_anon->arcs_esize[ARC_BUFC_METADATA]);
		uint64_t data_esize =
		    refcount_count(&arc_anon->arcs_esize[ARC_BUFC_DATA]);
		dprintf("failing, arc_tempreserve=%lluK anon_meta=%lluK "
		    "anon_data=%lluK tempreserve=%lluK arc_c=%lluK\n",
		    arc_tempreserve >> 10, meta_esize >> 10,
		    data_esize >> 10, reserve >> 10, arc_c >> 10);
		return (SET_ERROR(ERESTART));
	}
	atomic_add_64(&arc_tempreserve, reserve);
	return (0);
}

static void
arc_kstat_update_state(arc_state_t *state, kstat_named_t *size,
    kstat_named_t *evict_data, kstat_named_t *evict_metadata)
{
	size->value.ui64 = refcount_count(&state->arcs_size);
	evict_data->value.ui64 =
	    refcount_count(&state->arcs_esize[ARC_BUFC_DATA]);
	evict_metadata->value.ui64 =
	    refcount_count(&state->arcs_esize[ARC_BUFC_METADATA]);
}

static int
arc_kstat_update(kstat_t *ksp, int rw)
{
	arc_stats_t *as = ksp->ks_data;

	if (rw == KSTAT_WRITE) {
		return (EACCES);
	} else {
		arc_kstat_update_state(arc_anon,
		    &as->arcstat_anon_size,
		    &as->arcstat_anon_evictable_data,
		    &as->arcstat_anon_evictable_metadata);
		arc_kstat_update_state(arc_mru,
		    &as->arcstat_mru_size,
		    &as->arcstat_mru_evictable_data,
		    &as->arcstat_mru_evictable_metadata);
		arc_kstat_update_state(arc_mru_ghost,
		    &as->arcstat_mru_ghost_size,
		    &as->arcstat_mru_ghost_evictable_data,
		    &as->arcstat_mru_ghost_evictable_metadata);
		arc_kstat_update_state(arc_mfu,
		    &as->arcstat_mfu_size,
		    &as->arcstat_mfu_evictable_data,
		    &as->arcstat_mfu_evictable_metadata);
		arc_kstat_update_state(arc_mfu_ghost,
		    &as->arcstat_mfu_ghost_size,
		    &as->arcstat_mfu_ghost_evictable_data,
		    &as->arcstat_mfu_ghost_evictable_metadata);

		ARCSTAT(arcstat_size) = aggsum_value(&arc_size);
		ARCSTAT(arcstat_meta_used) = aggsum_value(&arc_meta_used);
		ARCSTAT(arcstat_data_size) = aggsum_value(&astat_data_size);
		ARCSTAT(arcstat_metadata_size) =
		    aggsum_value(&astat_metadata_size);
		ARCSTAT(arcstat_hdr_size) = aggsum_value(&astat_hdr_size);
		ARCSTAT(arcstat_other_size) = aggsum_value(&astat_other_size);
		ARCSTAT(arcstat_l2_hdr_size) = aggsum_value(&astat_l2_hdr_size);
	}

	return (0);
}

/*
 * This function *must* return indices evenly distributed between all
 * sublists of the multilist. This is needed due to how the ARC eviction
 * code is laid out; arc_evict_state() assumes ARC buffers are evenly
 * distributed between all sublists and uses this assumption when
 * deciding which sublist to evict from and how much to evict from it.
 */
unsigned int
arc_state_multilist_index_func(multilist_t *ml, void *obj)
{
	arc_buf_hdr_t *hdr = obj;

	/*
	 * We rely on b_dva to generate evenly distributed index
	 * numbers using buf_hash below. So, as an added precaution,
	 * let's make sure we never add empty buffers to the arc lists.
	 */
	ASSERT(!HDR_EMPTY(hdr));

	/*
	 * The assumption here, is the hash value for a given
	 * arc_buf_hdr_t will remain constant throughout it's lifetime
	 * (i.e. it's b_spa, b_dva, and b_birth fields don't change).
	 * Thus, we don't need to store the header's sublist index
	 * on insertion, as this index can be recalculated on removal.
	 *
	 * Also, the low order bits of the hash value are thought to be
	 * distributed evenly. Otherwise, in the case that the multilist
	 * has a power of two number of sublists, each sublists' usage
	 * would not be evenly distributed.
	 */
	return (buf_hash(hdr->b_spa, &hdr->b_dva, hdr->b_birth) %
	    multilist_get_num_sublists(ml));
}

static void
arc_state_init(void)
{
	arc_anon = &ARC_anon;
	arc_mru = &ARC_mru;
	arc_mru_ghost = &ARC_mru_ghost;
	arc_mfu = &ARC_mfu;
	arc_mfu_ghost = &ARC_mfu_ghost;
	arc_l2c_only = &ARC_l2c_only;

	arc_mru->arcs_list[ARC_BUFC_METADATA] =
	    multilist_create(sizeof (arc_buf_hdr_t),
	    offsetof(arc_buf_hdr_t, b_l1hdr.b_arc_node),
	    arc_state_multilist_index_func);
	arc_mru->arcs_list[ARC_BUFC_DATA] =
	    multilist_create(sizeof (arc_buf_hdr_t),
	    offsetof(arc_buf_hdr_t, b_l1hdr.b_arc_node),
	    arc_state_multilist_index_func);
	arc_mru_ghost->arcs_list[ARC_BUFC_METADATA] =
	    multilist_create(sizeof (arc_buf_hdr_t),
	    offsetof(arc_buf_hdr_t, b_l1hdr.b_arc_node),
	    arc_state_multilist_index_func);
	arc_mru_ghost->arcs_list[ARC_BUFC_DATA] =
	    multilist_create(sizeof (arc_buf_hdr_t),
	    offsetof(arc_buf_hdr_t, b_l1hdr.b_arc_node),
	    arc_state_multilist_index_func);
	arc_mfu->arcs_list[ARC_BUFC_METADATA] =
	    multilist_create(sizeof (arc_buf_hdr_t),
	    offsetof(arc_buf_hdr_t, b_l1hdr.b_arc_node),
	    arc_state_multilist_index_func);
	arc_mfu->arcs_list[ARC_BUFC_DATA] =
	    multilist_create(sizeof (arc_buf_hdr_t),
	    offsetof(arc_buf_hdr_t, b_l1hdr.b_arc_node),
	    arc_state_multilist_index_func);
	arc_mfu_ghost->arcs_list[ARC_BUFC_METADATA] =
	    multilist_create(sizeof (arc_buf_hdr_t),
	    offsetof(arc_buf_hdr_t, b_l1hdr.b_arc_node),
	    arc_state_multilist_index_func);
	arc_mfu_ghost->arcs_list[ARC_BUFC_DATA] =
	    multilist_create(sizeof (arc_buf_hdr_t),
	    offsetof(arc_buf_hdr_t, b_l1hdr.b_arc_node),
	    arc_state_multilist_index_func);
	arc_l2c_only->arcs_list[ARC_BUFC_METADATA] =
	    multilist_create(sizeof (arc_buf_hdr_t),
	    offsetof(arc_buf_hdr_t, b_l1hdr.b_arc_node),
	    arc_state_multilist_index_func);
	arc_l2c_only->arcs_list[ARC_BUFC_DATA] =
	    multilist_create(sizeof (arc_buf_hdr_t),
	    offsetof(arc_buf_hdr_t, b_l1hdr.b_arc_node),
	    arc_state_multilist_index_func);

	refcount_create(&arc_anon->arcs_esize[ARC_BUFC_METADATA]);
	refcount_create(&arc_anon->arcs_esize[ARC_BUFC_DATA]);
	refcount_create(&arc_mru->arcs_esize[ARC_BUFC_METADATA]);
	refcount_create(&arc_mru->arcs_esize[ARC_BUFC_DATA]);
	refcount_create(&arc_mru_ghost->arcs_esize[ARC_BUFC_METADATA]);
	refcount_create(&arc_mru_ghost->arcs_esize[ARC_BUFC_DATA]);
	refcount_create(&arc_mfu->arcs_esize[ARC_BUFC_METADATA]);
	refcount_create(&arc_mfu->arcs_esize[ARC_BUFC_DATA]);
	refcount_create(&arc_mfu_ghost->arcs_esize[ARC_BUFC_METADATA]);
	refcount_create(&arc_mfu_ghost->arcs_esize[ARC_BUFC_DATA]);
	refcount_create(&arc_l2c_only->arcs_esize[ARC_BUFC_METADATA]);
	refcount_create(&arc_l2c_only->arcs_esize[ARC_BUFC_DATA]);

	refcount_create(&arc_anon->arcs_size);
	refcount_create(&arc_mru->arcs_size);
	refcount_create(&arc_mru_ghost->arcs_size);
	refcount_create(&arc_mfu->arcs_size);
	refcount_create(&arc_mfu_ghost->arcs_size);
	refcount_create(&arc_l2c_only->arcs_size);

	aggsum_init(&arc_meta_used, 0);
	aggsum_init(&arc_size, 0);
	aggsum_init(&astat_data_size, 0);
	aggsum_init(&astat_metadata_size, 0);
	aggsum_init(&astat_hdr_size, 0);
	aggsum_init(&astat_other_size, 0);
	aggsum_init(&astat_l2_hdr_size, 0);
}

static void
arc_state_fini(void)
{
	refcount_destroy(&arc_anon->arcs_esize[ARC_BUFC_METADATA]);
	refcount_destroy(&arc_anon->arcs_esize[ARC_BUFC_DATA]);
	refcount_destroy(&arc_mru->arcs_esize[ARC_BUFC_METADATA]);
	refcount_destroy(&arc_mru->arcs_esize[ARC_BUFC_DATA]);
	refcount_destroy(&arc_mru_ghost->arcs_esize[ARC_BUFC_METADATA]);
	refcount_destroy(&arc_mru_ghost->arcs_esize[ARC_BUFC_DATA]);
	refcount_destroy(&arc_mfu->arcs_esize[ARC_BUFC_METADATA]);
	refcount_destroy(&arc_mfu->arcs_esize[ARC_BUFC_DATA]);
	refcount_destroy(&arc_mfu_ghost->arcs_esize[ARC_BUFC_METADATA]);
	refcount_destroy(&arc_mfu_ghost->arcs_esize[ARC_BUFC_DATA]);
	refcount_destroy(&arc_l2c_only->arcs_esize[ARC_BUFC_METADATA]);
	refcount_destroy(&arc_l2c_only->arcs_esize[ARC_BUFC_DATA]);

	refcount_destroy(&arc_anon->arcs_size);
	refcount_destroy(&arc_mru->arcs_size);
	refcount_destroy(&arc_mru_ghost->arcs_size);
	refcount_destroy(&arc_mfu->arcs_size);
	refcount_destroy(&arc_mfu_ghost->arcs_size);
	refcount_destroy(&arc_l2c_only->arcs_size);

	multilist_destroy(arc_mru->arcs_list[ARC_BUFC_METADATA]);
	multilist_destroy(arc_mru_ghost->arcs_list[ARC_BUFC_METADATA]);
	multilist_destroy(arc_mfu->arcs_list[ARC_BUFC_METADATA]);
	multilist_destroy(arc_mfu_ghost->arcs_list[ARC_BUFC_METADATA]);
	multilist_destroy(arc_mru->arcs_list[ARC_BUFC_DATA]);
	multilist_destroy(arc_mru_ghost->arcs_list[ARC_BUFC_DATA]);
	multilist_destroy(arc_mfu->arcs_list[ARC_BUFC_DATA]);
	multilist_destroy(arc_mfu_ghost->arcs_list[ARC_BUFC_DATA]);
}

uint64_t
arc_max_bytes(void)
{
	return (arc_c_max);
}

void
arc_init(void)
{
	/*
	 * allmem is "all memory that we could possibly use".
	 */
#ifdef _KERNEL
	uint64_t allmem = ptob(physmem - swapfs_minfree);
#else
	uint64_t allmem = (physmem * PAGESIZE) / 2;
#endif
	mutex_init(&arc_adjust_lock, NULL, MUTEX_DEFAULT, NULL);
	cv_init(&arc_adjust_waiters_cv, NULL, CV_DEFAULT, NULL);

	/* Convert seconds to clock ticks */
	arc_min_prefetch_lifespan = 1 * hz;

	/* set min cache to 1/32 of all memory, or 64MB, whichever is more */
	arc_c_min = MAX(allmem / 32, 64 << 20);
	/* set max to 3/4 of all memory, or all but 1GB, whichever is more */
	if (allmem >= 1 << 30)
		arc_c_max = allmem - (1 << 30);
	else
		arc_c_max = arc_c_min;
	arc_c_max = MAX(allmem * 3 / 4, arc_c_max);

	/*
	 * In userland, there's only the memory pressure that we artificially
	 * create (see arc_available_memory()).  Don't let arc_c get too
	 * small, because it can cause transactions to be larger than
	 * arc_c, causing arc_tempreserve_space() to fail.
	 */
#ifndef _KERNEL
	arc_c_min = arc_c_max / 2;
#endif

	/*
	 * Allow the tunables to override our calculations if they are
	 * reasonable (ie. over 64MB)
	 */
	if (zfs_arc_max > 64 << 20 && zfs_arc_max < allmem) {
		arc_c_max = zfs_arc_max;
		arc_c_min = MIN(arc_c_min, arc_c_max);
	}
	if (zfs_arc_min > 64 << 20 && zfs_arc_min <= arc_c_max)
		arc_c_min = zfs_arc_min;

	arc_c = arc_c_max;
	arc_p = (arc_c >> 1);

	/* limit meta-data to 1/4 of the arc capacity */
	arc_meta_limit = arc_c_max / 4;

#ifdef _KERNEL
	/*
	 * Metadata is stored in the kernel's heap.  Don't let us
	 * use more than half the heap for the ARC.
	 */
	arc_meta_limit = MIN(arc_meta_limit,
	    vmem_size(heap_arena, VMEM_ALLOC | VMEM_FREE) / 2);
#endif

	/* Allow the tunable to override if it is reasonable */
	if (zfs_arc_meta_limit > 0 && zfs_arc_meta_limit <= arc_c_max)
		arc_meta_limit = zfs_arc_meta_limit;

	if (arc_c_min < arc_meta_limit / 2 && zfs_arc_min == 0)
		arc_c_min = arc_meta_limit / 2;

	/* On larger-memory machines, we clamp the minimum at 1GB */
	if (zfs_arc_min == 0)
		arc_c_min = MIN(arc_c_min, (1 << 30));

	if (zfs_arc_meta_min > 0) {
		arc_meta_min = zfs_arc_meta_min;
	} else {
		arc_meta_min = arc_c_min / 2;
	}

	if (zfs_arc_grow_retry > 0)
		arc_grow_retry = zfs_arc_grow_retry;

	if (zfs_arc_shrink_shift > 0)
		arc_shrink_shift = zfs_arc_shrink_shift;

	/*
	 * Ensure that arc_no_grow_shift is less than arc_shrink_shift.
	 */
	if (arc_no_grow_shift >= arc_shrink_shift)
		arc_no_grow_shift = arc_shrink_shift - 1;

	if (zfs_arc_p_min_shift > 0)
		arc_p_min_shift = zfs_arc_p_min_shift;

	/* if kmem_flags are set, lets try to use less memory */
	if (kmem_debugging())
		arc_c = arc_c / 2;
	if (arc_c < arc_c_min)
		arc_c = arc_c_min;

	arc_state_init();

	/*
	 * The arc must be "uninitialized", so that hdr_recl() (which is
	 * registered by buf_init()) will not access arc_reap_zthr before
	 * it is created.
	 */
	ASSERT(!arc_initialized);
	buf_init();

	arc_ksp = kstat_create("zfs", 0, "arcstats", "misc", KSTAT_TYPE_NAMED,
	    sizeof (arc_stats) / sizeof (kstat_named_t), KSTAT_FLAG_VIRTUAL);

	if (arc_ksp != NULL) {
		arc_ksp->ks_data = &arc_stats;
		arc_ksp->ks_update = arc_kstat_update;
		kstat_install(arc_ksp);
	}

	arc_adjust_zthr = zthr_create(arc_adjust_cb_check,
	    arc_adjust_cb, NULL);
	arc_reap_zthr = zthr_create_timer(arc_reap_cb_check,
	    arc_reap_cb, NULL, SEC2NSEC(1));

	arc_initialized = B_TRUE;
	arc_warm = B_FALSE;

	/*
	 * Calculate maximum amount of dirty data per pool.
	 *
	 * If it has been set by /etc/system, take that.
	 * Otherwise, use a percentage of physical memory defined by
	 * zfs_dirty_data_max_percent (default 10%) with a cap at
	 * zfs_dirty_data_max_max (default 4GB).
	 */
	if (zfs_dirty_data_max == 0) {
		zfs_dirty_data_max = physmem * PAGESIZE *
		    zfs_dirty_data_max_percent / 100;
		zfs_dirty_data_max = MIN(zfs_dirty_data_max,
		    zfs_dirty_data_max_max);
	}
}

void
arc_fini(void)
{
	/* Use B_TRUE to ensure *all* buffers are evicted */
	arc_flush(NULL, B_TRUE);

	arc_initialized = B_FALSE;

	if (arc_ksp != NULL) {
		kstat_delete(arc_ksp);
		arc_ksp = NULL;
	}

	(void) zthr_cancel(arc_adjust_zthr);
	zthr_destroy(arc_adjust_zthr);

	(void) zthr_cancel(arc_reap_zthr);
	zthr_destroy(arc_reap_zthr);

	mutex_destroy(&arc_adjust_lock);
	cv_destroy(&arc_adjust_waiters_cv);

	arc_state_fini();
	buf_fini();

	ASSERT0(arc_loaned_bytes);
}

/*
 * Level 2 ARC
 *
 * The level 2 ARC (L2ARC) is a cache layer in-between main memory and disk.
 * It uses dedicated storage devices to hold cached data, which are populated
 * using large infrequent writes.  The main role of this cache is to boost
 * the performance of random read workloads.  The intended L2ARC devices
 * include short-stroked disks, solid state disks, and other media with
 * substantially faster read latency than disk.
 *
 *                 +-----------------------+
 *                 |         ARC           |
 *                 +-----------------------+
 *                    |         ^     ^
 *                    |         |     |
 *      l2arc_feed_thread()    arc_read()
 *                    |         |     |
 *                    |  l2arc read   |
 *                    V         |     |
 *               +---------------+    |
 *               |     L2ARC     |    |
 *               +---------------+    |
 *                   |    ^           |
 *          l2arc_write() |           |
 *                   |    |           |
 *                   V    |           |
 *                 +-------+      +-------+
 *                 | vdev  |      | vdev  |
 *                 | cache |      | cache |
 *                 +-------+      +-------+
 *                 +=========+     .-----.
 *                 :  L2ARC  :    |-_____-|
 *                 : devices :    | Disks |
 *                 +=========+    `-_____-'
 *
 * Read requests are satisfied from the following sources, in order:
 *
 *	1) ARC
 *	2) vdev cache of L2ARC devices
 *	3) L2ARC devices
 *	4) vdev cache of disks
 *	5) disks
 *
 * Some L2ARC device types exhibit extremely slow write performance.
 * To accommodate for this there are some significant differences between
 * the L2ARC and traditional cache design:
 *
 * 1. There is no eviction path from the ARC to the L2ARC.  Evictions from
 * the ARC behave as usual, freeing buffers and placing headers on ghost
 * lists.  The ARC does not send buffers to the L2ARC during eviction as
 * this would add inflated write latencies for all ARC memory pressure.
 *
 * 2. The L2ARC attempts to cache data from the ARC before it is evicted.
 * It does this by periodically scanning buffers from the eviction-end of
 * the MFU and MRU ARC lists, copying them to the L2ARC devices if they are
 * not already there. It scans until a headroom of buffers is satisfied,
 * which itself is a buffer for ARC eviction. If a compressible buffer is
 * found during scanning and selected for writing to an L2ARC device, we
 * temporarily boost scanning headroom during the next scan cycle to make
 * sure we adapt to compression effects (which might significantly reduce
 * the data volume we write to L2ARC). The thread that does this is
 * l2arc_feed_thread(), illustrated below; example sizes are included to
 * provide a better sense of ratio than this diagram:
 *
 *	       head -->                        tail
 *	        +---------------------+----------+
 *	ARC_mfu |:::::#:::::::::::::::|o#o###o###|-->.   # already on L2ARC
 *	        +---------------------+----------+   |   o L2ARC eligible
 *	ARC_mru |:#:::::::::::::::::::|#o#ooo####|-->|   : ARC buffer
 *	        +---------------------+----------+   |
 *	             15.9 Gbytes      ^ 32 Mbytes    |
 *	                           headroom          |
 *	                                      l2arc_feed_thread()
 *	                                             |
 *	                 l2arc write hand <--[oooo]--'
 *	                         |           8 Mbyte
 *	                         |          write max
 *	                         V
 *		  +==============================+
 *	L2ARC dev |####|#|###|###|    |####| ... |
 *	          +==============================+
 *	                     32 Gbytes
 *
 * 3. If an ARC buffer is copied to the L2ARC but then hit instead of
 * evicted, then the L2ARC has cached a buffer much sooner than it probably
 * needed to, potentially wasting L2ARC device bandwidth and storage.  It is
 * safe to say that this is an uncommon case, since buffers at the end of
 * the ARC lists have moved there due to inactivity.
 *
 * 4. If the ARC evicts faster than the L2ARC can maintain a headroom,
 * then the L2ARC simply misses copying some buffers.  This serves as a
 * pressure valve to prevent heavy read workloads from both stalling the ARC
 * with waits and clogging the L2ARC with writes.  This also helps prevent
 * the potential for the L2ARC to churn if it attempts to cache content too
 * quickly, such as during backups of the entire pool.
 *
 * 5. After system boot and before the ARC has filled main memory, there are
 * no evictions from the ARC and so the tails of the ARC_mfu and ARC_mru
 * lists can remain mostly static.  Instead of searching from tail of these
 * lists as pictured, the l2arc_feed_thread() will search from the list heads
 * for eligible buffers, greatly increasing its chance of finding them.
 *
 * The L2ARC device write speed is also boosted during this time so that
 * the L2ARC warms up faster.  Since there have been no ARC evictions yet,
 * there are no L2ARC reads, and no fear of degrading read performance
 * through increased writes.
 *
 * 6. Writes to the L2ARC devices are grouped and sent in-sequence, so that
 * the vdev queue can aggregate them into larger and fewer writes.  Each
 * device is written to in a rotor fashion, sweeping writes through
 * available space then repeating.
 *
 * 7. The L2ARC does not store dirty content.  It never needs to flush
 * write buffers back to disk based storage.
 *
 * 8. If an ARC buffer is written (and dirtied) which also exists in the
 * L2ARC, the now stale L2ARC buffer is immediately dropped.
 *
 * The performance of the L2ARC can be tweaked by a number of tunables, which
 * may be necessary for different workloads:
 *
 *	l2arc_write_max		max write bytes per interval
 *	l2arc_write_boost	extra write bytes during device warmup
 *	l2arc_noprefetch	skip caching prefetched buffers
 *	l2arc_headroom		number of max device writes to precache
 *	l2arc_headroom_boost	when we find compressed buffers during ARC
 *				scanning, we multiply headroom by this
 *				percentage factor for the next scan cycle,
 *				since more compressed buffers are likely to
 *				be present
 *	l2arc_feed_secs		seconds between L2ARC writing
 *
 * Tunables may be removed or added as future performance improvements are
 * integrated, and also may become zpool properties.
 *
 * There are three key functions that control how the L2ARC warms up:
 *
 *	l2arc_write_eligible()	check if a buffer is eligible to cache
 *	l2arc_write_size()	calculate how much to write
 *	l2arc_write_interval()	calculate sleep delay between writes
 *
 * These three functions determine what to write, how much, and how quickly
 * to send writes.
 */

static boolean_t
l2arc_write_eligible(uint64_t spa_guid, arc_buf_hdr_t *hdr)
{
	/*
	 * A buffer is *not* eligible for the L2ARC if it:
	 * 1. belongs to a different spa.
	 * 2. is already cached on the L2ARC.
	 * 3. has an I/O in progress (it may be an incomplete read).
	 * 4. is flagged not eligible (zfs property).
	 */
	if (hdr->b_spa != spa_guid || HDR_HAS_L2HDR(hdr) ||
	    HDR_IO_IN_PROGRESS(hdr) || !HDR_L2CACHE(hdr))
		return (B_FALSE);

	return (B_TRUE);
}

static uint64_t
l2arc_write_size(void)
{
	uint64_t size;

	/*
	 * Make sure our globals have meaningful values in case the user
	 * altered them.
	 */
	size = l2arc_write_max;
	if (size == 0) {
		cmn_err(CE_NOTE, "Bad value for l2arc_write_max, value must "
		    "be greater than zero, resetting it to the default (%d)",
		    L2ARC_WRITE_SIZE);
		size = l2arc_write_max = L2ARC_WRITE_SIZE;
	}

	if (arc_warm == B_FALSE)
		size += l2arc_write_boost;

	return (size);

}

static clock_t
l2arc_write_interval(clock_t began, uint64_t wanted, uint64_t wrote)
{
	clock_t interval, next, now;

	/*
	 * If the ARC lists are busy, increase our write rate; if the
	 * lists are stale, idle back.  This is achieved by checking
	 * how much we previously wrote - if it was more than half of
	 * what we wanted, schedule the next write much sooner.
	 */
	if (l2arc_feed_again && wrote > (wanted / 2))
		interval = (hz * l2arc_feed_min_ms) / 1000;
	else
		interval = hz * l2arc_feed_secs;

	now = ddi_get_lbolt();
	next = MAX(now, MIN(now + interval, began + interval));

	return (next);
}

/*
 * Cycle through L2ARC devices.  This is how L2ARC load balances.
 * If a device is returned, this also returns holding the spa config lock.
 */
static l2arc_dev_t *
l2arc_dev_get_next(void)
{
	l2arc_dev_t *first, *next = NULL;

	/*
	 * Lock out the removal of spas (spa_namespace_lock), then removal
	 * of cache devices (l2arc_dev_mtx).  Once a device has been selected,
	 * both locks will be dropped and a spa config lock held instead.
	 */
	mutex_enter(&spa_namespace_lock);
	mutex_enter(&l2arc_dev_mtx);

	/* if there are no vdevs, there is nothing to do */
	if (l2arc_ndev == 0)
		goto out;

	first = NULL;
	next = l2arc_dev_last;
	do {
		/* loop around the list looking for a non-faulted vdev */
		if (next == NULL) {
			next = list_head(l2arc_dev_list);
		} else {
			next = list_next(l2arc_dev_list, next);
			if (next == NULL)
				next = list_head(l2arc_dev_list);
		}

		/* if we have come back to the start, bail out */
		if (first == NULL)
			first = next;
		else if (next == first)
			break;

	} while (vdev_is_dead(next->l2ad_vdev));

	/* if we were unable to find any usable vdevs, return NULL */
	if (vdev_is_dead(next->l2ad_vdev))
		next = NULL;

	l2arc_dev_last = next;

out:
	mutex_exit(&l2arc_dev_mtx);

	/*
	 * Grab the config lock to prevent the 'next' device from being
	 * removed while we are writing to it.
	 */
	if (next != NULL)
		spa_config_enter(next->l2ad_spa, SCL_L2ARC, next, RW_READER);
	mutex_exit(&spa_namespace_lock);

	return (next);
}

/*
 * Free buffers that were tagged for destruction.
 */
static void
l2arc_do_free_on_write()
{
	list_t *buflist;
	l2arc_data_free_t *df, *df_prev;

	mutex_enter(&l2arc_free_on_write_mtx);
	buflist = l2arc_free_on_write;

	for (df = list_tail(buflist); df; df = df_prev) {
		df_prev = list_prev(buflist, df);
		ASSERT3P(df->l2df_abd, !=, NULL);
		abd_free(df->l2df_abd);
		list_remove(buflist, df);
		kmem_free(df, sizeof (l2arc_data_free_t));
	}

	mutex_exit(&l2arc_free_on_write_mtx);
}

/*
 * A write to a cache device has completed.  Update all headers to allow
 * reads from these buffers to begin.
 */
static void
l2arc_write_done(zio_t *zio)
{
	l2arc_write_callback_t *cb;
	l2arc_dev_t *dev;
	list_t *buflist;
	arc_buf_hdr_t *head, *hdr, *hdr_prev;
	kmutex_t *hash_lock;
	int64_t bytes_dropped = 0;

	cb = zio->io_private;
	ASSERT3P(cb, !=, NULL);
	dev = cb->l2wcb_dev;
	ASSERT3P(dev, !=, NULL);
	head = cb->l2wcb_head;
	ASSERT3P(head, !=, NULL);
	buflist = &dev->l2ad_buflist;
	ASSERT3P(buflist, !=, NULL);
	DTRACE_PROBE2(l2arc__iodone, zio_t *, zio,
	    l2arc_write_callback_t *, cb);

	if (zio->io_error != 0)
		ARCSTAT_BUMP(arcstat_l2_writes_error);

	/*
	 * All writes completed, or an error was hit.
	 */
top:
	mutex_enter(&dev->l2ad_mtx);
	for (hdr = list_prev(buflist, head); hdr; hdr = hdr_prev) {
		hdr_prev = list_prev(buflist, hdr);

		hash_lock = HDR_LOCK(hdr);

		/*
		 * We cannot use mutex_enter or else we can deadlock
		 * with l2arc_write_buffers (due to swapping the order
		 * the hash lock and l2ad_mtx are taken).
		 */
		if (!mutex_tryenter(hash_lock)) {
			/*
			 * Missed the hash lock. We must retry so we
			 * don't leave the ARC_FLAG_L2_WRITING bit set.
			 */
			ARCSTAT_BUMP(arcstat_l2_writes_lock_retry);

			/*
			 * We don't want to rescan the headers we've
			 * already marked as having been written out, so
			 * we reinsert the head node so we can pick up
			 * where we left off.
			 */
			list_remove(buflist, head);
			list_insert_after(buflist, hdr, head);

			mutex_exit(&dev->l2ad_mtx);

			/*
			 * We wait for the hash lock to become available
			 * to try and prevent busy waiting, and increase
			 * the chance we'll be able to acquire the lock
			 * the next time around.
			 */
			mutex_enter(hash_lock);
			mutex_exit(hash_lock);
			goto top;
		}

		/*
		 * We could not have been moved into the arc_l2c_only
		 * state while in-flight due to our ARC_FLAG_L2_WRITING
		 * bit being set. Let's just ensure that's being enforced.
		 */
		ASSERT(HDR_HAS_L1HDR(hdr));

		if (zio->io_error != 0) {
			/*
			 * Error - drop L2ARC entry.
			 */
			list_remove(buflist, hdr);
			arc_hdr_clear_flags(hdr, ARC_FLAG_HAS_L2HDR);

			ARCSTAT_INCR(arcstat_l2_psize, -arc_hdr_size(hdr));
			ARCSTAT_INCR(arcstat_l2_lsize, -HDR_GET_LSIZE(hdr));

			bytes_dropped += arc_hdr_size(hdr);
			(void) refcount_remove_many(&dev->l2ad_alloc,
			    arc_hdr_size(hdr), hdr);
		}

		/*
		 * Allow ARC to begin reads and ghost list evictions to
		 * this L2ARC entry.
		 */
		arc_hdr_clear_flags(hdr, ARC_FLAG_L2_WRITING);

		mutex_exit(hash_lock);
	}

	atomic_inc_64(&l2arc_writes_done);
	list_remove(buflist, head);
	ASSERT(!HDR_HAS_L1HDR(head));
	kmem_cache_free(hdr_l2only_cache, head);
	mutex_exit(&dev->l2ad_mtx);

	vdev_space_update(dev->l2ad_vdev, -bytes_dropped, 0, 0);

	l2arc_do_free_on_write();

	kmem_free(cb, sizeof (l2arc_write_callback_t));
}

/*
 * A read to a cache device completed.  Validate buffer contents before
 * handing over to the regular ARC routines.
 */
static void
l2arc_read_done(zio_t *zio)
{
	l2arc_read_callback_t *cb;
	arc_buf_hdr_t *hdr;
	kmutex_t *hash_lock;
	boolean_t valid_cksum;

	ASSERT3P(zio->io_vd, !=, NULL);
	ASSERT(zio->io_flags & ZIO_FLAG_DONT_PROPAGATE);

	spa_config_exit(zio->io_spa, SCL_L2ARC, zio->io_vd);

	cb = zio->io_private;
	ASSERT3P(cb, !=, NULL);
	hdr = cb->l2rcb_hdr;
	ASSERT3P(hdr, !=, NULL);

	hash_lock = HDR_LOCK(hdr);
	mutex_enter(hash_lock);
	ASSERT3P(hash_lock, ==, HDR_LOCK(hdr));

	/*
	 * If the data was read into a temporary buffer,
	 * move it and free the buffer.
	 */
	if (cb->l2rcb_abd != NULL) {
		ASSERT3U(arc_hdr_size(hdr), <, zio->io_size);
		if (zio->io_error == 0) {
			abd_copy(hdr->b_l1hdr.b_pabd, cb->l2rcb_abd,
			    arc_hdr_size(hdr));
		}

		/*
		 * The following must be done regardless of whether
		 * there was an error:
		 * - free the temporary buffer
		 * - point zio to the real ARC buffer
		 * - set zio size accordingly
		 * These are required because zio is either re-used for
		 * an I/O of the block in the case of the error
		 * or the zio is passed to arc_read_done() and it
		 * needs real data.
		 */
		abd_free(cb->l2rcb_abd);
		zio->io_size = zio->io_orig_size = arc_hdr_size(hdr);
		zio->io_abd = zio->io_orig_abd = hdr->b_l1hdr.b_pabd;
	}

	ASSERT3P(zio->io_abd, !=, NULL);

	/*
	 * Check this survived the L2ARC journey.
	 */
	ASSERT3P(zio->io_abd, ==, hdr->b_l1hdr.b_pabd);
	zio->io_bp_copy = cb->l2rcb_bp;	/* XXX fix in L2ARC 2.0	*/
	zio->io_bp = &zio->io_bp_copy;	/* XXX fix in L2ARC 2.0	*/

	valid_cksum = arc_cksum_is_equal(hdr, zio);
	if (valid_cksum && zio->io_error == 0 && !HDR_L2_EVICTED(hdr)) {
		mutex_exit(hash_lock);
		zio->io_private = hdr;
		arc_read_done(zio);
	} else {
		mutex_exit(hash_lock);
		/*
		 * Buffer didn't survive caching.  Increment stats and
		 * reissue to the original storage device.
		 */
		if (zio->io_error != 0) {
			ARCSTAT_BUMP(arcstat_l2_io_error);
		} else {
			zio->io_error = SET_ERROR(EIO);
		}
		if (!valid_cksum)
			ARCSTAT_BUMP(arcstat_l2_cksum_bad);

		/*
		 * If there's no waiter, issue an async i/o to the primary
		 * storage now.  If there *is* a waiter, the caller must
		 * issue the i/o in a context where it's OK to block.
		 */
		if (zio->io_waiter == NULL) {
			zio_t *pio = zio_unique_parent(zio);

			ASSERT(!pio || pio->io_child_type == ZIO_CHILD_LOGICAL);

			zio_nowait(zio_read(pio, zio->io_spa, zio->io_bp,
			    hdr->b_l1hdr.b_pabd, zio->io_size, arc_read_done,
			    hdr, zio->io_priority, cb->l2rcb_flags,
			    &cb->l2rcb_zb));
		}
	}

	kmem_free(cb, sizeof (l2arc_read_callback_t));
}

/*
 * This is the list priority from which the L2ARC will search for pages to
 * cache.  This is used within loops (0..3) to cycle through lists in the
 * desired order.  This order can have a significant effect on cache
 * performance.
 *
 * Currently the metadata lists are hit first, MFU then MRU, followed by
 * the data lists.  This function returns a locked list, and also returns
 * the lock pointer.
 */
static multilist_sublist_t *
l2arc_sublist_lock(int list_num)
{
	multilist_t *ml = NULL;
	unsigned int idx;

	ASSERT(list_num >= 0 && list_num <= 3);

	switch (list_num) {
	case 0:
		ml = arc_mfu->arcs_list[ARC_BUFC_METADATA];
		break;
	case 1:
		ml = arc_mru->arcs_list[ARC_BUFC_METADATA];
		break;
	case 2:
		ml = arc_mfu->arcs_list[ARC_BUFC_DATA];
		break;
	case 3:
		ml = arc_mru->arcs_list[ARC_BUFC_DATA];
		break;
	}

	/*
	 * Return a randomly-selected sublist. This is acceptable
	 * because the caller feeds only a little bit of data for each
	 * call (8MB). Subsequent calls will result in different
	 * sublists being selected.
	 */
	idx = multilist_get_random_index(ml);
	return (multilist_sublist_lock(ml, idx));
}

/*
 * Evict buffers from the device write hand to the distance specified in
 * bytes.  This distance may span populated buffers, it may span nothing.
 * This is clearing a region on the L2ARC device ready for writing.
 * If the 'all' boolean is set, every buffer is evicted.
 */
static void
l2arc_evict(l2arc_dev_t *dev, uint64_t distance, boolean_t all)
{
	list_t *buflist;
	arc_buf_hdr_t *hdr, *hdr_prev;
	kmutex_t *hash_lock;
	uint64_t taddr;

	buflist = &dev->l2ad_buflist;

	if (!all && dev->l2ad_first) {
		/*
		 * This is the first sweep through the device.  There is
		 * nothing to evict.
		 */
		return;
	}

	if (dev->l2ad_hand >= (dev->l2ad_end - (2 * distance))) {
		/*
		 * When nearing the end of the device, evict to the end
		 * before the device write hand jumps to the start.
		 */
		taddr = dev->l2ad_end;
	} else {
		taddr = dev->l2ad_hand + distance;
	}
	DTRACE_PROBE4(l2arc__evict, l2arc_dev_t *, dev, list_t *, buflist,
	    uint64_t, taddr, boolean_t, all);

top:
	mutex_enter(&dev->l2ad_mtx);
	for (hdr = list_tail(buflist); hdr; hdr = hdr_prev) {
		hdr_prev = list_prev(buflist, hdr);

		hash_lock = HDR_LOCK(hdr);

		/*
		 * We cannot use mutex_enter or else we can deadlock
		 * with l2arc_write_buffers (due to swapping the order
		 * the hash lock and l2ad_mtx are taken).
		 */
		if (!mutex_tryenter(hash_lock)) {
			/*
			 * Missed the hash lock.  Retry.
			 */
			ARCSTAT_BUMP(arcstat_l2_evict_lock_retry);
			mutex_exit(&dev->l2ad_mtx);
			mutex_enter(hash_lock);
			mutex_exit(hash_lock);
			goto top;
		}

		/*
		 * A header can't be on this list if it doesn't have L2 header.
		 */
		ASSERT(HDR_HAS_L2HDR(hdr));

		/* Ensure this header has finished being written. */
		ASSERT(!HDR_L2_WRITING(hdr));
		ASSERT(!HDR_L2_WRITE_HEAD(hdr));

		if (!all && (hdr->b_l2hdr.b_daddr >= taddr ||
		    hdr->b_l2hdr.b_daddr < dev->l2ad_hand)) {
			/*
			 * We've evicted to the target address,
			 * or the end of the device.
			 */
			mutex_exit(hash_lock);
			break;
		}

		if (!HDR_HAS_L1HDR(hdr)) {
			ASSERT(!HDR_L2_READING(hdr));
			/*
			 * This doesn't exist in the ARC.  Destroy.
			 * arc_hdr_destroy() will call list_remove()
			 * and decrement arcstat_l2_lsize.
			 */
			arc_change_state(arc_anon, hdr, hash_lock);
			arc_hdr_destroy(hdr);
		} else {
			ASSERT(hdr->b_l1hdr.b_state != arc_l2c_only);
			ARCSTAT_BUMP(arcstat_l2_evict_l1cached);
			/*
			 * Invalidate issued or about to be issued
			 * reads, since we may be about to write
			 * over this location.
			 */
			if (HDR_L2_READING(hdr)) {
				ARCSTAT_BUMP(arcstat_l2_evict_reading);
				arc_hdr_set_flags(hdr, ARC_FLAG_L2_EVICTED);
			}

			arc_hdr_l2hdr_destroy(hdr);
		}
		mutex_exit(hash_lock);
	}
	mutex_exit(&dev->l2ad_mtx);
}

/*
 * Find and write ARC buffers to the L2ARC device.
 *
 * An ARC_FLAG_L2_WRITING flag is set so that the L2ARC buffers are not valid
 * for reading until they have completed writing.
 * The headroom_boost is an in-out parameter used to maintain headroom boost
 * state between calls to this function.
 *
 * Returns the number of bytes actually written (which may be smaller than
 * the delta by which the device hand has changed due to alignment).
 */
static uint64_t
l2arc_write_buffers(spa_t *spa, l2arc_dev_t *dev, uint64_t target_sz)
{
	arc_buf_hdr_t *hdr, *hdr_prev, *head;
	uint64_t write_asize, write_psize, write_lsize, headroom;
	boolean_t full;
	l2arc_write_callback_t *cb;
	zio_t *pio, *wzio;
	uint64_t guid = spa_load_guid(spa);

	ASSERT3P(dev->l2ad_vdev, !=, NULL);

	pio = NULL;
	write_lsize = write_asize = write_psize = 0;
	full = B_FALSE;
	head = kmem_cache_alloc(hdr_l2only_cache, KM_PUSHPAGE);
	arc_hdr_set_flags(head, ARC_FLAG_L2_WRITE_HEAD | ARC_FLAG_HAS_L2HDR);

	/*
	 * Copy buffers for L2ARC writing.
	 */
	for (int try = 0; try <= 3; try++) {
		multilist_sublist_t *mls = l2arc_sublist_lock(try);
		uint64_t passed_sz = 0;

		/*
		 * L2ARC fast warmup.
		 *
		 * Until the ARC is warm and starts to evict, read from the
		 * head of the ARC lists rather than the tail.
		 */
		if (arc_warm == B_FALSE)
			hdr = multilist_sublist_head(mls);
		else
			hdr = multilist_sublist_tail(mls);

		headroom = target_sz * l2arc_headroom;
		if (zfs_compressed_arc_enabled)
			headroom = (headroom * l2arc_headroom_boost) / 100;

		for (; hdr; hdr = hdr_prev) {
			kmutex_t *hash_lock;

			if (arc_warm == B_FALSE)
				hdr_prev = multilist_sublist_next(mls, hdr);
			else
				hdr_prev = multilist_sublist_prev(mls, hdr);

			hash_lock = HDR_LOCK(hdr);
			if (!mutex_tryenter(hash_lock)) {
				/*
				 * Skip this buffer rather than waiting.
				 */
				continue;
			}

			passed_sz += HDR_GET_LSIZE(hdr);
			if (passed_sz > headroom) {
				/*
				 * Searched too far.
				 */
				mutex_exit(hash_lock);
				break;
			}

			if (!l2arc_write_eligible(guid, hdr)) {
				mutex_exit(hash_lock);
				continue;
			}

			/*
			 * We rely on the L1 portion of the header below, so
			 * it's invalid for this header to have been evicted out
			 * of the ghost cache, prior to being written out. The
			 * ARC_FLAG_L2_WRITING bit ensures this won't happen.
			 */
			ASSERT(HDR_HAS_L1HDR(hdr));

			ASSERT3U(HDR_GET_PSIZE(hdr), >, 0);
			ASSERT3P(hdr->b_l1hdr.b_pabd, !=, NULL);
			ASSERT3U(arc_hdr_size(hdr), >, 0);
			uint64_t psize = arc_hdr_size(hdr);
			uint64_t asize = vdev_psize_to_asize(dev->l2ad_vdev,
			    psize);

			if ((write_asize + asize) > target_sz) {
				full = B_TRUE;
				mutex_exit(hash_lock);
				break;
			}

			if (pio == NULL) {
				/*
				 * Insert a dummy header on the buflist so
				 * l2arc_write_done() can find where the
				 * write buffers begin without searching.
				 */
				mutex_enter(&dev->l2ad_mtx);
				list_insert_head(&dev->l2ad_buflist, head);
				mutex_exit(&dev->l2ad_mtx);

				cb = kmem_alloc(
				    sizeof (l2arc_write_callback_t), KM_SLEEP);
				cb->l2wcb_dev = dev;
				cb->l2wcb_head = head;
				pio = zio_root(spa, l2arc_write_done, cb,
				    ZIO_FLAG_CANFAIL);
			}

			hdr->b_l2hdr.b_dev = dev;
			hdr->b_l2hdr.b_daddr = dev->l2ad_hand;
			arc_hdr_set_flags(hdr,
			    ARC_FLAG_L2_WRITING | ARC_FLAG_HAS_L2HDR);

			mutex_enter(&dev->l2ad_mtx);
			list_insert_head(&dev->l2ad_buflist, hdr);
			mutex_exit(&dev->l2ad_mtx);

			(void) refcount_add_many(&dev->l2ad_alloc, psize, hdr);

			/*
			 * Normally the L2ARC can use the hdr's data, but if
			 * we're sharing data between the hdr and one of its
			 * bufs, L2ARC needs its own copy of the data so that
			 * the ZIO below can't race with the buf consumer.
			 * Another case where we need to create a copy of the
			 * data is when the buffer size is not device-aligned
			 * and we need to pad the block to make it such.
			 * That also keeps the clock hand suitably aligned.
			 *
			 * To ensure that the copy will be available for the
			 * lifetime of the ZIO and be cleaned up afterwards, we
			 * add it to the l2arc_free_on_write queue.
			 */
			abd_t *to_write;
			if (!HDR_SHARED_DATA(hdr) && psize == asize) {
				to_write = hdr->b_l1hdr.b_pabd;
			} else {
				to_write = abd_alloc_for_io(asize,
				    HDR_ISTYPE_METADATA(hdr));
				abd_copy(to_write, hdr->b_l1hdr.b_pabd, psize);
				if (asize != psize) {
					abd_zero_off(to_write, psize,
					    asize - psize);
				}
				l2arc_free_abd_on_write(to_write, asize,
				    arc_buf_type(hdr));
			}
			wzio = zio_write_phys(pio, dev->l2ad_vdev,
			    hdr->b_l2hdr.b_daddr, asize, to_write,
			    ZIO_CHECKSUM_OFF, NULL, hdr,
			    ZIO_PRIORITY_ASYNC_WRITE,
			    ZIO_FLAG_CANFAIL, B_FALSE);

			write_lsize += HDR_GET_LSIZE(hdr);
			DTRACE_PROBE2(l2arc__write, vdev_t *, dev->l2ad_vdev,
			    zio_t *, wzio);

			write_psize += psize;
			write_asize += asize;
			dev->l2ad_hand += asize;

			mutex_exit(hash_lock);

			(void) zio_nowait(wzio);
		}

		multilist_sublist_unlock(mls);

		if (full == B_TRUE)
			break;
	}

	/* No buffers selected for writing? */
	if (pio == NULL) {
		ASSERT0(write_lsize);
		ASSERT(!HDR_HAS_L1HDR(head));
		kmem_cache_free(hdr_l2only_cache, head);
		return (0);
	}

	ASSERT3U(write_asize, <=, target_sz);
	ARCSTAT_BUMP(arcstat_l2_writes_sent);
	ARCSTAT_INCR(arcstat_l2_write_bytes, write_psize);
	ARCSTAT_INCR(arcstat_l2_lsize, write_lsize);
	ARCSTAT_INCR(arcstat_l2_psize, write_psize);
	vdev_space_update(dev->l2ad_vdev, write_psize, 0, 0);

	/*
	 * Bump device hand to the device start if it is approaching the end.
	 * l2arc_evict() will already have evicted ahead for this case.
	 */
	if (dev->l2ad_hand >= (dev->l2ad_end - target_sz)) {
		dev->l2ad_hand = dev->l2ad_start;
		dev->l2ad_first = B_FALSE;
	}

	dev->l2ad_writing = B_TRUE;
	(void) zio_wait(pio);
	dev->l2ad_writing = B_FALSE;

	return (write_asize);
}

/*
 * This thread feeds the L2ARC at regular intervals.  This is the beating
 * heart of the L2ARC.
 */
/* ARGSUSED */
static void
l2arc_feed_thread(void *unused)
{
	callb_cpr_t cpr;
	l2arc_dev_t *dev;
	spa_t *spa;
	uint64_t size, wrote;
	clock_t begin, next = ddi_get_lbolt();

	CALLB_CPR_INIT(&cpr, &l2arc_feed_thr_lock, callb_generic_cpr, FTAG);

	mutex_enter(&l2arc_feed_thr_lock);

	while (l2arc_thread_exit == 0) {
		CALLB_CPR_SAFE_BEGIN(&cpr);
		(void) cv_timedwait(&l2arc_feed_thr_cv, &l2arc_feed_thr_lock,
		    next);
		CALLB_CPR_SAFE_END(&cpr, &l2arc_feed_thr_lock);
		next = ddi_get_lbolt() + hz;

		/*
		 * Quick check for L2ARC devices.
		 */
		mutex_enter(&l2arc_dev_mtx);
		if (l2arc_ndev == 0) {
			mutex_exit(&l2arc_dev_mtx);
			continue;
		}
		mutex_exit(&l2arc_dev_mtx);
		begin = ddi_get_lbolt();

		/*
		 * This selects the next l2arc device to write to, and in
		 * doing so the next spa to feed from: dev->l2ad_spa.   This
		 * will return NULL if there are now no l2arc devices or if
		 * they are all faulted.
		 *
		 * If a device is returned, its spa's config lock is also
		 * held to prevent device removal.  l2arc_dev_get_next()
		 * will grab and release l2arc_dev_mtx.
		 */
		if ((dev = l2arc_dev_get_next()) == NULL)
			continue;

		spa = dev->l2ad_spa;
		ASSERT3P(spa, !=, NULL);

		/*
		 * If the pool is read-only then force the feed thread to
		 * sleep a little longer.
		 */
		if (!spa_writeable(spa)) {
			next = ddi_get_lbolt() + 5 * l2arc_feed_secs * hz;
			spa_config_exit(spa, SCL_L2ARC, dev);
			continue;
		}

		/*
		 * Avoid contributing to memory pressure.
		 */
		if (arc_reclaim_needed()) {
			ARCSTAT_BUMP(arcstat_l2_abort_lowmem);
			spa_config_exit(spa, SCL_L2ARC, dev);
			continue;
		}

		ARCSTAT_BUMP(arcstat_l2_feeds);

		size = l2arc_write_size();

		/*
		 * Evict L2ARC buffers that will be overwritten.
		 */
		l2arc_evict(dev, size, B_FALSE);

		/*
		 * Write ARC buffers.
		 */
		wrote = l2arc_write_buffers(spa, dev, size);

		/*
		 * Calculate interval between writes.
		 */
		next = l2arc_write_interval(begin, size, wrote);
		spa_config_exit(spa, SCL_L2ARC, dev);
	}

	l2arc_thread_exit = 0;
	cv_broadcast(&l2arc_feed_thr_cv);
	CALLB_CPR_EXIT(&cpr);		/* drops l2arc_feed_thr_lock */
	thread_exit();
}

boolean_t
l2arc_vdev_present(vdev_t *vd)
{
	l2arc_dev_t *dev;

	mutex_enter(&l2arc_dev_mtx);
	for (dev = list_head(l2arc_dev_list); dev != NULL;
	    dev = list_next(l2arc_dev_list, dev)) {
		if (dev->l2ad_vdev == vd)
			break;
	}
	mutex_exit(&l2arc_dev_mtx);

	return (dev != NULL);
}

/*
 * Add a vdev for use by the L2ARC.  By this point the spa has already
 * validated the vdev and opened it.
 */
void
l2arc_add_vdev(spa_t *spa, vdev_t *vd)
{
	l2arc_dev_t *adddev;

	ASSERT(!l2arc_vdev_present(vd));

	/*
	 * Create a new l2arc device entry.
	 */
	adddev = kmem_zalloc(sizeof (l2arc_dev_t), KM_SLEEP);
	adddev->l2ad_spa = spa;
	adddev->l2ad_vdev = vd;
	adddev->l2ad_start = VDEV_LABEL_START_SIZE;
	adddev->l2ad_end = VDEV_LABEL_START_SIZE + vdev_get_min_asize(vd);
	adddev->l2ad_hand = adddev->l2ad_start;
	adddev->l2ad_first = B_TRUE;
	adddev->l2ad_writing = B_FALSE;

	mutex_init(&adddev->l2ad_mtx, NULL, MUTEX_DEFAULT, NULL);
	/*
	 * This is a list of all ARC buffers that are still valid on the
	 * device.
	 */
	list_create(&adddev->l2ad_buflist, sizeof (arc_buf_hdr_t),
	    offsetof(arc_buf_hdr_t, b_l2hdr.b_l2node));

	vdev_space_update(vd, 0, 0, adddev->l2ad_end - adddev->l2ad_hand);
	refcount_create(&adddev->l2ad_alloc);

	/*
	 * Add device to global list
	 */
	mutex_enter(&l2arc_dev_mtx);
	list_insert_head(l2arc_dev_list, adddev);
	atomic_inc_64(&l2arc_ndev);
	mutex_exit(&l2arc_dev_mtx);
}

/*
 * Remove a vdev from the L2ARC.
 */
void
l2arc_remove_vdev(vdev_t *vd)
{
	l2arc_dev_t *dev, *nextdev, *remdev = NULL;

	/*
	 * Find the device by vdev
	 */
	mutex_enter(&l2arc_dev_mtx);
	for (dev = list_head(l2arc_dev_list); dev; dev = nextdev) {
		nextdev = list_next(l2arc_dev_list, dev);
		if (vd == dev->l2ad_vdev) {
			remdev = dev;
			break;
		}
	}
	ASSERT3P(remdev, !=, NULL);

	/*
	 * Remove device from global list
	 */
	list_remove(l2arc_dev_list, remdev);
	l2arc_dev_last = NULL;		/* may have been invalidated */
	atomic_dec_64(&l2arc_ndev);
	mutex_exit(&l2arc_dev_mtx);

	/*
	 * Clear all buflists and ARC references.  L2ARC device flush.
	 */
	l2arc_evict(remdev, 0, B_TRUE);
	list_destroy(&remdev->l2ad_buflist);
	mutex_destroy(&remdev->l2ad_mtx);
	refcount_destroy(&remdev->l2ad_alloc);
	kmem_free(remdev, sizeof (l2arc_dev_t));
}

void
l2arc_init(void)
{
	l2arc_thread_exit = 0;
	l2arc_ndev = 0;
	l2arc_writes_sent = 0;
	l2arc_writes_done = 0;

	mutex_init(&l2arc_feed_thr_lock, NULL, MUTEX_DEFAULT, NULL);
	cv_init(&l2arc_feed_thr_cv, NULL, CV_DEFAULT, NULL);
	mutex_init(&l2arc_dev_mtx, NULL, MUTEX_DEFAULT, NULL);
	mutex_init(&l2arc_free_on_write_mtx, NULL, MUTEX_DEFAULT, NULL);

	l2arc_dev_list = &L2ARC_dev_list;
	l2arc_free_on_write = &L2ARC_free_on_write;
	list_create(l2arc_dev_list, sizeof (l2arc_dev_t),
	    offsetof(l2arc_dev_t, l2ad_node));
	list_create(l2arc_free_on_write, sizeof (l2arc_data_free_t),
	    offsetof(l2arc_data_free_t, l2df_list_node));
}

void
l2arc_fini(void)
{
	/*
	 * This is called from dmu_fini(), which is called from spa_fini();
	 * Because of this, we can assume that all l2arc devices have
	 * already been removed when the pools themselves were removed.
	 */

	l2arc_do_free_on_write();

	mutex_destroy(&l2arc_feed_thr_lock);
	cv_destroy(&l2arc_feed_thr_cv);
	mutex_destroy(&l2arc_dev_mtx);
	mutex_destroy(&l2arc_free_on_write_mtx);

	list_destroy(l2arc_dev_list);
	list_destroy(l2arc_free_on_write);
}

void
l2arc_start(void)
{
	if (!(spa_mode_global & FWRITE))
		return;

	(void) thread_create(NULL, 0, l2arc_feed_thread, NULL, 0, &p0,
	    TS_RUN, minclsyspri);
}

void
l2arc_stop(void)
{
	if (!(spa_mode_global & FWRITE))
		return;

	mutex_enter(&l2arc_feed_thr_lock);
	cv_signal(&l2arc_feed_thr_cv);	/* kick thread out of startup */
	l2arc_thread_exit = 1;
	while (l2arc_thread_exit != 0)
		cv_wait(&l2arc_feed_thr_cv, &l2arc_feed_thr_lock);
	mutex_exit(&l2arc_feed_thr_lock);
}<|MERGE_RESOLUTION|>--- conflicted
+++ resolved
@@ -325,11 +325,7 @@
 int arc_kmem_cache_reap_retry_ms = 1000;
 
 /* shift of arc_c for calculating overflow limit in arc_get_data_impl */
-<<<<<<< HEAD
-int		zfs_arc_overflow_shift = 3;
-=======
-int zfs_arc_overflow_shift = 8;
->>>>>>> b6bf6e15
+int zfs_arc_overflow_shift = 3;
 
 /* shift of arc_c for calculating both min and max arc_p */
 int arc_p_min_shift = 4;
