--- conflicted
+++ resolved
@@ -5,11 +5,7 @@
  *
  * Copyright (c) 2003, 2010, Oracle and/or its affiliates. All rights reserved.
  *
-<<<<<<< HEAD
  * Copyright (c) 2014, Joyent, Inc.  All rights reserved.
-=======
- * Copyright (c) 2013, Joyent, Inc.  All rights reserved.
->>>>>>> b7070b7d
  */
 
 #if !defined(lint)
@@ -119,11 +115,7 @@
 void 	*ipf_state;	/* DDI state */
 
 /*
-<<<<<<< HEAD
- * GZ and per-zone stacks:
-=======
  * GZ-controlled and per-zone stacks:
->>>>>>> b7070b7d
  *
  * For each non-global zone, we create two ipf stacks: the per-zone stack and
  * the GZ-controlled stack.  The per-zone stack can be controlled and observed
@@ -167,7 +159,6 @@
 char *hook6_loop_in_gz = 	"ipfilter_hook6_loop_in_gz";
 char *hook6_loop_out = 		"ipfilter_hook6_loop_out";
 char *hook6_loop_out_gz = 	"ipfilter_hook6_loop_out_gz";
-<<<<<<< HEAD
 
 /* vnd IPv4/v6 hook names */
 char *hook4_vnd_in =		"ipfilter_hookvndl3v4_in";
@@ -178,8 +169,6 @@
 char *hook4_vnd_out_gz =	"ipfilter_hookvndl3v4_out_gz";
 char *hook6_vnd_out =		"ipfilter_hookvndl3v6_out";
 char *hook6_vnd_out_gz =	"ipfilter_hookvndl3v6_out_gz";
-=======
->>>>>>> b7070b7d
 
 /* ------------------------------------------------------------------------ */
 /* Function:    ipldetach                                                   */
@@ -220,14 +209,9 @@
 
 #define	UNDO_HOOK(_f, _b, _e, _h)					\
 	do {								\
-	 	int tmp;						\
 		if (ifs->_f != NULL) {					\
 			if (ifs->_b) {					\
-<<<<<<< HEAD
-				tmp = net_hook_unregister(ifs->_f,	\
-=======
 				int tmp = net_hook_unregister(ifs->_f,	\
->>>>>>> b7070b7d
 					   _e, ifs->_h);		\
 				ifs->_b = (tmp != 0 && tmp != ENXIO);	\
 				if (!ifs->_b && ifs->_h != NULL) {	\
@@ -379,15 +363,6 @@
 		return -1;
 
 	/*
-<<<<<<< HEAD
-	 * For incoming packets, we want the GZ hooks to run before the
-	 * per-zone hooks, regardless of what order they're are installed.
-	 */
-#define HOOK_INIT_GZ_BEFORE(x, fn, n, gzn, a)			\
-	HOOK_INIT(x, fn, ifs->ifs_gz ? gzn : n, ifs);		\
-	(x)->h_hint = ifs->ifs_gz ? HH_BEFORE : HH_AFTER;	\
-	(x)->h_hintvalue = (uintptr_t) (ifs->ifs_gz ? n : gzn);
-=======
 	 * For incoming packets, we want the GZ-controlled hooks to run before
 	 * the per-zone hooks, regardless of what order they're are installed.
 	 * See the "GZ-controlled and per-zone stacks" comment block at the top
@@ -397,7 +372,6 @@
 	HOOK_INIT(x, fn, ifs->ifs_gz_controlled ? gzn : n, ifs);	\
 	(x)->h_hint = ifs->ifs_gz_controlled ? HH_BEFORE : HH_AFTER;	\
 	(x)->h_hintvalue = (uintptr_t) (ifs->ifs_gz_controlled ? n : gzn);
->>>>>>> b7070b7d
 
 	HOOK_INIT_GZ_BEFORE(ifs->ifs_ipfhook4_nicevents, ipf_nic_event_v4,
 		  hook4_nicevents, hook4_nicevents_gz, ifs);
@@ -407,15 +381,6 @@
 		  hook4_loop_in, hook4_loop_in_gz, ifs);
 
 	/*
-<<<<<<< HEAD
-	 * For outgoing packets, we want the GZ hooks to run after the
-	 * per-zone hooks, regardless of what order they're are installed.
-	 */
-#define HOOK_INIT_GZ_AFTER(x, fn, n, gzn, a)			\
-	HOOK_INIT(x, fn, ifs->ifs_gz ? gzn : n, ifs);		\
-	(x)->h_hint = ifs->ifs_gz ? HH_AFTER : HH_BEFORE;	\
-	(x)->h_hintvalue = (uintptr_t) (ifs->ifs_gz ? n : gzn);
-=======
 	 * For outgoing packets, we want the GZ-controlled hooks to run after
 	 * the per-zone hooks, regardless of what order they're are installed.
 	 * See the "GZ-controlled and per-zone stacks" comment block at the top
@@ -425,7 +390,6 @@
 	HOOK_INIT(x, fn, ifs->ifs_gz_controlled ? gzn : n, ifs);	\
 	(x)->h_hint = ifs->ifs_gz_controlled ? HH_AFTER : HH_BEFORE;	\
 	(x)->h_hintvalue = (uintptr_t) (ifs->ifs_gz_controlled ? n : gzn);
->>>>>>> b7070b7d
 
 	HOOK_INIT_GZ_AFTER(ifs->ifs_ipfhook4_out, ipf_hook4_out,
 		  hook4_out, hook4_out_gz, ifs);
@@ -716,10 +680,6 @@
 	ipf_stack_t *ifs;
 	zoneid_t zid;
 	ipf_devstate_t *isp;
-<<<<<<< HEAD
-	boolean_t gz_stack;
-=======
->>>>>>> b7070b7d
 
 #ifdef	IPFDEBUG
 	cmn_err(CE_CONT, "iplioctl(%x,%x,%x,%d,%x,%d)\n",
@@ -738,44 +698,11 @@
 			return fr_setzoneid(isp, (caddr_t) data);
 		return EACCES;
 	}
-<<<<<<< HEAD
-
-	/*
-	 * If we're in the GZ, determine if we're acting on a zone's stack,
-	 * and whether or not that stack is the GZ-controlled or in-zone
-	 * one.  See the "GZ and per-zone stacks" note at the top of this
-	 * file.
-	 */
-	if (zid == GLOBAL_ZONEID && (isp->ipfs_zoneid != -1)) {
-		/* Global zone, and we've set the zoneid for this fd already */
-
-		if (zid == isp->ipfs_zoneid) {
-			/* There's only a per-zone stack for the GZ */
-			gz_stack = B_FALSE;
-		} else {
-			gz_stack = isp->ipfs_gz;
-		}
-
-                zid = isp->ipfs_zoneid;
-	} else {
-		/*
-		 * Non-global zone or GZ without having set a zoneid: act on
-		 * the per-zone stack of the zone that this ioctl originated
-		 * from.
-		 */
-		gz_stack = B_FALSE;
-	}
-=======
->>>>>>> b7070b7d
 
         /*
 	 * ipf_find_stack returns with a read lock on ifs_ipf_global
 	 */
-<<<<<<< HEAD
-	ifs = ipf_find_stack(zid, gz_stack);
-=======
 	ifs = ipf_find_stack(zid, isp);
->>>>>>> b7070b7d
 	if (ifs == NULL)
 		return ENXIO;
 
@@ -1118,11 +1045,7 @@
 	VERIFY(isp != NULL);
 
 	isp->ipfs_minor = min;
-<<<<<<< HEAD
-	isp->ipfs_zoneid = -1;
-=======
 	isp->ipfs_zoneid = IPFS_ZONE_UNSET;
->>>>>>> b7070b7d
 
 	return 0;
 }
@@ -1165,13 +1088,7 @@
 	ipf_stack_t *ifs;
 	int ret;
 	minor_t unit;
-<<<<<<< HEAD
-	zoneid_t zid;
 	ipf_devstate_t *isp;
-	boolean_t gz_stack;
-=======
-	ipf_devstate_t *isp;
->>>>>>> b7070b7d
 
 	unit = getminor(dev);
 	isp = ddi_get_soft_state(ipf_state, unit);
@@ -1179,45 +1096,10 @@
 		return ENXIO;
 	unit = isp->ipfs_minor;
 
-<<<<<<< HEAD
-	zid = crgetzoneid(cp);
-
-	/*
-	 * If we're in the GZ, determine if we're acting on a zone's stack,
-	 * and whether or not that stack is the GZ-controlled or in-zone
-	 * one.  See the "GZ and per-zone stacks" note at the top of this
-	 * file.
-	 */
-	if (zid == GLOBAL_ZONEID && (isp->ipfs_zoneid != -1)) {
-		/* Global zone, and we've set the zoneid for this fd already */
-
-		if (zid == isp->ipfs_zoneid) {
-			/* There's only a per-zone stack for the GZ */
-			gz_stack = B_FALSE;
-		} else {
-			gz_stack = isp->ipfs_gz;
-		}
-
-                zid = isp->ipfs_zoneid;
-	} else {
-		/*
-		 * Non-global zone or GZ without having set a zoneid: act on
-		 * the per-zone stack of the zone that this ioctl originated
-		 * from.
-		 */
-		gz_stack = B_FALSE;
-	}
-=======
->>>>>>> b7070b7d
-
         /*
 	 * ipf_find_stack returns with a read lock on ifs_ipf_global
 	 */
-<<<<<<< HEAD
-	ifs = ipf_find_stack(zid, gz_stack);
-=======
 	ifs = ipf_find_stack(crgetzoneid(cp), isp);
->>>>>>> b7070b7d
 	if (ifs == NULL)
 		return ENXIO;
 
@@ -1257,13 +1139,7 @@
 {
 	ipf_stack_t *ifs;
 	minor_t unit;
-<<<<<<< HEAD
-	zoneid_t zid;
 	ipf_devstate_t *isp;
-	boolean_t gz_stack;
-=======
-	ipf_devstate_t *isp;
->>>>>>> b7070b7d
 
 	unit = getminor(dev);
 	isp = ddi_get_soft_state(ipf_state, unit);
@@ -1274,39 +1150,7 @@
         /*
 	 * ipf_find_stack returns with a read lock on ifs_ipf_global
 	 */
-<<<<<<< HEAD
-	zid = crgetzoneid(cp);
-
-	/*
-	 * If we're in the GZ, determine if we're acting on a zone's stack,
-	 * and whether or not that stack is the GZ-controlled or in-zone
-	 * one.  See the "GZ and per-zone stacks" note at the top of this
-	 * file.
-	 */
-	if (zid == GLOBAL_ZONEID && (isp->ipfs_zoneid != -1)) {
-		/* Global zone, and we've set the zoneid for this fd already */
-
-		if (zid == isp->ipfs_zoneid) {
-			/* There's only a per-zone stack for the GZ */
-			gz_stack = B_FALSE;
-		} else {
-			gz_stack = isp->ipfs_gz;
-		}
-
-                zid = isp->ipfs_zoneid;
-	} else {
-		/*
-		 * Non-global zone or GZ without having set a zoneid: act on
-		 * the per-zone stack of the zone that this ioctl originated
-		 * from.
-		 */
-		gz_stack = B_FALSE;
-	}
-
-	ifs = ipf_find_stack(zid, gz_stack);
-=======
 	ifs = ipf_find_stack(crgetzoneid(cp), isp);
->>>>>>> b7070b7d
 	if (ifs == NULL)
 		return ENXIO;
 
