--- conflicted
+++ resolved
@@ -224,11 +224,7 @@
 
 /*
  * Intel also uses cpuid leaf 7 to have additional instructions and features.
-<<<<<<< HEAD
- * Like some other leaves, but unlinke the current ones we care about, it
-=======
  * Like some other leaves, but unlink the current ones we care about, it
->>>>>>> 4e901881
  * requires us to specify both a leaf in %eax and a sub-leaf in %ecx. To deal
  * with the potential use of additional sub-leaves in the future, we now
  * specifically label the EBX features with their leaf and sub-leaf.
@@ -409,11 +405,7 @@
 #define	X86FSET_AVX2		41
 #define	X86FSET_BMI1		42
 #define	X86FSET_BMI2		43
-<<<<<<< HEAD
-#define	X86FSET_FMA3		44
-=======
 #define	X86FSET_FMA		44
->>>>>>> 4e901881
 
 /*
  * flags to patch tsc_read routine.
