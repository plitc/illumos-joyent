/*
 * CDDL HEADER START
 *
 * The contents of this file are subject to the terms of the
 * Common Development and Distribution License (the "License").
 * You may not use this file except in compliance with the License.
 *
 * You can obtain a copy of the license at usr/src/OPENSOLARIS.LICENSE
 * or http://www.opensolaris.org/os/licensing.
 * See the License for the specific language governing permissions
 * and limitations under the License.
 *
 * When distributing Covered Code, include this CDDL HEADER in each
 * file and include the License file at usr/src/OPENSOLARIS.LICENSE.
 * If applicable, add the following below this CDDL HEADER, with the
 * fields enclosed by brackets "[]" replaced with your own identifying
 * information: Portions Copyright [yyyy] [name of copyright owner]
 *
 * CDDL HEADER END
 */
/*
 * Copyright (c) 1995, 2010, Oracle and/or its affiliates. All rights reserved.
 * Copyright (c) 2011 by Delphix. All rights reserved.
 * Copyright 2012 Nexenta Systems, Inc. All rights reserved.
 */
/*
 * Copyright (c) 2010, Intel Corporation.
 * All rights reserved.
 */
/*
 * Copyright (c) 2015, Joyent, Inc.
 * Copyright 2012 Jens Elkner <jel+illumos@cs.uni-magdeburg.de>
 * Copyright 2012 Hans Rosenfeld <rosenfeld@grumpf.hope-2000.org>
 * Copyright 2014 Josef 'Jeff' Sipek <jeffpc@josefsipek.net>
 */

#ifndef _SYS_X86_ARCHEXT_H
#define	_SYS_X86_ARCHEXT_H

#if !defined(_ASM)
#include <sys/regset.h>
#include <sys/processor.h>
#include <vm/seg_enum.h>
#include <vm/page.h>
#endif	/* _ASM */

#ifdef	__cplusplus
extern "C" {
#endif

/*
 * cpuid instruction feature flags in %edx (standard function 1)
 */

#define	CPUID_INTC_EDX_FPU	0x00000001	/* x87 fpu present */
#define	CPUID_INTC_EDX_VME	0x00000002	/* virtual-8086 extension */
#define	CPUID_INTC_EDX_DE	0x00000004	/* debugging extensions */
#define	CPUID_INTC_EDX_PSE	0x00000008	/* page size extension */
#define	CPUID_INTC_EDX_TSC	0x00000010	/* time stamp counter */
#define	CPUID_INTC_EDX_MSR	0x00000020	/* rdmsr and wrmsr */
#define	CPUID_INTC_EDX_PAE	0x00000040	/* physical addr extension */
#define	CPUID_INTC_EDX_MCE	0x00000080	/* machine check exception */
#define	CPUID_INTC_EDX_CX8	0x00000100	/* cmpxchg8b instruction */
#define	CPUID_INTC_EDX_APIC	0x00000200	/* local APIC */
						/* 0x400 - reserved */
#define	CPUID_INTC_EDX_SEP	0x00000800	/* sysenter and sysexit */
#define	CPUID_INTC_EDX_MTRR	0x00001000	/* memory type range reg */
#define	CPUID_INTC_EDX_PGE	0x00002000	/* page global enable */
#define	CPUID_INTC_EDX_MCA	0x00004000	/* machine check arch */
#define	CPUID_INTC_EDX_CMOV	0x00008000	/* conditional move insns */
#define	CPUID_INTC_EDX_PAT	0x00010000	/* page attribute table */
#define	CPUID_INTC_EDX_PSE36	0x00020000	/* 36-bit pagesize extension */
#define	CPUID_INTC_EDX_PSN	0x00040000	/* processor serial number */
#define	CPUID_INTC_EDX_CLFSH	0x00080000	/* clflush instruction */
						/* 0x100000 - reserved */
#define	CPUID_INTC_EDX_DS	0x00200000	/* debug store exists */
#define	CPUID_INTC_EDX_ACPI	0x00400000	/* monitoring + clock ctrl */
#define	CPUID_INTC_EDX_MMX	0x00800000	/* MMX instructions */
#define	CPUID_INTC_EDX_FXSR	0x01000000	/* fxsave and fxrstor */
#define	CPUID_INTC_EDX_SSE	0x02000000	/* streaming SIMD extensions */
#define	CPUID_INTC_EDX_SSE2	0x04000000	/* SSE extensions */
#define	CPUID_INTC_EDX_SS	0x08000000	/* self-snoop */
#define	CPUID_INTC_EDX_HTT	0x10000000	/* Hyper Thread Technology */
#define	CPUID_INTC_EDX_TM	0x20000000	/* thermal monitoring */
#define	CPUID_INTC_EDX_IA64	0x40000000	/* Itanium emulating IA32 */
#define	CPUID_INTC_EDX_PBE	0x80000000	/* Pending Break Enable */

/*
 * cpuid instruction feature flags in %ecx (standard function 1)
 */

#define	CPUID_INTC_ECX_SSE3	0x00000001	/* Yet more SSE extensions */
#define	CPUID_INTC_ECX_PCLMULQDQ 0x00000002 	/* PCLMULQDQ insn */
#define	CPUID_INTC_ECX_DTES64	0x00000004	/* 64-bit DS area */
#define	CPUID_INTC_ECX_MON	0x00000008	/* MONITOR/MWAIT */
#define	CPUID_INTC_ECX_DSCPL	0x00000010	/* CPL-qualified debug store */
#define	CPUID_INTC_ECX_VMX	0x00000020	/* Hardware VM extensions */
#define	CPUID_INTC_ECX_SMX	0x00000040	/* Secure mode extensions */
#define	CPUID_INTC_ECX_EST	0x00000080	/* enhanced SpeedStep */
#define	CPUID_INTC_ECX_TM2	0x00000100	/* thermal monitoring */
#define	CPUID_INTC_ECX_SSSE3	0x00000200	/* Supplemental SSE3 insns */
#define	CPUID_INTC_ECX_CID	0x00000400	/* L1 context ID */
						/* 0x00000800 - reserved */
#define	CPUID_INTC_ECX_FMA	0x00001000	/* Fused Multiply Add */
#define	CPUID_INTC_ECX_CX16	0x00002000	/* cmpxchg16 */
#define	CPUID_INTC_ECX_ETPRD	0x00004000	/* extended task pri messages */
#define	CPUID_INTC_ECX_PDCM	0x00008000	/* Perf/Debug Capability MSR */
						/* 0x00010000 - reserved */
#define	CPUID_INTC_ECX_PCID	0x00020000	/* process-context ids */
#define	CPUID_INTC_ECX_DCA	0x00040000	/* direct cache access */
#define	CPUID_INTC_ECX_SSE4_1	0x00080000	/* SSE4.1 insns */
#define	CPUID_INTC_ECX_SSE4_2	0x00100000	/* SSE4.2 insns */
#define	CPUID_INTC_ECX_X2APIC	0x00200000	/* x2APIC */
#define	CPUID_INTC_ECX_MOVBE	0x00400000	/* MOVBE insn */
#define	CPUID_INTC_ECX_POPCNT	0x00800000	/* POPCNT insn */
#define	CPUID_INTC_ECX_TSCDL	0x01000000	/* Deadline TSC */
#define	CPUID_INTC_ECX_AES	0x02000000	/* AES insns */
#define	CPUID_INTC_ECX_XSAVE	0x04000000	/* XSAVE/XRESTOR insns */
#define	CPUID_INTC_ECX_OSXSAVE	0x08000000	/* OS supports XSAVE insns */
#define	CPUID_INTC_ECX_AVX	0x10000000	/* AVX supported */
#define	CPUID_INTC_ECX_F16C	0x20000000	/* F16C supported */
#define	CPUID_INTC_ECX_RDRAND	0x40000000	/* RDRAND supported */
#define	CPUID_INTC_ECX_HV	0x80000000	/* Hypervisor */

<<<<<<< HEAD
#define	FMT_CPUID_INTC_ECX					\
	"\20"							\
	"\37rdrand\36f16c\35avx\34osxsav\33xsave"		\
	"\32aes\31tscdl"					\
	"\30popcnt\27movbe\26x2apic\25sse4.2\24sse4.1\23dca"	\
	"\20\18pdcm\17etprd\16cx16\13cid\12ssse3\11tm2"		\
	"\10est\7smx\6vmx\5dscpl\4mon\3dtes64\2pclmulqdq\1sse3"

=======
>>>>>>> 4cfd297a
/*
 * cpuid instruction feature flags in %edx (extended function 0x80000001)
 */

#define	CPUID_AMD_EDX_FPU	0x00000001	/* x87 fpu present */
#define	CPUID_AMD_EDX_VME	0x00000002	/* virtual-8086 extension */
#define	CPUID_AMD_EDX_DE	0x00000004	/* debugging extensions */
#define	CPUID_AMD_EDX_PSE	0x00000008	/* page size extensions */
#define	CPUID_AMD_EDX_TSC	0x00000010	/* time stamp counter */
#define	CPUID_AMD_EDX_MSR	0x00000020	/* rdmsr and wrmsr */
#define	CPUID_AMD_EDX_PAE	0x00000040	/* physical addr extension */
#define	CPUID_AMD_EDX_MCE	0x00000080	/* machine check exception */
#define	CPUID_AMD_EDX_CX8	0x00000100	/* cmpxchg8b instruction */
#define	CPUID_AMD_EDX_APIC	0x00000200	/* local APIC */
						/* 0x00000400 - sysc on K6m6 */
#define	CPUID_AMD_EDX_SYSC	0x00000800	/* AMD: syscall and sysret */
#define	CPUID_AMD_EDX_MTRR	0x00001000	/* memory type and range reg */
#define	CPUID_AMD_EDX_PGE	0x00002000	/* page global enable */
#define	CPUID_AMD_EDX_MCA	0x00004000	/* machine check arch */
#define	CPUID_AMD_EDX_CMOV	0x00008000	/* conditional move insns */
#define	CPUID_AMD_EDX_PAT	0x00010000	/* K7: page attribute table */
#define	CPUID_AMD_EDX_FCMOV	0x00010000	/* FCMOVcc etc. */
#define	CPUID_AMD_EDX_PSE36	0x00020000	/* 36-bit pagesize extension */
				/* 0x00040000 - reserved */
				/* 0x00080000 - reserved */
#define	CPUID_AMD_EDX_NX	0x00100000	/* AMD: no-execute page prot */
				/* 0x00200000 - reserved */
#define	CPUID_AMD_EDX_MMXamd	0x00400000	/* AMD: MMX extensions */
#define	CPUID_AMD_EDX_MMX	0x00800000	/* MMX instructions */
#define	CPUID_AMD_EDX_FXSR	0x01000000	/* fxsave and fxrstor */
#define	CPUID_AMD_EDX_FFXSR	0x02000000	/* fast fxsave/fxrstor */
#define	CPUID_AMD_EDX_1GPG	0x04000000	/* 1GB page */
#define	CPUID_AMD_EDX_TSCP	0x08000000	/* rdtscp instruction */
				/* 0x10000000 - reserved */
#define	CPUID_AMD_EDX_LM	0x20000000	/* AMD: long mode */
#define	CPUID_AMD_EDX_3DNowx	0x40000000	/* AMD: extensions to 3DNow! */
#define	CPUID_AMD_EDX_3DNow	0x80000000	/* AMD: 3DNow! instructions */

#define	CPUID_AMD_ECX_AHF64	0x00000001	/* LAHF and SAHF in long mode */
#define	CPUID_AMD_ECX_CMP_LGCY	0x00000002	/* AMD: multicore chip */
#define	CPUID_AMD_ECX_SVM	0x00000004	/* AMD: secure VM */
#define	CPUID_AMD_ECX_EAS	0x00000008	/* extended apic space */
#define	CPUID_AMD_ECX_CR8D	0x00000010	/* AMD: 32-bit mov %cr8 */
#define	CPUID_AMD_ECX_LZCNT	0x00000020	/* AMD: LZCNT insn */
#define	CPUID_AMD_ECX_SSE4A	0x00000040	/* AMD: SSE4A insns */
#define	CPUID_AMD_ECX_MAS	0x00000080	/* AMD: MisAlignSse mnode */
#define	CPUID_AMD_ECX_3DNP	0x00000100	/* AMD: 3DNowPrefectch */
#define	CPUID_AMD_ECX_OSVW	0x00000200	/* AMD: OSVW */
#define	CPUID_AMD_ECX_IBS	0x00000400	/* AMD: IBS */
#define	CPUID_AMD_ECX_SSE5	0x00000800	/* AMD: Extended AVX */
#define	CPUID_AMD_ECX_SKINIT	0x00001000	/* AMD: SKINIT */
#define	CPUID_AMD_ECX_WDT	0x00002000	/* AMD: WDT */
				/* 0x00004000 - reserved */
#define	CPUID_AMD_ECX_LWP	0x00008000	/* AMD: Lightweight profiling */
#define	CPUID_AMD_ECX_FMA4	0x00010000	/* AMD: 4-operand FMA support */
				/* 0x00020000 - reserved */
				/* 0x00040000 - reserved */
#define	CPUID_AMD_ECX_NIDMSR	0x00080000	/* AMD: Node ID MSR */
				/* 0x00100000 - reserved */
#define	CPUID_AMD_ECX_TBM	0x00200000	/* AMD: trailing bit manips. */
#define	CPUID_AMD_ECX_TOPOEXT	0x00400000	/* AMD: Topology Extensions */

<<<<<<< HEAD
#define	FMT_CPUID_AMD_ECX					\
	"\20"							\
	"\23topoext\22tbm\20nimdsr\17fma4\16lwp"		\
	"\14wdt\13skinit\12sse5\11ibs\10osvw\93dnp\8mas"	\
	"\7sse4a\6lzcnt\5cr8d\4eas\3svm\2lcmplgcy\1ahf64"

=======
>>>>>>> 4cfd297a
/*
 * Intel now seems to have claimed part of the "extended" function
 * space that we previously for non-Intel implementors to use.
 * More excitingly still, they've claimed bit 20 to mean LAHF/SAHF
 * is available in long mode i.e. what AMD indicate using bit 0.
 * On the other hand, everything else is labelled as reserved.
 */
#define	CPUID_INTC_ECX_AHF64	0x00100000	/* LAHF and SAHF in long mode */

/*
 * Intel also uses cpuid leaf 7 to have additional instructions and features.
 * Like some other leaves, but unlike the current ones we care about, it
 * requires us to specify both a leaf in %eax and a sub-leaf in %ecx. To deal
 * with the potential use of additional sub-leaves in the future, we now
 * specifically label the EBX features with their leaf and sub-leaf.
 */
#define	CPUID_INTC_EBX_7_0_BMI1		0x00000008	/* BMI1 instrs */
#define	CPUID_INTC_EBX_7_0_AVX2		0x00000020	/* AVX2 supported */
#define	CPUID_INTC_EBX_7_0_SMEP		0x00000080	/* SMEP in CR4 */
#define	CPUID_INTC_EBX_7_0_BMI2		0x00000100	/* BMI2 Instrs */

#define	P5_MCHADDR	0x0
#define	P5_CESR		0x11
#define	P5_CTR0		0x12
#define	P5_CTR1		0x13

#define	K5_MCHADDR	0x0
#define	K5_MCHTYPE	0x01
#define	K5_TSC		0x10
#define	K5_TR12		0x12

#define	REG_PAT		0x277

#define	REG_MC0_CTL		0x400
#define	REG_MC5_MISC		0x417
#define	REG_PERFCTR0		0xc1
#define	REG_PERFCTR1		0xc2

#define	REG_PERFEVNT0		0x186
#define	REG_PERFEVNT1		0x187

#define	REG_TSC			0x10	/* timestamp counter */
#define	REG_APIC_BASE_MSR	0x1b
#define	REG_X2APIC_BASE_MSR	0x800	/* The MSR address offset of x2APIC */

#if !defined(__xpv)
/*
 * AMD C1E
 */
#define	MSR_AMD_INT_PENDING_CMP_HALT	0xC0010055
#define	AMD_ACTONCMPHALT_SHIFT	27
#define	AMD_ACTONCMPHALT_MASK	3
#endif

#define	MSR_DEBUGCTL		0x1d9

#define	DEBUGCTL_LBR		0x01
#define	DEBUGCTL_BTF		0x02

/* Intel P6, AMD */
#define	MSR_LBR_FROM		0x1db
#define	MSR_LBR_TO		0x1dc
#define	MSR_LEX_FROM		0x1dd
#define	MSR_LEX_TO		0x1de

/* Intel P4 (pre-Prescott, non P4 M) */
#define	MSR_P4_LBSTK_TOS	0x1da
#define	MSR_P4_LBSTK_0		0x1db
#define	MSR_P4_LBSTK_1		0x1dc
#define	MSR_P4_LBSTK_2		0x1dd
#define	MSR_P4_LBSTK_3		0x1de

/* Intel Pentium M */
#define	MSR_P6M_LBSTK_TOS	0x1c9
#define	MSR_P6M_LBSTK_0		0x040
#define	MSR_P6M_LBSTK_1		0x041
#define	MSR_P6M_LBSTK_2		0x042
#define	MSR_P6M_LBSTK_3		0x043
#define	MSR_P6M_LBSTK_4		0x044
#define	MSR_P6M_LBSTK_5		0x045
#define	MSR_P6M_LBSTK_6		0x046
#define	MSR_P6M_LBSTK_7		0x047

/* Intel P4 (Prescott) */
#define	MSR_PRP4_LBSTK_TOS	0x1da
#define	MSR_PRP4_LBSTK_FROM_0	0x680
#define	MSR_PRP4_LBSTK_FROM_1	0x681
#define	MSR_PRP4_LBSTK_FROM_2	0x682
#define	MSR_PRP4_LBSTK_FROM_3	0x683
#define	MSR_PRP4_LBSTK_FROM_4	0x684
#define	MSR_PRP4_LBSTK_FROM_5	0x685
#define	MSR_PRP4_LBSTK_FROM_6	0x686
#define	MSR_PRP4_LBSTK_FROM_7	0x687
#define	MSR_PRP4_LBSTK_FROM_8 	0x688
#define	MSR_PRP4_LBSTK_FROM_9	0x689
#define	MSR_PRP4_LBSTK_FROM_10	0x68a
#define	MSR_PRP4_LBSTK_FROM_11 	0x68b
#define	MSR_PRP4_LBSTK_FROM_12	0x68c
#define	MSR_PRP4_LBSTK_FROM_13	0x68d
#define	MSR_PRP4_LBSTK_FROM_14	0x68e
#define	MSR_PRP4_LBSTK_FROM_15	0x68f
#define	MSR_PRP4_LBSTK_TO_0	0x6c0
#define	MSR_PRP4_LBSTK_TO_1	0x6c1
#define	MSR_PRP4_LBSTK_TO_2	0x6c2
#define	MSR_PRP4_LBSTK_TO_3	0x6c3
#define	MSR_PRP4_LBSTK_TO_4	0x6c4
#define	MSR_PRP4_LBSTK_TO_5	0x6c5
#define	MSR_PRP4_LBSTK_TO_6	0x6c6
#define	MSR_PRP4_LBSTK_TO_7	0x6c7
#define	MSR_PRP4_LBSTK_TO_8	0x6c8
#define	MSR_PRP4_LBSTK_TO_9 	0x6c9
#define	MSR_PRP4_LBSTK_TO_10	0x6ca
#define	MSR_PRP4_LBSTK_TO_11	0x6cb
#define	MSR_PRP4_LBSTK_TO_12	0x6cc
#define	MSR_PRP4_LBSTK_TO_13	0x6cd
#define	MSR_PRP4_LBSTK_TO_14	0x6ce
#define	MSR_PRP4_LBSTK_TO_15	0x6cf

#define	MCI_CTL_VALUE		0xffffffff

#define	MTRR_TYPE_UC		0
#define	MTRR_TYPE_WC		1
#define	MTRR_TYPE_WT		4
#define	MTRR_TYPE_WP		5
#define	MTRR_TYPE_WB		6
#define	MTRR_TYPE_UC_		7

/*
 * For Solaris we set up the page attritubute table in the following way:
 * PAT0	Write-Back
 * PAT1	Write-Through
 * PAT2	Unchacheable-
 * PAT3	Uncacheable
 * PAT4 Write-Back
 * PAT5	Write-Through
 * PAT6	Write-Combine
 * PAT7 Uncacheable
 * The only difference from h/w default is entry 6.
 */
#define	PAT_DEFAULT_ATTRIBUTE			\
	((uint64_t)MTRR_TYPE_WB |		\
	((uint64_t)MTRR_TYPE_WT << 8) |		\
	((uint64_t)MTRR_TYPE_UC_ << 16) |	\
	((uint64_t)MTRR_TYPE_UC << 24) |	\
	((uint64_t)MTRR_TYPE_WB << 32) |	\
	((uint64_t)MTRR_TYPE_WT << 40) |	\
	((uint64_t)MTRR_TYPE_WC << 48) |	\
	((uint64_t)MTRR_TYPE_UC << 56))

#define	X86FSET_LARGEPAGE	0
#define	X86FSET_TSC		1
#define	X86FSET_MSR		2
#define	X86FSET_MTRR		3
#define	X86FSET_PGE		4
#define	X86FSET_DE		5
#define	X86FSET_CMOV		6
#define	X86FSET_MMX		7
#define	X86FSET_MCA		8
#define	X86FSET_PAE		9
#define	X86FSET_CX8		10
#define	X86FSET_PAT		11
#define	X86FSET_SEP		12
#define	X86FSET_SSE		13
#define	X86FSET_SSE2		14
#define	X86FSET_HTT		15
#define	X86FSET_ASYSC		16
#define	X86FSET_NX		17
#define	X86FSET_SSE3		18
#define	X86FSET_CX16		19
#define	X86FSET_CMP		20
#define	X86FSET_TSCP		21
#define	X86FSET_MWAIT		22
#define	X86FSET_SSE4A		23
#define	X86FSET_CPUID		24
#define	X86FSET_SSSE3		25
#define	X86FSET_SSE4_1		26
#define	X86FSET_SSE4_2		27
#define	X86FSET_1GPG		28
#define	X86FSET_CLFSH		29
#define	X86FSET_64		30
#define	X86FSET_AES		31
#define	X86FSET_PCLMULQDQ	32
#define	X86FSET_XSAVE		33
#define	X86FSET_AVX		34
#define	X86FSET_VMX		35
#define	X86FSET_SVM		36
#define	X86FSET_TOPOEXT		37
#define	X86FSET_F16C		38
#define	X86FSET_RDRAND		39
#define	X86FSET_X2APIC		40
#define	X86FSET_AVX2		41
#define	X86FSET_BMI1		42
#define	X86FSET_BMI2		43
#define	X86FSET_FMA		44
#define	X86FSET_SMEP		45

/*
 * flags to patch tsc_read routine.
 */
#define	X86_NO_TSC		0x0
#define	X86_HAVE_TSCP		0x1
#define	X86_TSC_MFENCE		0x2
#define	X86_TSC_LFENCE		0x4

/*
 * Intel Deep C-State invariant TSC in leaf 0x80000007.
 */
#define	CPUID_TSC_CSTATE_INVARIANCE	(0x100)

/*
 * Intel Deep C-state always-running local APIC timer
 */
#define	CPUID_CSTATE_ARAT	(0x4)

/*
 * Intel ENERGY_PERF_BIAS MSR indicated by feature bit CPUID.6.ECX[3].
 */
#define	CPUID_EPB_SUPPORT	(1 << 3)

/*
 * Intel TSC deadline timer
 */
#define	CPUID_DEADLINE_TSC	(1 << 24)

/*
 * x86_type is a legacy concept; this is supplanted
 * for most purposes by x86_featureset; modern CPUs
 * should be X86_TYPE_OTHER
 */
#define	X86_TYPE_OTHER		0
#define	X86_TYPE_486		1
#define	X86_TYPE_P5		2
#define	X86_TYPE_P6		3
#define	X86_TYPE_CYRIX_486	4
#define	X86_TYPE_CYRIX_6x86L	5
#define	X86_TYPE_CYRIX_6x86	6
#define	X86_TYPE_CYRIX_GXm	7
#define	X86_TYPE_CYRIX_6x86MX	8
#define	X86_TYPE_CYRIX_MediaGX	9
#define	X86_TYPE_CYRIX_MII	10
#define	X86_TYPE_VIA_CYRIX_III	11
#define	X86_TYPE_P4		12

/*
 * x86_vendor allows us to select between
 * implementation features and helps guide
 * the interpretation of the cpuid instruction.
 */
#define	X86_VENDOR_Intel	0
#define	X86_VENDORSTR_Intel	"GenuineIntel"

#define	X86_VENDOR_IntelClone	1

#define	X86_VENDOR_AMD		2
#define	X86_VENDORSTR_AMD	"AuthenticAMD"

#define	X86_VENDOR_Cyrix	3
#define	X86_VENDORSTR_CYRIX	"CyrixInstead"

#define	X86_VENDOR_UMC		4
#define	X86_VENDORSTR_UMC	"UMC UMC UMC "

#define	X86_VENDOR_NexGen	5
#define	X86_VENDORSTR_NexGen	"NexGenDriven"

#define	X86_VENDOR_Centaur	6
#define	X86_VENDORSTR_Centaur	"CentaurHauls"

#define	X86_VENDOR_Rise		7
#define	X86_VENDORSTR_Rise	"RiseRiseRise"

#define	X86_VENDOR_SiS		8
#define	X86_VENDORSTR_SiS	"SiS SiS SiS "

#define	X86_VENDOR_TM		9
#define	X86_VENDORSTR_TM	"GenuineTMx86"

#define	X86_VENDOR_NSC		10
#define	X86_VENDORSTR_NSC	"Geode by NSC"

/*
 * Vendor string max len + \0
 */
#define	X86_VENDOR_STRLEN	13

/*
 * Some vendor/family/model/stepping ranges are commonly grouped under
 * a single identifying banner by the vendor.  The following encode
 * that "revision" in a uint32_t with the 8 most significant bits
 * identifying the vendor with X86_VENDOR_*, the next 8 identifying the
 * family, and the remaining 16 typically forming a bitmask of revisions
 * within that family with more significant bits indicating "later" revisions.
 */

#define	_X86_CHIPREV_VENDOR_MASK	0xff000000u
#define	_X86_CHIPREV_VENDOR_SHIFT	24
#define	_X86_CHIPREV_FAMILY_MASK	0x00ff0000u
#define	_X86_CHIPREV_FAMILY_SHIFT	16
#define	_X86_CHIPREV_REV_MASK		0x0000ffffu

#define	_X86_CHIPREV_VENDOR(x) \
	(((x) & _X86_CHIPREV_VENDOR_MASK) >> _X86_CHIPREV_VENDOR_SHIFT)
#define	_X86_CHIPREV_FAMILY(x) \
	(((x) & _X86_CHIPREV_FAMILY_MASK) >> _X86_CHIPREV_FAMILY_SHIFT)
#define	_X86_CHIPREV_REV(x) \
	((x) & _X86_CHIPREV_REV_MASK)

/* True if x matches in vendor and family and if x matches the given rev mask */
#define	X86_CHIPREV_MATCH(x, mask) \
	(_X86_CHIPREV_VENDOR(x) == _X86_CHIPREV_VENDOR(mask) && \
	_X86_CHIPREV_FAMILY(x) == _X86_CHIPREV_FAMILY(mask) && \
	((_X86_CHIPREV_REV(x) & _X86_CHIPREV_REV(mask)) != 0))

/* True if x matches in vendor and family, and rev is at least minx */
#define	X86_CHIPREV_ATLEAST(x, minx) \
	(_X86_CHIPREV_VENDOR(x) == _X86_CHIPREV_VENDOR(minx) && \
	_X86_CHIPREV_FAMILY(x) == _X86_CHIPREV_FAMILY(minx) && \
	_X86_CHIPREV_REV(x) >= _X86_CHIPREV_REV(minx))

#define	_X86_CHIPREV_MKREV(vendor, family, rev) \
	((uint32_t)(vendor) << _X86_CHIPREV_VENDOR_SHIFT | \
	(family) << _X86_CHIPREV_FAMILY_SHIFT | (rev))

/* True if x matches in vendor, and family is at least minx */
#define	X86_CHIPFAM_ATLEAST(x, minx) \
	(_X86_CHIPREV_VENDOR(x) == _X86_CHIPREV_VENDOR(minx) && \
	_X86_CHIPREV_FAMILY(x) >= _X86_CHIPREV_FAMILY(minx))

/* Revision default */
#define	X86_CHIPREV_UNKNOWN	0x0

/*
 * Definitions for AMD Family 0xf. Minor revisions C0 and CG are
 * sufficiently different that we will distinguish them; in all other
 * case we will identify the major revision.
 */
#define	X86_CHIPREV_AMD_F_REV_B _X86_CHIPREV_MKREV(X86_VENDOR_AMD, 0xf, 0x0001)
#define	X86_CHIPREV_AMD_F_REV_C0 _X86_CHIPREV_MKREV(X86_VENDOR_AMD, 0xf, 0x0002)
#define	X86_CHIPREV_AMD_F_REV_CG _X86_CHIPREV_MKREV(X86_VENDOR_AMD, 0xf, 0x0004)
#define	X86_CHIPREV_AMD_F_REV_D _X86_CHIPREV_MKREV(X86_VENDOR_AMD, 0xf, 0x0008)
#define	X86_CHIPREV_AMD_F_REV_E _X86_CHIPREV_MKREV(X86_VENDOR_AMD, 0xf, 0x0010)
#define	X86_CHIPREV_AMD_F_REV_F _X86_CHIPREV_MKREV(X86_VENDOR_AMD, 0xf, 0x0020)
#define	X86_CHIPREV_AMD_F_REV_G _X86_CHIPREV_MKREV(X86_VENDOR_AMD, 0xf, 0x0040)

/*
 * Definitions for AMD Family 0x10.  Rev A was Engineering Samples only.
 */
#define	X86_CHIPREV_AMD_10_REV_A \
	_X86_CHIPREV_MKREV(X86_VENDOR_AMD, 0x10, 0x0001)
#define	X86_CHIPREV_AMD_10_REV_B \
	_X86_CHIPREV_MKREV(X86_VENDOR_AMD, 0x10, 0x0002)
#define	X86_CHIPREV_AMD_10_REV_C2 \
	_X86_CHIPREV_MKREV(X86_VENDOR_AMD, 0x10, 0x0004)
#define	X86_CHIPREV_AMD_10_REV_C3 \
	_X86_CHIPREV_MKREV(X86_VENDOR_AMD, 0x10, 0x0008)
#define	X86_CHIPREV_AMD_10_REV_D0 \
	_X86_CHIPREV_MKREV(X86_VENDOR_AMD, 0x10, 0x0010)
#define	X86_CHIPREV_AMD_10_REV_D1 \
	_X86_CHIPREV_MKREV(X86_VENDOR_AMD, 0x10, 0x0020)
#define	X86_CHIPREV_AMD_10_REV_E \
	_X86_CHIPREV_MKREV(X86_VENDOR_AMD, 0x10, 0x0040)

/*
 * Definitions for AMD Family 0x11.
 */
#define	X86_CHIPREV_AMD_11_REV_B \
	_X86_CHIPREV_MKREV(X86_VENDOR_AMD, 0x11, 0x0002)

/*
 * Definitions for AMD Family 0x12.
 */
#define	X86_CHIPREV_AMD_12_REV_B \
	_X86_CHIPREV_MKREV(X86_VENDOR_AMD, 0x12, 0x0002)

/*
 * Definitions for AMD Family 0x14.
 */
#define	X86_CHIPREV_AMD_14_REV_B \
	_X86_CHIPREV_MKREV(X86_VENDOR_AMD, 0x14, 0x0002)
#define	X86_CHIPREV_AMD_14_REV_C \
	_X86_CHIPREV_MKREV(X86_VENDOR_AMD, 0x14, 0x0004)

/*
 * Definitions for AMD Family 0x15
 */
#define	X86_CHIPREV_AMD_15OR_REV_B2 \
	_X86_CHIPREV_MKREV(X86_VENDOR_AMD, 0x15, 0x0001)

#define	X86_CHIPREV_AMD_15TN_REV_A1 \
	_X86_CHIPREV_MKREV(X86_VENDOR_AMD, 0x15, 0x0002)

/*
 * Various socket/package types, extended as the need to distinguish
 * a new type arises.  The top 8 byte identfies the vendor and the
 * remaining 24 bits describe 24 socket types.
 */

#define	_X86_SOCKET_VENDOR_SHIFT	24
#define	_X86_SOCKET_VENDOR(x)	((x) >> _X86_SOCKET_VENDOR_SHIFT)
#define	_X86_SOCKET_TYPE_MASK	0x00ffffff
#define	_X86_SOCKET_TYPE(x)		((x) & _X86_SOCKET_TYPE_MASK)

#define	_X86_SOCKET_MKVAL(vendor, bitval) \
	((uint32_t)(vendor) << _X86_SOCKET_VENDOR_SHIFT | (bitval))

#define	X86_SOCKET_MATCH(s, mask) \
	(_X86_SOCKET_VENDOR(s) == _X86_SOCKET_VENDOR(mask) && \
	(_X86_SOCKET_TYPE(s) & _X86_SOCKET_TYPE(mask)) != 0)

#define	X86_SOCKET_UNKNOWN 0x0
	/*
	 * AMD socket types
	 */
#define	X86_SOCKET_754		_X86_SOCKET_MKVAL(X86_VENDOR_AMD, 0x000001)
#define	X86_SOCKET_939		_X86_SOCKET_MKVAL(X86_VENDOR_AMD, 0x000002)
#define	X86_SOCKET_940		_X86_SOCKET_MKVAL(X86_VENDOR_AMD, 0x000004)
#define	X86_SOCKET_S1g1		_X86_SOCKET_MKVAL(X86_VENDOR_AMD, 0x000008)
#define	X86_SOCKET_AM2		_X86_SOCKET_MKVAL(X86_VENDOR_AMD, 0x000010)
#define	X86_SOCKET_F1207	_X86_SOCKET_MKVAL(X86_VENDOR_AMD, 0x000020)
#define	X86_SOCKET_S1g2		_X86_SOCKET_MKVAL(X86_VENDOR_AMD, 0x000040)
#define	X86_SOCKET_S1g3		_X86_SOCKET_MKVAL(X86_VENDOR_AMD, 0x000080)
#define	X86_SOCKET_AM		_X86_SOCKET_MKVAL(X86_VENDOR_AMD, 0x000100)
#define	X86_SOCKET_AM2R2	_X86_SOCKET_MKVAL(X86_VENDOR_AMD, 0x000200)
#define	X86_SOCKET_AM3		_X86_SOCKET_MKVAL(X86_VENDOR_AMD, 0x000400)
#define	X86_SOCKET_G34		_X86_SOCKET_MKVAL(X86_VENDOR_AMD, 0x000800)
#define	X86_SOCKET_ASB2		_X86_SOCKET_MKVAL(X86_VENDOR_AMD, 0x001000)
#define	X86_SOCKET_C32		_X86_SOCKET_MKVAL(X86_VENDOR_AMD, 0x002000)
#define	X86_SOCKET_S1g4		_X86_SOCKET_MKVAL(X86_VENDOR_AMD, 0x004000)
#define	X86_SOCKET_FT1		_X86_SOCKET_MKVAL(X86_VENDOR_AMD, 0x008000)
#define	X86_SOCKET_FM1		_X86_SOCKET_MKVAL(X86_VENDOR_AMD, 0x010000)
#define	X86_SOCKET_FS1		_X86_SOCKET_MKVAL(X86_VENDOR_AMD, 0x020000)
#define	X86_SOCKET_AM3R2	_X86_SOCKET_MKVAL(X86_VENDOR_AMD, 0x040000)
#define	X86_SOCKET_FP2		_X86_SOCKET_MKVAL(X86_VENDOR_AMD, 0x080000)
#define	X86_SOCKET_FS1R2	_X86_SOCKET_MKVAL(X86_VENDOR_AMD, 0x100000)
#define	X86_SOCKET_FM2		_X86_SOCKET_MKVAL(X86_VENDOR_AMD, 0x200000)

/*
 * xgetbv/xsetbv support
 */

#define	XFEATURE_ENABLED_MASK	0x0
/*
 * XFEATURE_ENABLED_MASK values (eax)
 */
#define	XFEATURE_LEGACY_FP	0x1
#define	XFEATURE_SSE		0x2
#define	XFEATURE_AVX		0x4
#define	XFEATURE_MAX		XFEATURE_AVX
#define	XFEATURE_FP_ALL	\
	(XFEATURE_LEGACY_FP|XFEATURE_SSE|XFEATURE_AVX)

#if !defined(_ASM)

#if defined(_KERNEL) || defined(_KMEMUSER)

#define	NUM_X86_FEATURES	46
extern uchar_t x86_featureset[];

extern void free_x86_featureset(void *featureset);
extern boolean_t is_x86_feature(void *featureset, uint_t feature);
extern void add_x86_feature(void *featureset, uint_t feature);
extern void remove_x86_feature(void *featureset, uint_t feature);
extern boolean_t compare_x86_featureset(void *setA, void *setB);
extern void print_x86_featureset(void *featureset);


extern uint_t x86_type;
extern uint_t x86_vendor;
extern uint_t x86_clflush_size;

extern uint_t pentiumpro_bug4046376;

extern const char CyrixInstead[];

#endif

#if defined(_KERNEL)

/*
 * This structure is used to pass arguments and get return values back
 * from the CPUID instruction in __cpuid_insn() routine.
 */
struct cpuid_regs {
	uint32_t	cp_eax;
	uint32_t	cp_ebx;
	uint32_t	cp_ecx;
	uint32_t	cp_edx;
};

/*
 * Utility functions to get/set extended control registers (XCR)
 * Initial use is to get/set the contents of the XFEATURE_ENABLED_MASK.
 */
extern uint64_t get_xcr(uint_t);
extern void set_xcr(uint_t, uint64_t);

extern uint64_t rdmsr(uint_t);
extern void wrmsr(uint_t, const uint64_t);
extern uint64_t xrdmsr(uint_t);
extern void xwrmsr(uint_t, const uint64_t);
extern int checked_rdmsr(uint_t, uint64_t *);
extern int checked_wrmsr(uint_t, uint64_t);

extern void invalidate_cache(void);
extern ulong_t getcr4(void);
extern void setcr4(ulong_t);

extern void mtrr_sync(void);

extern void cpu_fast_syscall_enable(void *);
extern void cpu_fast_syscall_disable(void *);

struct cpu;

extern int cpuid_checkpass(struct cpu *, int);
extern uint32_t cpuid_insn(struct cpu *, struct cpuid_regs *);
extern uint32_t __cpuid_insn(struct cpuid_regs *);
extern int cpuid_getbrandstr(struct cpu *, char *, size_t);
extern int cpuid_getidstr(struct cpu *, char *, size_t);
extern const char *cpuid_getvendorstr(struct cpu *);
extern uint_t cpuid_getvendor(struct cpu *);
extern uint_t cpuid_getfamily(struct cpu *);
extern uint_t cpuid_getmodel(struct cpu *);
extern uint_t cpuid_getstep(struct cpu *);
extern uint_t cpuid_getsig(struct cpu *);
extern uint_t cpuid_get_ncpu_per_chip(struct cpu *);
extern uint_t cpuid_get_ncore_per_chip(struct cpu *);
extern uint_t cpuid_get_ncpu_sharing_last_cache(struct cpu *);
extern id_t cpuid_get_last_lvl_cacheid(struct cpu *);
extern int cpuid_get_chipid(struct cpu *);
extern id_t cpuid_get_coreid(struct cpu *);
extern int cpuid_get_pkgcoreid(struct cpu *);
extern int cpuid_get_clogid(struct cpu *);
extern int cpuid_get_cacheid(struct cpu *);
extern uint32_t cpuid_get_apicid(struct cpu *);
extern uint_t cpuid_get_procnodeid(struct cpu *cpu);
extern uint_t cpuid_get_procnodes_per_pkg(struct cpu *cpu);
extern uint_t cpuid_get_compunitid(struct cpu *cpu);
extern uint_t cpuid_get_cores_per_compunit(struct cpu *cpu);
extern int cpuid_is_cmt(struct cpu *);
extern int cpuid_syscall32_insn(struct cpu *);
extern int getl2cacheinfo(struct cpu *, int *, int *, int *);

extern uint32_t cpuid_getchiprev(struct cpu *);
extern const char *cpuid_getchiprevstr(struct cpu *);
extern uint32_t cpuid_getsockettype(struct cpu *);
extern const char *cpuid_getsocketstr(struct cpu *);

extern int cpuid_have_cr8access(struct cpu *);

extern int cpuid_opteron_erratum(struct cpu *, uint_t);

struct cpuid_info;

extern void setx86isalist(void);
extern void cpuid_alloc_space(struct cpu *);
extern void cpuid_free_space(struct cpu *);
extern void cpuid_pass1(struct cpu *, uchar_t *);
extern void cpuid_pass2(struct cpu *);
extern void cpuid_pass3(struct cpu *);
extern void cpuid_pass4(struct cpu *, uint_t *);
extern void cpuid_set_cpu_properties(void *, processorid_t,
    struct cpuid_info *);

extern void cpuid_get_addrsize(struct cpu *, uint_t *, uint_t *);
extern uint_t cpuid_get_dtlb_nent(struct cpu *, size_t);

#if !defined(__xpv)
extern uint32_t *cpuid_mwait_alloc(struct cpu *);
extern void cpuid_mwait_free(struct cpu *);
extern int cpuid_deep_cstates_supported(void);
extern int cpuid_arat_supported(void);
extern int cpuid_iepb_supported(struct cpu *);
extern int cpuid_deadline_tsc_supported(void);
extern void vmware_port(int, uint32_t *);
#endif

struct cpu_ucode_info;

extern void ucode_alloc_space(struct cpu *);
extern void ucode_free_space(struct cpu *);
extern void ucode_check(struct cpu *);
extern void ucode_cleanup();

#if !defined(__xpv)
extern	char _tsc_mfence_start;
extern	char _tsc_mfence_end;
extern	char _tscp_start;
extern	char _tscp_end;
extern	char _no_rdtsc_start;
extern	char _no_rdtsc_end;
extern	char _tsc_lfence_start;
extern	char _tsc_lfence_end;
#endif

#if !defined(__xpv)
extern	char bcopy_patch_start;
extern	char bcopy_patch_end;
extern	char bcopy_ck_size;
#endif

extern void post_startup_cpu_fixups(void);

extern uint_t workaround_errata(struct cpu *);

#if defined(OPTERON_ERRATUM_93)
extern int opteron_erratum_93;
#endif

#if defined(OPTERON_ERRATUM_91)
extern int opteron_erratum_91;
#endif

#if defined(OPTERON_ERRATUM_100)
extern int opteron_erratum_100;
#endif

#if defined(OPTERON_ERRATUM_121)
extern int opteron_erratum_121;
#endif

#if defined(OPTERON_WORKAROUND_6323525)
extern int opteron_workaround_6323525;
extern void patch_workaround_6323525(void);
#endif

#if !defined(__xpv)
extern void determine_platform(void);
#endif
extern int get_hwenv(void);
extern int is_controldom(void);

extern void xsave_setup_msr(struct cpu *);

/*
 * Hypervisor signatures
 */
#define	HVSIG_XEN_HVM	"XenVMMXenVMM"
#define	HVSIG_VMWARE	"VMwareVMware"
#define	HVSIG_KVM	"KVMKVMKVM"
#define	HVSIG_MICROSOFT	"Microsoft Hv"

/*
 * Defined hardware environments
 */
#define	HW_NATIVE	(1 << 0)	/* Running on bare metal */
#define	HW_XEN_PV	(1 << 1)	/* Running on Xen PVM */

#define	HW_XEN_HVM	(1 << 2)	/* Running on Xen HVM */
#define	HW_VMWARE	(1 << 3)	/* Running on VMware hypervisor */
#define	HW_KVM		(1 << 4)	/* Running on KVM hypervisor */
#define	HW_MICROSOFT	(1 << 5)	/* Running on Microsoft hypervisor */

#define	HW_VIRTUAL	(HW_XEN_HVM | HW_VMWARE | HW_KVM | HW_MICROSOFT)

#endif	/* _KERNEL */

#endif	/* !_ASM */

/*
 * VMware hypervisor related defines
 */
#define	VMWARE_HVMAGIC		0x564d5868
#define	VMWARE_HVPORT		0x5658
#define	VMWARE_HVCMD_GETVERSION	0x0a
#define	VMWARE_HVCMD_GETTSCFREQ	0x2d

#ifdef	__cplusplus
}
#endif

#endif	/* _SYS_X86_ARCHEXT_H */<|MERGE_RESOLUTION|>--- conflicted
+++ resolved
@@ -122,17 +122,6 @@
 #define	CPUID_INTC_ECX_RDRAND	0x40000000	/* RDRAND supported */
 #define	CPUID_INTC_ECX_HV	0x80000000	/* Hypervisor */
 
-<<<<<<< HEAD
-#define	FMT_CPUID_INTC_ECX					\
-	"\20"							\
-	"\37rdrand\36f16c\35avx\34osxsav\33xsave"		\
-	"\32aes\31tscdl"					\
-	"\30popcnt\27movbe\26x2apic\25sse4.2\24sse4.1\23dca"	\
-	"\20\18pdcm\17etprd\16cx16\13cid\12ssse3\11tm2"		\
-	"\10est\7smx\6vmx\5dscpl\4mon\3dtes64\2pclmulqdq\1sse3"
-
-=======
->>>>>>> 4cfd297a
 /*
  * cpuid instruction feature flags in %edx (extended function 0x80000001)
  */
@@ -195,15 +184,6 @@
 #define	CPUID_AMD_ECX_TBM	0x00200000	/* AMD: trailing bit manips. */
 #define	CPUID_AMD_ECX_TOPOEXT	0x00400000	/* AMD: Topology Extensions */
 
-<<<<<<< HEAD
-#define	FMT_CPUID_AMD_ECX					\
-	"\20"							\
-	"\23topoext\22tbm\20nimdsr\17fma4\16lwp"		\
-	"\14wdt\13skinit\12sse5\11ibs\10osvw\93dnp\8mas"	\
-	"\7sse4a\6lzcnt\5cr8d\4eas\3svm\2lcmplgcy\1ahf64"
-
-=======
->>>>>>> 4cfd297a
 /*
  * Intel now seems to have claimed part of the "extended" function
  * space that we previously for non-Intel implementors to use.
