--- conflicted
+++ resolved
@@ -162,19 +162,11 @@
 
 #if defined(__amd64)
 
-<<<<<<< HEAD
-#define	tss	tss64
-
-#elif defined(__i386)
-
-#define	tss	tss32
-=======
 typedef	struct tss64	tss_t;
 
 #elif defined(__i386)
 
 typedef	struct tss32	tss_t;
->>>>>>> ed22c710
 
 #endif	/* __i386 */
 
