/*
 * CDDL HEADER START
 *
 * The contents of this file are subject to the terms of the
 * Common Development and Distribution License (the "License").
 * You may not use this file except in compliance with the License.
 *
 * You can obtain a copy of the license at usr/src/OPENSOLARIS.LICENSE
 * or http://www.opensolaris.org/os/licensing.
 * See the License for the specific language governing permissions
 * and limitations under the License.
 *
 * When distributing Covered Code, include this CDDL HEADER in each
 * file and include the License file at usr/src/OPENSOLARIS.LICENSE.
 * If applicable, add the following below this CDDL HEADER, with the
 * fields enclosed by brackets "[]" replaced with your own identifying
 * information: Portions Copyright [yyyy] [name of copyright owner]
 *
 * CDDL HEADER END
 */

/*
 * Copyright (c) 2007, 2010, Oracle and/or its affiliates. All rights reserved.
 * Copyright 2012 Nexenta Systems, Inc.  All rights reserved.
 */

/*
 * SMB specific functions
 */
#include <stdio.h>
#include <string.h>
#include <ctype.h>
#include <stdlib.h>
#include <unistd.h>
#include <zone.h>
#include <errno.h>
#include <locale.h>
#include <fcntl.h>
#include <sys/types.h>
#include <sys/stat.h>
#include <syslog.h>
#include "libshare.h"
#include "libshare_impl.h"
#include <pwd.h>
#include <limits.h>
#include <libscf.h>
#include <libscf_priv.h>
#include <strings.h>
#include "libshare_smb.h"
#include <rpcsvc/daemon_utils.h>
#include <smbsrv/smb_share.h>
#include <smbsrv/smbinfo.h>
#include <smbsrv/libsmb.h>
#include <libdlpi.h>

#define	SMB_CSC_BUFSZ		64

#define	SMB_VALID_SUB_CHRS	"UDhMLmIiSPu"	/* substitution characters */

/* internal functions */
static int smb_share_init(void);
static void smb_share_fini(void);
static int smb_enable_share(sa_share_t);
static int smb_share_changed(sa_share_t);
static int smb_resource_changed(sa_resource_t);
static int smb_rename_resource(sa_handle_t, sa_resource_t, char *);
static int smb_disable_share(sa_share_t share, char *);
static int smb_validate_property(sa_handle_t, sa_property_t, sa_optionset_t);
static int smb_set_proto_prop(sa_property_t);
static sa_protocol_properties_t smb_get_proto_set(void);
static char *smb_get_status(void);
static int smb_parse_optstring(sa_group_t, char *);
static char *smb_format_options(sa_group_t, int);

static int smb_enable_service(void);

static int range_check_validator(int, char *);
static int range_check_validator_zero_ok(int, char *);
static int string_length_check_validator(int, char *);
static int print_enable_validator(int, char *);
static int true_false_validator(int, char *);
static int ipv4_validator(int, char *);
static int hostname_validator(int, char *);
static int path_validator(int, char *);
static int cmd_validator(int, char *);
static int disposition_validator(int, char *);

static int smb_enable_resource(sa_resource_t);
static int smb_disable_resource(sa_resource_t);
static uint64_t smb_share_features(void);
static int smb_list_transient(sa_handle_t);

static int smb_build_shareinfo(sa_share_t, sa_resource_t, smb_share_t *);
static void smb_csc_option(const char *, smb_share_t *);
static char *smb_csc_name(const smb_share_t *);
static sa_group_t smb_get_defaultgrp(sa_handle_t);
static int interface_validator(int, char *);
static int smb_update_optionset_props(sa_handle_t, sa_resource_t, nvlist_t *);

static boolean_t smb_saprop_getbool(sa_optionset_t, char *);
static boolean_t smb_saprop_getstr(sa_optionset_t, char *, char *, size_t);

static struct {
	char *value;
	uint32_t flag;
} cscopt[] = {
	{ "disabled",	SMB_SHRF_CSC_DISABLED },
	{ "manual",	SMB_SHRF_CSC_MANUAL },
	{ "auto",	SMB_SHRF_CSC_AUTO },
	{ "vdo",	SMB_SHRF_CSC_VDO }
};

/* size of basic format allocation */
#define	OPT_CHUNK	1024

/* size of string for types - big enough to hold "dependency" */
#define	SCFTYPE_LEN	32

/*
 * Indexes of entries in smb_proto_options table.
 * Changes to smb_proto_options table may require
 * an update to these values.
 */
#define	PROTO_OPT_WINS1			6
#define	PROTO_OPT_WINS_EXCLUDE		8

typedef struct smb_hostifs_walker {
	const char	*hiw_ifname;
	boolean_t	hiw_matchfound;
} smb_hostifs_walker_t;


/*
 * ops vector that provides the protocol specific info and operations
 * for share management.
 */

struct sa_plugin_ops sa_plugin_ops = {
	SA_PLUGIN_VERSION,
	SMB_PROTOCOL_NAME,
	smb_share_init,
	smb_share_fini,
	smb_enable_share,
	smb_disable_share,
	smb_validate_property,
	NULL,	/* valid_space */
	NULL,	/* security_prop */
	smb_parse_optstring,
	smb_format_options,
	smb_set_proto_prop,
	smb_get_proto_set,
	smb_get_status,
	NULL,	/* space_alias */
	NULL,	/* update_legacy */
	NULL,	/* delete_legacy */
	smb_share_changed,
	smb_enable_resource,
	smb_disable_resource,
	smb_share_features,
	smb_list_transient,
	smb_resource_changed,
	smb_rename_resource,
	NULL,	/* run_command */
	NULL,	/* command_help */
	NULL	/* delete_proto_section */
};

struct option_defs optdefs[] = {
	{ SHOPT_AD_CONTAINER,	OPT_TYPE_STRING },
	{ SHOPT_ABE,		OPT_TYPE_BOOLEAN },
	{ SHOPT_NAME,		OPT_TYPE_NAME },
	{ SHOPT_RO,		OPT_TYPE_ACCLIST },
	{ SHOPT_RW,		OPT_TYPE_ACCLIST },
	{ SHOPT_NONE,		OPT_TYPE_ACCLIST },
	{ SHOPT_CATIA,		OPT_TYPE_BOOLEAN },
	{ SHOPT_CSC,		OPT_TYPE_CSC },
	{ SHOPT_GUEST,		OPT_TYPE_BOOLEAN },
	{ SHOPT_DFSROOT,	OPT_TYPE_BOOLEAN },
	{ SHOPT_DESCRIPTION,	OPT_TYPE_STRING },
	{ NULL, NULL }
};

/*
 * findopt(name)
 *
 * Lookup option "name" in the option table and return the table
 * index.
 */
static int
findopt(char *name)
{
	int i;
	if (name != NULL) {
		for (i = 0; optdefs[i].tag != NULL; i++) {
			if (strcmp(optdefs[i].tag, name) == 0)
				return (i);
		}
	}
	return (-1);
}

/*
 * is_a_number(number)
 *
 * is the string a number in one of the forms we want to use?
 */
static boolean_t
is_a_number(char *number)
{
	boolean_t isnum = B_TRUE;
	boolean_t ishex = B_FALSE;

	if (number == NULL || *number == '\0')
		return (B_FALSE);

	if (strncasecmp(number, "0x", 2) == 0) {
		number += 2;
		ishex = B_TRUE;
	} else if (*number == '-') {
		number++;
	}

	while (isnum && (*number != '\0')) {
		isnum = (ishex) ? isxdigit(*number) : isdigit(*number);
		number++;
	}

	return (isnum);
}

/*
 * check ro vs rw values.  Over time this may get beefed up.
 * for now it just does simple checks.
 */

static int
check_rorw(char *v1, char *v2)
{
	int ret = SA_OK;
	if (strcmp(v1, v2) == 0)
		ret = SA_VALUE_CONFLICT;
	return (ret);
}

/*
 * validresource(name)
 *
 * Check that name only has valid characters in it. The current valid
 * set are the printable characters but not including:
 *	" / \ [ ] : | < > + ; , ? * = \t
 * Note that space is included and there is a maximum length.
 */
static boolean_t
validresource(const char *name)
{
	const char *cp;
	size_t len;

	if (name == NULL)
		return (B_FALSE);

	len = strlen(name);
	if (len == 0 || len > SA_MAX_RESOURCE_NAME)
		return (B_FALSE);

	if (strpbrk(name, "\"/\\[]:|<>+;,?*=\t") != NULL) {
		return (B_FALSE);
	}

	for (cp = name; *cp != '\0'; cp++)
		if (iscntrl(*cp))
			return (B_FALSE);

	return (B_TRUE);
}

/*
 * Check that the client-side caching (CSC) option value is valid.
 */
static boolean_t
validcsc(const char *value)
{
	int i;

	for (i = 0; i < (sizeof (cscopt) / sizeof (cscopt[0])); ++i) {
		if (strcasecmp(value, cscopt[i].value) == 0)
			return (B_TRUE);
	}

	return (B_FALSE);
}

/*
 * smb_isonline()
 *
 * Determine if the SMF service instance is in the online state or
 * not. A number of operations depend on this state.
 */
static boolean_t
smb_isonline(void)
{
	char *str;
	boolean_t ret = B_FALSE;

	if ((str = smf_get_state(SMBD_DEFAULT_INSTANCE_FMRI)) != NULL) {
		ret = (strcmp(str, SCF_STATE_STRING_ONLINE) == 0);
		free(str);
	}
	return (ret);
}

/*
 * smb_isdisabled()
 *
 * Determine if the SMF service instance is in the disabled state or
 * not. A number of operations depend on this state.
 */
static boolean_t
smb_isdisabled(void)
{
	char *str;
	boolean_t ret = B_FALSE;

	if ((str = smf_get_state(SMBD_DEFAULT_INSTANCE_FMRI)) != NULL) {
		ret = (strcmp(str, SCF_STATE_STRING_DISABLED) == 0);
		free(str);
	}
	return (ret);
}

/*
 * smb_isautoenable()
 *
 * Determine if the SMF service instance auto_enabled set or not. A
 * number of operations depend on this state.  The property not being
 * set or being set to true means autoenable.  Only being set to false
 * is not autoenabled.
 */
static boolean_t
smb_isautoenable(void)
{
	boolean_t ret = B_TRUE;
	scf_simple_prop_t *prop;
	uint8_t *retstr;

	prop = scf_simple_prop_get(NULL, SMBD_DEFAULT_INSTANCE_FMRI,
	    "application", "auto_enable");
	if (prop != NULL) {
		retstr = scf_simple_prop_next_boolean(prop);
		ret = *retstr != 0;
		scf_simple_prop_free(prop);
	}
	return (ret);
}

/*
 * smb_ismaint()
 *
 * Determine if the SMF service instance is in the disabled state or
 * not. A number of operations depend on this state.
 */
static boolean_t
smb_ismaint(void)
{
	char *str;
	boolean_t ret = B_FALSE;

	if ((str = smf_get_state(SMBD_DEFAULT_INSTANCE_FMRI)) != NULL) {
		ret = (strcmp(str, SCF_STATE_STRING_MAINT) == 0);
		free(str);
	}
	return (ret);
}

/*
 * smb_enable_share tells the implementation that it is to enable the share.
 * This entails converting the path and options into the appropriate ioctl
 * calls. It is assumed that all error checking of paths, etc. were
 * done earlier.
 */
static int
smb_enable_share(sa_share_t share)
{
	char *path;
	smb_share_t si;
	sa_resource_t resource;
	boolean_t iszfs;
	boolean_t privileged;
	int err = SA_OK;
	priv_set_t *priv_effective;
	boolean_t online;

	/*
	 * We only start in the global zone and only run if we aren't
	 * running Trusted Extensions.
	 */
	if (getzoneid() != GLOBAL_ZONEID) {
		(void) printf(dgettext(TEXT_DOMAIN,
		    "SMB: service not supported in local zone\n"));
		return (SA_NOT_SUPPORTED);
	}
	if (is_system_labeled()) {
		(void) printf(dgettext(TEXT_DOMAIN,
		    "SMB: service not supported with Trusted Extensions\n"));
		return (SA_NOT_SUPPORTED);
	}

	priv_effective = priv_allocset();
	(void) getppriv(PRIV_EFFECTIVE, priv_effective);
	privileged = (priv_isfullset(priv_effective) == B_TRUE);
	priv_freeset(priv_effective);

	/* get the path since it is important in several places */
	path = sa_get_share_attr(share, "path");
	if (path == NULL)
		return (SA_NO_SUCH_PATH);

	/*
	 * If administratively disabled, don't try to start anything.
	 */
	online = smb_isonline();
	if (!online && !smb_isautoenable() && smb_isdisabled())
		goto done;

	iszfs = sa_path_is_zfs(path);

	if (iszfs) {

		if (privileged == B_FALSE && !online) {

			if (!online) {
				(void) printf(dgettext(TEXT_DOMAIN,
				    "SMB: Cannot share remove "
				    "file system: %s\n"), path);
				(void) printf(dgettext(TEXT_DOMAIN,
				    "SMB: Service needs to be enabled "
				    "by a privileged user\n"));
				err = SA_NO_PERMISSION;
				errno = EPERM;
			}
			if (err) {
				sa_free_attr_string(path);
				return (err);
			}

		}
	}

	if (privileged == B_TRUE && !online) {
		err = smb_enable_service();
		if (err != SA_OK) {
			(void) printf(dgettext(TEXT_DOMAIN,
			    "SMB: Unable to enable service\n"));
			/*
			 * For now, it is OK to not be able to enable
			 * the service.
			 */
			if (err == SA_BUSY || err == SA_SYSTEM_ERR)
				err = SA_OK;
		} else {
			online = B_TRUE;
		}
	}

	/*
	 * Don't bother trying to start shares if the service isn't
	 * running.
	 */
	if (!online)
		goto done;

	/* Each share can have multiple resources */
	for (resource = sa_get_share_resource(share, NULL);
	    resource != NULL;
	    resource = sa_get_next_resource(resource)) {
		err = smb_build_shareinfo(share, resource, &si);
		if (err != SA_OK) {
			sa_free_attr_string(path);
			return (err);
		}

		if (!iszfs) {
			err = smb_share_create(&si);
		} else {
			share_t sh;

			(void) sa_sharetab_fill_zfs(share, &sh, "smb");
			err = sa_share_zfs(share, resource, (char *)path, &sh,
			    &si, ZFS_SHARE_SMB);
			if (err != SA_OK) {
				errno = err;
				err = -1;
			}
			sa_emptyshare(&sh);
		}
	}
	if (!iszfs)
		(void) sa_update_sharetab(share, "smb");
done:
	sa_free_attr_string(path);

	return (err == NERR_DuplicateShare ? 0 : err);
}

/*
 * This is the share for CIFS all shares have resource names.
 * Enable tells the smb server to update its hash. If it fails
 * because smb server is down, we just ignore as smb server loads
 * the resources from sharemanager at startup.
 */

static int
smb_enable_resource(sa_resource_t resource)
{
	sa_share_t share;
	smb_share_t si;
	int ret = SA_OK;
	int err;
	boolean_t isonline;

	share = sa_get_resource_parent(resource);
	if (share == NULL)
		return (SA_NO_SUCH_PATH);

	/*
	 * If administratively disabled, don't try to start anything.
	 */
	isonline = smb_isonline();
	if (!isonline && !smb_isautoenable() && smb_isdisabled())
		return (SA_OK);

	if (!isonline) {
		(void) smb_enable_service();

		if (!smb_isonline())
			return (SA_OK);
	}

	if ((ret = smb_build_shareinfo(share, resource, &si)) != SA_OK)
		return (ret);

	/*
	 * Attempt to add the share. Any error that occurs if it was
	 * online is an error but don't count NERR_DuplicateName if
	 * smb/server had to be brought online since bringing the
	 * service up will enable the share that was just added prior
	 * to the attempt to enable.
	 */
	err = smb_share_create(&si);
	if (err == NERR_Success || !(!isonline && err == NERR_DuplicateName))
		(void) sa_update_sharetab(share, "smb");
	else
		return (SA_NOT_SHARED);

	return (SA_OK);
}

/*
 * Remove it from smb server hash.
 */
static int
smb_disable_resource(sa_resource_t resource)
{
	char *rname;
	uint32_t res;
	sa_share_t share;

	rname = sa_get_resource_attr(resource, "name");
	if (rname == NULL)
		return (SA_NO_SUCH_RESOURCE);

	if (smb_isonline()) {
		res = smb_share_delete(rname);
		if (res != NERR_Success &&
		    res != NERR_NetNameNotFound) {
			sa_free_attr_string(rname);
			return (SA_CONFIG_ERR);
		}
	}

	sa_free_attr_string(rname);

	share = sa_get_resource_parent(resource);
	if (share != NULL) {
		rname = sa_get_share_attr(share, "path");
		if (rname != NULL) {
			sa_handle_t handle;

			handle = sa_find_group_handle((sa_group_t)resource);
			(void) sa_delete_sharetab(handle, rname, "smb");
			sa_free_attr_string(rname);
		}
	}
	/*
	 * Always return OK as smb/server may be down and
	 * Shares will be picked up when loaded.
	 */
	return (SA_OK);
}

/*
 * smb_share_changed(sa_share_t share)
 *
 * The specified share has changed.
 */
static int
smb_share_changed(sa_share_t share)
{
	char *path;
	sa_resource_t resource;

	if (!smb_isonline())
		return (SA_OK);

	/* get the path since it is important in several places */
	path = sa_get_share_attr(share, "path");
	if (path == NULL)
		return (SA_NO_SUCH_PATH);

	for (resource = sa_get_share_resource(share, NULL);
	    resource != NULL;
	    resource = sa_get_next_resource(resource))
		(void) smb_resource_changed(resource);

	sa_free_attr_string(path);

	return (SA_OK);
}

/*
 * smb_resource_changed(sa_resource_t resource)
 *
 * The specified resource has changed.
 */
static int
smb_resource_changed(sa_resource_t resource)
{
	uint32_t res;
	sa_share_t share;
	smb_share_t si;

	if (!smb_isonline())
		return (SA_OK);

	if ((share = sa_get_resource_parent(resource)) == NULL)
		return (SA_CONFIG_ERR);

	if ((res = smb_build_shareinfo(share, resource, &si)) != SA_OK)
		return (res);

	res = smb_share_modify(&si);

	if (res != NERR_Success)
		return (SA_CONFIG_ERR);

	return (smb_enable_service());
}

/*
 * smb_disable_share(sa_share_t share, char *path)
 *
 * Unshare the specified share. Note that "path" is the same
 * path as what is in the "share" object. It is passed in to avoid an
 * additional lookup. A missing "path" value makes this a no-op
 * function.
 */
static int
smb_disable_share(sa_share_t share, char *path)
{
	char *rname;
	sa_resource_t resource;
	sa_group_t parent;
	boolean_t iszfs;
	int err = SA_OK;
	int ret = SA_OK;
	sa_handle_t handle;
	boolean_t first = B_TRUE; /* work around sharetab issue */

	if (path == NULL)
		return (ret);

	/*
	 * If the share is in a ZFS group we need to handle it
	 * differently.  Just being on a ZFS file system isn't
	 * enough since we may be in a legacy share case.
	 */
	parent = sa_get_parent_group(share);
	iszfs = sa_group_is_zfs(parent);

	if (!smb_isonline())
		goto done;

	for (resource = sa_get_share_resource(share, NULL);
	    resource != NULL;
	    resource = sa_get_next_resource(resource)) {
		rname = sa_get_resource_attr(resource, "name");
		if (rname == NULL) {
			continue;
		}
		if (!iszfs) {
			err = smb_share_delete(rname);
			switch (err) {
			case NERR_NetNameNotFound:
			case NERR_Success:
				err = SA_OK;
				break;
			default:
				err = SA_CONFIG_ERR;
				break;
			}
		} else {
			share_t sh;

			(void) sa_sharetab_fill_zfs(share, &sh, "smb");
			err = sa_share_zfs(share, resource, (char *)path, &sh,
			    rname, ZFS_UNSHARE_SMB);
			if (err != SA_OK) {
				switch (err) {
				case EINVAL:
				case ENOENT:
					err = SA_OK;
					break;
				default:
					/*
					 * If we are no longer the first case,
					 * we don't care about the sa_share_zfs
					 * err if it is -1. This works around
					 * a problem in sharefs and should be
					 * removed when sharefs supports
					 * multiple entries per path.
					 */
					if (!first)
						err = SA_OK;
					else
						err = SA_SYSTEM_ERR;
					break;
				}
			}

			first = B_FALSE;

			sa_emptyshare(&sh);
		}

		if (err != SA_OK)
			ret = err;
		sa_free_attr_string(rname);
	}
done:
	if (!iszfs) {
		handle = sa_find_group_handle((sa_group_t)share);
		if (handle != NULL)
			(void) sa_delete_sharetab(handle, path, "smb");
		else
			ret = SA_SYSTEM_ERR;
	}
	return (ret);
}

/*
 * smb_validate_property(handle, property, parent)
 *
 * Check that the property has a legitimate value for its type.
 * Handle isn't currently used but may need to be in the future.
 */

/*ARGSUSED*/
static int
smb_validate_property(sa_handle_t handle, sa_property_t property,
    sa_optionset_t parent)
{
	int ret = SA_OK;
	char *propname;
	int optindex;
	sa_group_t parent_group;
	char *value;
	char *other;

	propname = sa_get_property_attr(property, "type");

	if ((optindex = findopt(propname)) < 0)
		ret = SA_NO_SUCH_PROP;

	/* need to validate value range here as well */
	if (ret == SA_OK) {
		parent_group = sa_get_parent_group((sa_share_t)parent);
		if (optdefs[optindex].share && !sa_is_share(parent_group))
			ret = SA_PROP_SHARE_ONLY;
	}
	if (ret != SA_OK) {
		if (propname != NULL)
			sa_free_attr_string(propname);
		return (ret);
	}

	value = sa_get_property_attr(property, "value");
	if (value != NULL) {
		/* first basic type checking */
		switch (optdefs[optindex].type) {
		case OPT_TYPE_NUMBER:
			/* check that the value is all digits */
			if (!is_a_number(value))
				ret = SA_BAD_VALUE;
			break;
		case OPT_TYPE_BOOLEAN:
			ret = true_false_validator(0, value);
			break;
		case OPT_TYPE_NAME:
			/*
			 * Make sure no invalid characters
			 */
			if (!validresource(value))
				ret = SA_BAD_VALUE;
			break;
		case OPT_TYPE_STRING:
			/* whatever is here should be ok */
			break;
		case OPT_TYPE_CSC:
			if (!validcsc(value))
				ret = SA_BAD_VALUE;
			break;
		case OPT_TYPE_ACCLIST: {
			sa_property_t oprop;
			char *ovalue;
			/*
			 * access list handling. Should eventually
			 * validate that all the values make sense.
			 * Also, ro and rw may have cross value
			 * conflicts.
			 */
			if (parent == NULL)
				break;
			if (strcmp(propname, SHOPT_RO) == 0)
				other = SHOPT_RW;
			else if (strcmp(propname, SHOPT_RW) == 0)
				other = SHOPT_RO;
			else
				other = NULL;
			if (other == NULL)
				break;

			/* compare rw(ro) with ro(rw) */
			oprop = sa_get_property(parent, other);
			if (oprop == NULL)
				break;
			/*
			 * only potential
			 * confusion if other
			 * exists
			 */
			ovalue = sa_get_property_attr(oprop, "value");
			if (ovalue != NULL) {
				ret = check_rorw(value, ovalue);
				sa_free_attr_string(ovalue);
			}
			break;
		}
		default:
			break;
		}
	}

	if (value != NULL)
		sa_free_attr_string(value);
	if (ret == SA_OK && optdefs[optindex].check != NULL)
		/* do the property specific check */
		ret = optdefs[optindex].check(property);

	if (propname != NULL)
		sa_free_attr_string(propname);
	return (ret);
}

/*
 * Protocol management functions
 *
 * properties defined in the default files are defined in
 * proto_option_defs for parsing and validation.
 */

struct smb_proto_option_defs {
	int smb_index;
	int32_t minval;
	int32_t maxval; /* In case of length of string this should be max */
	int (*validator)(int, char *);
	int32_t	refresh;
} smb_proto_options[] = {
	{ SMB_CI_SYS_CMNT, 0, MAX_VALUE_BUFLEN,
	    string_length_check_validator, SMB_REFRESH_REFRESH },
	{ SMB_CI_MAX_WORKERS, 64, 1024, range_check_validator,
	    SMB_REFRESH_REFRESH },
	{ SMB_CI_NBSCOPE, 0, MAX_VALUE_BUFLEN,
	    string_length_check_validator, 0 },
	{ SMB_CI_LM_LEVEL, 2, 5, range_check_validator, 0 },
	{ SMB_CI_KEEPALIVE, 20, 5400, range_check_validator_zero_ok,
	    SMB_REFRESH_REFRESH },
	{ SMB_CI_WINS_SRV1, 0, MAX_VALUE_BUFLEN,
	    ipv4_validator, SMB_REFRESH_REFRESH },
	{ SMB_CI_WINS_SRV2, 0, MAX_VALUE_BUFLEN,
	    ipv4_validator, SMB_REFRESH_REFRESH },
	{ SMB_CI_WINS_EXCL, 0, MAX_VALUE_BUFLEN,
	    interface_validator, SMB_REFRESH_REFRESH },
	{ SMB_CI_SIGNING_ENABLE, 0, 0, true_false_validator,
	    SMB_REFRESH_REFRESH },
	{ SMB_CI_SIGNING_REQD, 0, 0, true_false_validator,
	    SMB_REFRESH_REFRESH },
	{ SMB_CI_RESTRICT_ANON, 0, 0, true_false_validator,
	    SMB_REFRESH_REFRESH },
	{ SMB_CI_DOMAIN_SRV, 0, MAX_VALUE_BUFLEN,
	    hostname_validator, SMB_REFRESH_REFRESH },
	{ SMB_CI_ADS_SITE, 0, MAX_VALUE_BUFLEN,
	    string_length_check_validator, SMB_REFRESH_REFRESH },
	{ SMB_CI_DYNDNS_ENABLE, 0, 0, true_false_validator, 0 },
	{ SMB_CI_AUTOHOME_MAP, 0, MAX_VALUE_BUFLEN, path_validator, 0 },
	{ SMB_CI_IPV6_ENABLE, 0, 0, true_false_validator,
	    SMB_REFRESH_REFRESH },
	{ SMB_CI_PRINT_ENABLE, 0, 0, print_enable_validator,
	    SMB_REFRESH_REFRESH },
	{ SMB_CI_TRAVERSE_MOUNTS, 0, 0, true_false_validator,
	    SMB_REFRESH_REFRESH },
	{ SMB_CI_MAP, 0, MAX_VALUE_BUFLEN, cmd_validator, SMB_REFRESH_REFRESH },
	{ SMB_CI_UNMAP, 0, MAX_VALUE_BUFLEN, cmd_validator,
	    SMB_REFRESH_REFRESH },
	{ SMB_CI_DISPOSITION, 0, MAX_VALUE_BUFLEN,
	    disposition_validator, SMB_REFRESH_REFRESH },
};

#define	SMB_OPT_NUM \
	(sizeof (smb_proto_options) / sizeof (smb_proto_options[0]))

/*
 * Check the range of value as int range.
 */
static int
range_check_validator(int index, char *value)
{
	int ret = SA_OK;

	if (!is_a_number(value)) {
		ret = SA_BAD_VALUE;
	} else {
		int val;
		val = strtoul(value, NULL, 0);
		if (val < smb_proto_options[index].minval ||
		    val > smb_proto_options[index].maxval)
			ret = SA_BAD_VALUE;
	}
	return (ret);
}

/*
 * Check the range of value as int range.
 */
static int
range_check_validator_zero_ok(int index, char *value)
{
	int ret = SA_OK;

	if (!is_a_number(value)) {
		ret = SA_BAD_VALUE;
	} else {
		int val;
		val = strtoul(value, NULL, 0);
		if (val == 0)
			ret = SA_OK;
		else {
			if (val < smb_proto_options[index].minval ||
			    val > smb_proto_options[index].maxval)
			ret = SA_BAD_VALUE;
		}
	}
	return (ret);
}

/*
 * Check the length of the string
 */
static int
string_length_check_validator(int index, char *value)
{
	int ret = SA_OK;

	if (value == NULL)
		return (SA_BAD_VALUE);
	if (strlen(value) > smb_proto_options[index].maxval)
		ret = SA_BAD_VALUE;
	return (ret);
}

/*
 * Check yes/no
 */
/*ARGSUSED*/
static int
true_false_validator(int index, char *value)
{
	if (value == NULL)
		return (SA_BAD_VALUE);
	if ((strcasecmp(value, "true") == 0) ||
	    (strcasecmp(value, "false") == 0))
		return (SA_OK);
	return (SA_BAD_VALUE);
}

/*
 * If printing support is compiled in, this is the same as:
 * true_false_validator.  Otherwise, only allow false.
 */
/*ARGSUSED*/
static int
print_enable_validator(int index, char *value)
{
	if (value == NULL)
		return (SA_BAD_VALUE);

#ifdef	HAVE_CUPS
	if (strcasecmp(value, "true") == 0)
		return (SA_OK);
#endif
	if (strcasecmp(value, "false") == 0)
		return (SA_OK);

	return (SA_BAD_VALUE);
}

/*
 * Check IP v4 address.
 */
/*ARGSUSED*/
static int
ipv4_validator(int index, char *value)
{
	char sbytes[16];

	if (value == NULL)
		return (SA_OK);

	if (strlen(value) == 0)
		return (SA_OK);

	if (inet_pton(AF_INET, value, (void *)sbytes) != 1)
		return (SA_BAD_VALUE);

	return (SA_OK);
}

/*
 * Check that the specified name is an IP address (v4 or v6) or a hostname.
 * Per RFC 1035 and 1123, names may contain alphanumeric characters, hyphens
 * and dots.  The first and last character of a label must be alphanumeric.
 * Interior characters may be alphanumeric or hypens.
 *
 * Domain names should not contain underscores but we allow them because
 * Windows names are often in non-compliance with this rule.
 */
/*ARGSUSED*/
static int
hostname_validator(int index, char *value)
{
	char		sbytes[INET6_ADDRSTRLEN];
	boolean_t	new_label = B_TRUE;
	char		*p;
	char		label_terminator;
	int		len;

	if (value == NULL)
		return (SA_OK);

	if ((len = strlen(value)) == 0)
		return (SA_OK);

	if (inet_pton(AF_INET, value, (void *)sbytes) == 1)
		return (SA_OK);

	if (inet_pton(AF_INET6, value, (void *)sbytes) == 1)
		return (SA_OK);

	if (len >= MAXHOSTNAMELEN)
		return (SA_BAD_VALUE);

	if (strspn(value, "0123456789.") == len)
		return (SA_BAD_VALUE);

	label_terminator = *value;

	for (p = value; *p != '\0'; ++p) {
		if (new_label) {
			if (!isalnum(*p))
				return (SA_BAD_VALUE);
			new_label = B_FALSE;
			label_terminator = *p;
			continue;
		}

		if (*p == '.') {
			if (!isalnum(label_terminator))
				return (SA_BAD_VALUE);
			new_label = B_TRUE;
			label_terminator = *p;
			continue;
		}

		label_terminator = *p;

		if (isalnum(*p) || *p == '-' || *p == '_')
			continue;

		return (SA_BAD_VALUE);
	}

	if (!isalnum(label_terminator))
		return (SA_BAD_VALUE);

	return (SA_OK);
}

/*
 * Call back function for dlpi_walk.
 * Returns TRUE if interface name exists on the host.
 */
static boolean_t
smb_get_interface(const char *ifname, void *arg)
{
	smb_hostifs_walker_t *iterp = arg;

	iterp->hiw_matchfound = (strcmp(ifname, iterp->hiw_ifname) == 0);

	return (iterp->hiw_matchfound);
}

/*
 * Checks to see if the input interface exists on the host.
 * Returns B_TRUE if the match is found, B_FALSE otherwise.
 */
static boolean_t
smb_validate_interface(const char *ifname)
{
	smb_hostifs_walker_t	iter;

	if ((ifname == NULL) || (*ifname == '\0'))
		return (B_FALSE);

	iter.hiw_ifname = ifname;
	iter.hiw_matchfound = B_FALSE;
	dlpi_walk(smb_get_interface, &iter, 0);

	return (iter.hiw_matchfound);
}

/*
 * Check valid interfaces. Interface names value can be NULL or empty.
 * Returns SA_BAD_VALUE if interface cannot be found on the host.
 */
/*ARGSUSED*/
static int
interface_validator(int index, char *value)
{
	char buf[16];
	int ret = SA_OK;
	char *ifname, *tmp, *p;

	if (value == NULL || *value == '\0')
		return (ret);

	if (strlen(value) > MAX_VALUE_BUFLEN)
		return (SA_BAD_VALUE);

	if ((p = strdup(value)) == NULL)
		return (SA_NO_MEMORY);

	tmp = p;
	while ((ifname = strsep(&tmp, ",")) != NULL) {
		if (*ifname == '\0') {
			ret = SA_BAD_VALUE;
			break;
		}

		if (!smb_validate_interface(ifname)) {
			if (inet_pton(AF_INET, ifname, (void *)buf) == 0) {
				ret = SA_BAD_VALUE;
				break;
			}
		}
	}

	free(p);
	return (ret);
}

/*
 * Check path
 */
/*ARGSUSED*/
static int
path_validator(int index, char *path)
{
	struct stat buffer;
	int fd, status;

	if (path == NULL)
		return (SA_BAD_VALUE);

	fd = open(path, O_RDONLY);
	if (fd < 0)
		return (SA_BAD_VALUE);

	status = fstat(fd, &buffer);
	(void) close(fd);

	if (status < 0)
		return (SA_BAD_VALUE);

	if (buffer.st_mode & S_IFDIR)
		return (SA_OK);
	return (SA_BAD_VALUE);
}

/*
 * the protoset holds the defined options so we don't have to read
 * them multiple times
 */
static sa_protocol_properties_t protoset;

static int
findprotoopt(char *name)
{
	int i;
	char *sc_name;

	for (i = 0; i < SMB_OPT_NUM; i++) {
		sc_name = smb_config_getname(smb_proto_options[i].smb_index);
		if (strcasecmp(sc_name, name) == 0)
			return (i);
	}

	return (-1);
}

/*
 * smb_load_proto_properties()
 *
 * read the smb config values from SMF.
 */

static int
smb_load_proto_properties()
{
	sa_property_t prop;
	char value[MAX_VALUE_BUFLEN];
	char *name;
	int index;
	int ret = SA_OK;
	int rc;

	protoset = sa_create_protocol_properties(SMB_PROTOCOL_NAME);
	if (protoset == NULL)
		return (SA_NO_MEMORY);

	for (index = 0; index < SMB_OPT_NUM && ret == SA_OK; index++) {
		rc = smb_config_get(smb_proto_options[index].smb_index,
		    value, sizeof (value));
		if (rc != SMBD_SMF_OK)
			continue;
		name = smb_config_getname(smb_proto_options[index].smb_index);
		prop = sa_create_property(name, value);
		if (prop != NULL)
			ret = sa_add_protocol_property(protoset, prop);
		else
			ret = SA_NO_MEMORY;
	}
	return (ret);
}

/*
 * smb_share_init()
 *
 * Initialize the smb plugin.
 */

static int
smb_share_init(void)
{
	if (sa_plugin_ops.sa_init != smb_share_init)
		return (SA_SYSTEM_ERR);

	smb_share_door_clnt_init();
	return (smb_load_proto_properties());
}

/*
 * smb_share_fini()
 *
 */
static void
smb_share_fini(void)
{
	xmlFreeNode(protoset);
	protoset = NULL;

	smb_share_door_clnt_fini();
}

/*
 * smb_get_proto_set()
 *
 * Return an optionset with all the protocol specific properties in
 * it.
 */
static sa_protocol_properties_t
smb_get_proto_set(void)
{
	return (protoset);
}

/*
 * smb_enable_dependencies()
 *
 * SMBD_DEFAULT_INSTANCE_FMRI may have some dependencies that aren't
 * enabled. This will attempt to enable all of them.
 */
static void
smb_enable_dependencies(const char *fmri)
{
	scf_handle_t *handle;
	scf_service_t *service;
	scf_instance_t *inst = NULL;
	scf_iter_t *iter;
	scf_property_t *prop;
	scf_value_t *value;
	scf_propertygroup_t *pg;
	scf_scope_t *scope;
	char type[SCFTYPE_LEN];
	char *dependency;
	char *servname;
	int maxlen;

	/*
	 * Get all required handles and storage.
	 */
	handle = scf_handle_create(SCF_VERSION);
	if (handle == NULL)
		return;

	if (scf_handle_bind(handle) != 0) {
		scf_handle_destroy(handle);
		return;
	}

	maxlen = scf_limit(SCF_LIMIT_MAX_VALUE_LENGTH);
	if (maxlen == (ssize_t)-1)
		maxlen = MAXPATHLEN;

	dependency = malloc(maxlen);

	service = scf_service_create(handle);

	iter = scf_iter_create(handle);

	pg = scf_pg_create(handle);

	prop = scf_property_create(handle);

	value = scf_value_create(handle);

	scope = scf_scope_create(handle);

	if (service == NULL || iter == NULL || pg == NULL || prop == NULL ||
	    value == NULL || scope == NULL || dependency == NULL)
		goto done;

	/*
	 *  We passed in the FMRI for the default instance but for
	 *  some things we need the simple form so construct it. Since
	 *  we reuse the storage that dependency points to, we need to
	 *  use the servname early.
	 */
	(void) snprintf(dependency, maxlen, "%s", fmri + sizeof ("svc:"));
	servname = strrchr(dependency, ':');
	if (servname == NULL)
		goto done;
	*servname = '\0';
	servname = dependency;

	/*
	 * Setup to iterate over the service property groups, only
	 * looking at those that are "dependency" types. The "entity"
	 * property will have the FMRI of the service we are dependent
	 * on.
	 */
	if (scf_handle_get_scope(handle, SCF_SCOPE_LOCAL, scope) != 0)
		goto done;

	if (scf_scope_get_service(scope, servname, service) != 0)
		goto done;

	if (scf_iter_service_pgs(iter, service) != 0)
		goto done;

	while (scf_iter_next_pg(iter, pg) > 0) {
		char *services[2];
		/*
		 * Have a property group for the service. See if it is
		 * a dependency pg and only do operations on those.
		 */
		if (scf_pg_get_type(pg, type, SCFTYPE_LEN) <= 0)
			continue;

		if (strncmp(type, SCF_GROUP_DEPENDENCY, SCFTYPE_LEN) != 0)
			continue;
		/*
		 * Have a dependency.  Attempt to enable it.
		 */
		if (scf_pg_get_property(pg, SCF_PROPERTY_ENTITIES, prop) != 0)
			continue;

		if (scf_property_get_value(prop, value) != 0)
			continue;

		services[1] = NULL;

		if (scf_value_get_as_string(value, dependency, maxlen) > 0) {
			services[0] = dependency;
			_check_services(services);
		}
	}

done:
	if (dependency != NULL)
		free(dependency);
	if (value != NULL)
		scf_value_destroy(value);
	if (prop != NULL)
		scf_property_destroy(prop);
	if (pg != NULL)
		scf_pg_destroy(pg);
	if (iter != NULL)
		scf_iter_destroy(iter);
	if (scope != NULL)
		scf_scope_destroy(scope);
	if (inst != NULL)
		scf_instance_destroy(inst);
	if (service != NULL)
		scf_service_destroy(service);

	(void) scf_handle_unbind(handle);
	scf_handle_destroy(handle);
}

/*
 * How long to wait for service to come online
 */
#define	WAIT_FOR_SERVICE	15

/*
 * smb_enable_service()
 *
 */
static int
smb_enable_service(void)
{
	int i;
	int ret = SA_OK;
	char *service[] = { SMBD_DEFAULT_INSTANCE_FMRI, NULL };

	if (!smb_isonline()) {
		/*
		 * Attempt to start the idmap, and other dependent
		 * services, first.  If it fails, the SMB service will
		 * ultimately fail so we use that as the error.  If we
		 * don't try to enable idmap, smb won't start the
		 * first time unless the admin has done it
		 * manually. The service could be administratively
		 * disabled so we won't always get started.
		 */
		smb_enable_dependencies(SMBD_DEFAULT_INSTANCE_FMRI);
		_check_services(service);

		/* Wait for service to come online */
		for (i = 0; i < WAIT_FOR_SERVICE; i++) {
			if (smb_isonline()) {
				ret =  SA_OK;
				break;
			} else if (smb_ismaint()) {
				/* maintenance requires help */
				ret = SA_SYSTEM_ERR;
				break;
			} else if (smb_isdisabled()) {
				/* disabled is ok */
				ret = SA_OK;
				break;
			} else {
				/* try another time */
				ret = SA_BUSY;
				(void) sleep(1);
			}
		}
	}
	return (ret);
}

/*
 * smb_validate_proto_prop(index, name, value)
 *
 * Verify that the property specified by name can take the new
 * value. This is a sanity check to prevent bad values getting into
 * the default files.
 */
static int
smb_validate_proto_prop(int index, char *name, char *value)
{
	if ((name == NULL) || (index < 0))
		return (SA_BAD_VALUE);

	if (smb_proto_options[index].validator == NULL)
		return (SA_OK);

	if (smb_proto_options[index].validator(index, value) == SA_OK)
		return (SA_OK);
	return (SA_BAD_VALUE);
}

/*
 * smb_set_proto_prop(prop)
 *
 * check that prop is valid.
 */
/*ARGSUSED*/
static int
smb_set_proto_prop(sa_property_t prop)
{
	int ret = SA_OK;
	char *name;
	char *value;
	int index = -1;
	struct smb_proto_option_defs *opt;

	name = sa_get_property_attr(prop, "type");
	value = sa_get_property_attr(prop, "value");
	if (name != NULL && value != NULL) {
		index = findprotoopt(name);
		if (index >= 0) {
			/* should test for valid value */
			ret = smb_validate_proto_prop(index, name, value);
			if (ret == SA_OK) {
				opt = &smb_proto_options[index];

				/* Save to SMF */
				(void) smb_config_set(opt->smb_index, value);
				/*
				 * Specialized refresh mechanisms can
				 * be flagged in the proto_options and
				 * processed here.
				 */
				if (opt->refresh & SMB_REFRESH_REFRESH)
					(void) smf_refresh_instance(
					    SMBD_DEFAULT_INSTANCE_FMRI);
				else if (opt->refresh & SMB_REFRESH_RESTART)
					(void) smf_restart_instance(
					    SMBD_DEFAULT_INSTANCE_FMRI);
			}
		}
	}

	if (name != NULL)
		sa_free_attr_string(name);
	if (value != NULL)
		sa_free_attr_string(value);

	return (ret);
}

/*
 * smb_get_status()
 *
 * What is the current status of the smbd? We use the SMF state here.
 * Caller must free the returned value.
 */

static char *
smb_get_status(void)
{
<<<<<<< HEAD
	char *state = NULL;
	state = smf_get_state(SMBD_DEFAULT_INSTANCE_FMRI);
	return (state != NULL ? state : strdup("-"));
=======
	return (smf_get_state(SMBD_DEFAULT_INSTANCE_FMRI));
>>>>>>> 34969e74
}

/*
 * This protocol plugin require resource names
 */
static uint64_t
smb_share_features(void)
{
	return (SA_FEATURE_RESOURCE | SA_FEATURE_ALLOWSUBDIRS |
	    SA_FEATURE_ALLOWPARDIRS | SA_FEATURE_SERVER);
}

/*
 * This should be used to convert smb_share_t to sa_resource_t
 * Should only be needed to build transient shares/resources to be
 * supplied to sharemgr to display.
 */
static int
smb_add_transient(sa_handle_t handle, smb_share_t *si)
{
	int err;
	sa_share_t share;
	sa_group_t group;
	sa_resource_t resource;
	nvlist_t *nvl;
	char *opt;

	if (si == NULL)
		return (SA_INVALID_NAME);

	if ((share = sa_find_share(handle, si->shr_path)) == NULL) {
		if ((group = smb_get_defaultgrp(handle)) == NULL)
			return (SA_NO_SUCH_GROUP);

		share = sa_get_share(group, si->shr_path);
		if (share == NULL) {
			share = sa_add_share(group, si->shr_path,
			    SA_SHARE_TRANSIENT, &err);
			if (share == NULL)
				return (SA_NO_SUCH_PATH);
		}
	}

	/*
	 * Now handle the resource. Make sure that the resource is
	 * transient and added to the share.
	 */
	resource = sa_get_share_resource(share, si->shr_name);
	if (resource == NULL) {
		resource = sa_add_resource(share,
		    si->shr_name, SA_SHARE_TRANSIENT, &err);
		if (resource == NULL)
			return (SA_NO_SUCH_RESOURCE);
	}

	if (si->shr_cmnt[0] != '\0')
		(void) sa_set_resource_description(resource, si->shr_cmnt);

	if (si->shr_container[0] != '\0')
		(void) sa_set_resource_attr(resource, SHOPT_AD_CONTAINER,
		    si->shr_container);

	if (nvlist_alloc(&nvl, NV_UNIQUE_NAME, 0) != 0)
		return (SA_NO_MEMORY);

	if ((opt = smb_csc_name(si)) != NULL)
		err |= nvlist_add_string(nvl, SHOPT_CSC, opt);

	opt = (si->shr_flags & SMB_SHRF_ABE) ? "true" : "false";
	err |= nvlist_add_string(nvl, SHOPT_ABE, opt);

	if ((si->shr_flags & SMB_SHRF_AUTOHOME) == 0) {
		opt = (si->shr_flags & SMB_SHRF_GUEST_OK) ? "true" : "false";
		err |= nvlist_add_string(nvl, SHOPT_GUEST, opt);
	}

	if (si->shr_access_ro[0] != '\0')
		err |= nvlist_add_string(nvl, SHOPT_RO, si->shr_access_ro);

	if (si->shr_access_rw[0] != '\0')
		err |= nvlist_add_string(nvl, SHOPT_RW, si->shr_access_rw);

	if (si->shr_access_none[0] != '\0')
		err |= nvlist_add_string(nvl, SHOPT_NONE, si->shr_access_none);

	if (err) {
		nvlist_free(nvl);
		return (SA_CONFIG_ERR);
	}

	err = smb_update_optionset_props(handle, resource, nvl);

	nvlist_free(nvl);
	return (err);
}

/*
 * Return smb transient shares.
 */
static int
smb_list_transient(sa_handle_t handle)
{
	int i, offset;
	smb_shrlist_t list;
	int res;

	if (smb_share_count() <= 0)
		return (SA_OK);

	offset = 0;
	while (smb_share_list(offset, &list) == NERR_Success) {
		if (list.sl_cnt == 0)
			break;

		for (i = 0; i < list.sl_cnt; i++) {
			res = smb_add_transient(handle, &(list.sl_shares[i]));
			if (res != SA_OK)
				return (res);
		}
		offset += list.sl_cnt;
	}

	return (SA_OK);
}

/*
 * fix_resource_name(share, name,  prefix)
 *
 * Construct a name where the ZFS dataset has the prefix replaced with "name".
 */
static char *
fix_resource_name(sa_share_t share, char *name, char *prefix)
{
	char buf[SA_MAX_RESOURCE_NAME + 1];
	char *dataset;
	size_t bufsz = SA_MAX_RESOURCE_NAME + 1;
	size_t prelen;

	if (prefix == NULL)
		return (strdup(name));

	dataset = sa_get_share_attr(share, "dataset");
	if (dataset == NULL)
		return (strdup(name));

	(void) strlcpy(buf, name, bufsz);
	prelen = strlen(prefix);

	if (strncmp(dataset, prefix, prelen) == 0)
		(void) strlcat(buf, dataset + prelen, bufsz);

	sa_free_attr_string(dataset);
	sa_fix_resource_name(buf);
	return (strdup(buf));
}

/*
 * smb_parse_optstring(group, options)
 *
 * parse a compact option string into individual options. This allows
 * ZFS sharesmb and sharemgr "share" command to work.  group can be a
 * group, a share or a resource.
 */
static int
smb_parse_optstring(sa_group_t group, char *options)
{
	char *dup;
	char *base;
	char *lasts;
	char *token;
	sa_optionset_t optionset;
	sa_group_t parent = NULL;
	sa_resource_t resource = NULL;
	int iszfs = 0;
	int persist = 0;
	int need_optionset = 0;
	int ret = SA_OK;
	sa_property_t prop;

	/*
	 * In order to not attempt to change ZFS properties unless
	 * absolutely necessary, we never do it in the legacy parsing
	 * so we need to keep track of this.
	 */
	if (sa_is_share(group)) {
		char *zfs;

		parent = sa_get_parent_group(group);
		if (parent != NULL) {
			zfs = sa_get_group_attr(parent, "zfs");
			if (zfs != NULL) {
				sa_free_attr_string(zfs);
				iszfs = 1;
			}
		}
	} else {
		iszfs = sa_group_is_zfs(group);
		/*
		 * If a ZFS group, then we need to see if a resource
		 * name is being set. If so, bail with
		 * SA_PROP_SHARE_ONLY, so we come back in with a share
		 * instead of a group.
		 */
		if (iszfs ||
		    strncmp(options, "name=", sizeof ("name=") - 1) == 0 ||
		    strstr(options, ",name=") != NULL) {
			return (SA_PROP_SHARE_ONLY);
		}
	}

	/* do we have an existing optionset? */
	optionset = sa_get_optionset(group, "smb");
	if (optionset == NULL) {
		/* didn't find existing optionset so create one */
		optionset = sa_create_optionset(group, "smb");
		if (optionset == NULL)
			return (SA_NO_MEMORY);
	} else {
		/*
		 * If an optionset already exists, we've come through
		 * twice so ignore the second time.
		 */
		return (ret);
	}

	/* We need a copy of options for the next part. */
	dup = strdup(options);
	if (dup == NULL)
		return (SA_NO_MEMORY);

	/*
	 * SMB properties are straightforward and are strings,
	 * integers or booleans.  Properties are separated by
	 * commas. It will be necessary to parse quotes due to some
	 * strings not having a restricted characters set.
	 *
	 * Note that names will create a resource. For now, if there
	 * is a set of properties "before" the first name="", those
	 * properties will be placed on the group.
	 */
	persist = sa_is_persistent(group);
	base = dup;
	token = dup;
	lasts = NULL;
	while (token != NULL && ret == SA_OK) {
		ret = SA_OK;
		token = strtok_r(base, ",", &lasts);
		base = NULL;
		if (token != NULL) {
			char *value;
			/*
			 * All SMB properties have values so there
			 * MUST be an '=' character.  If it doesn't,
			 * it is a syntax error.
			 */
			value = strchr(token, '=');
			if (value != NULL) {
				*value++ = '\0';
			} else {
				ret = SA_SYNTAX_ERR;
				break;
			}
			/*
			 * We may need to handle a "name" property
			 * that is a ZFS imposed resource name. Each
			 * name would trigger getting a new "resource"
			 * to put properties on. For now, assume no
			 * "name" property for special handling.
			 */

			if (strcmp(token, SHOPT_NAME) == 0) {
				char *prefix;
				char *name = NULL;
				/*
				 * We have a name, so now work on the
				 * resource level. We have a "share"
				 * in "group" due to the caller having
				 * added it. If we are called with a
				 * group, the check for group/share
				 * at the beginning of this function
				 * will bail out the parse if there is a
				 * "name" but no share.
				 */
				if (!iszfs) {
					ret = SA_SYNTAX_ERR;
					break;
				}
				/*
				 * Make sure the parent group has the
				 * "prefix" property since we will
				 * need to use this for constructing
				 * inherited name= values.
				 */
				prefix = sa_get_group_attr(parent, "prefix");
				if (prefix == NULL) {
					prefix = sa_get_group_attr(parent,
					    "name");
					if (prefix != NULL) {
						(void) sa_set_group_attr(parent,
						    "prefix", prefix);
					}
				}
				name = fix_resource_name((sa_share_t)group,
				    value, prefix);
				if (name != NULL) {
					resource = sa_add_resource(
					    (sa_share_t)group, name,
					    SA_SHARE_TRANSIENT, &ret);
					sa_free_attr_string(name);
				} else {
					ret = SA_NO_MEMORY;
				}
				if (prefix != NULL)
					sa_free_attr_string(prefix);

				/* A resource level optionset is needed */

				need_optionset = 1;
				if (resource == NULL) {
					ret = SA_NO_MEMORY;
					break;
				}
				continue;
			}

			if (iszfs && strcmp(token, SHOPT_DESCRIPTION) == 0) {
				if (resource == NULL)
					(void) sa_set_share_description(
					    (sa_share_t)group, value);
				else
					(void) sa_set_resource_description(
					    resource, value);
				continue;
			}

			if (need_optionset) {
				optionset = sa_create_optionset(resource,
				    "smb");
				need_optionset = 0;
			}

			prop = sa_create_property(token, value);
			if (prop == NULL)
				ret = SA_NO_MEMORY;
			else
				ret = sa_add_property(optionset, prop);
			if (ret != SA_OK)
				break;
			if (!iszfs)
				ret = sa_commit_properties(optionset, !persist);
		}
	}
	free(dup);
	return (ret);
}

/*
 * smb_sprint_option(rbuff, rbuffsize, incr, prop, sep)
 *
 * provides a mechanism to format SMB properties into legacy output
 * format. If the buffer would overflow, it is reallocated and grown
 * as appropriate. Special cases of converting internal form of values
 * to those used by "share" are done. this function does one property
 * at a time.
 */

static void
smb_sprint_option(char **rbuff, size_t *rbuffsize, size_t incr,
			sa_property_t prop, int sep)
{
	char *name;
	char *value;
	int curlen;
	char *buff = *rbuff;
	size_t buffsize = *rbuffsize;

	name = sa_get_property_attr(prop, "type");
	value = sa_get_property_attr(prop, "value");
	if (buff != NULL)
		curlen = strlen(buff);
	else
		curlen = 0;
	if (name != NULL) {
		int len;
		len = strlen(name) + sep;

		/*
		 * A future RFE would be to replace this with more
		 * generic code and to possibly handle more types.
		 *
		 * For now, everything else is treated as a string. If
		 * we get any properties that aren't exactly
		 * name/value pairs, we may need to
		 * interpret/transform.
		 */
		if (value != NULL)
			len += 1 + strlen(value);

		while (buffsize <= (curlen + len)) {
			/* need more room */
			buffsize += incr;
			buff = realloc(buff, buffsize);
			*rbuff = buff;
			*rbuffsize = buffsize;
			if (buff == NULL) {
				/* realloc failed so free everything */
				if (*rbuff != NULL)
					free(*rbuff);
				goto err;
			}
		}
		if (buff == NULL)
			goto err;
		(void) snprintf(buff + curlen, buffsize - curlen,
		    "%s%s=%s", sep ? "," : "",
		    name, value != NULL ? value : "\"\"");

	}
err:
	if (name != NULL)
		sa_free_attr_string(name);
	if (value != NULL)
		sa_free_attr_string(value);
}

/*
 * smb_format_resource_options(resource, hier)
 *
 * format all the options on the group into a flattened option
 * string. If hier is non-zero, walk up the tree to get inherited
 * options.
 */

static char *
smb_format_options(sa_group_t group, int hier)
{
	sa_optionset_t options = NULL;
	sa_property_t prop;
	int sep = 0;
	char *buff;
	size_t buffsize;


	buff = malloc(OPT_CHUNK);
	if (buff == NULL)
		return (NULL);

	buff[0] = '\0';
	buffsize = OPT_CHUNK;

	/*
	 * We may have a an optionset relative to this item. format
	 * these if we find them and then add any security definitions.
	 */

	options = sa_get_derived_optionset(group, "smb", hier);

	/*
	 * do the default set first but skip any option that is also
	 * in the protocol specific optionset.
	 */
	if (options != NULL) {
		for (prop = sa_get_property(options, NULL);
		    prop != NULL; prop = sa_get_next_property(prop)) {
			/*
			 * use this one since we skipped any
			 * of these that were also in
			 * optdefault
			 */
			smb_sprint_option(&buff, &buffsize, OPT_CHUNK,
			    prop, sep);
			if (buff == NULL) {
				/*
				 * buff could become NULL if there
				 * isn't enough memory for
				 * smb_sprint_option to realloc()
				 * as necessary. We can't really
				 * do anything about it at this
				 * point so we return NULL.  The
				 * caller should handle the
				 * failure.
				 */
				if (options != NULL)
					sa_free_derived_optionset(
					    options);
				return (buff);
			}
			sep = 1;
		}
	}

	if (options != NULL)
		sa_free_derived_optionset(options);
	return (buff);
}

/*
 * smb_rename_resource(resource, newname)
 *
 * Change the current exported name of the resource to newname.
 */
/*ARGSUSED*/
int
smb_rename_resource(sa_handle_t handle, sa_resource_t resource, char *newname)
{
	int ret = SA_OK;
	int err;
	char *oldname;

	if (!smb_isonline())
		return (SA_OK);

	oldname = sa_get_resource_attr(resource, "name");
	if (oldname == NULL)
		return (SA_NO_SUCH_RESOURCE);

	err = smb_share_rename(oldname, newname);

	sa_free_attr_string(oldname);

	/* improve error values somewhat */
	switch (err) {
	case NERR_Success:
		break;
	case NERR_InternalError:
		ret = SA_SYSTEM_ERR;
		break;
	case NERR_DuplicateShare:
		ret = SA_DUPLICATE_NAME;
		break;
	default:
		ret = SA_CONFIG_ERR;
		break;
	}

	return (ret);
}

static int
smb_build_shareinfo(sa_share_t share, sa_resource_t resource, smb_share_t *si)
{
	sa_optionset_t opts;
	char *path;
	char *rname;
	char *val = NULL;
	char csc_value[SMB_CSC_BUFSZ];

	bzero(si, sizeof (smb_share_t));

	if ((path = sa_get_share_attr(share, "path")) == NULL)
		return (SA_NO_SUCH_PATH);

	if ((rname = sa_get_resource_attr(resource, "name")) == NULL) {
		sa_free_attr_string(path);
		return (SA_NO_SUCH_RESOURCE);
	}

	(void) strlcpy(si->shr_path, path, sizeof (si->shr_path));
	(void) strlcpy(si->shr_name, rname, sizeof (si->shr_name));
	sa_free_attr_string(path);
	sa_free_attr_string(rname);

	val = sa_get_resource_description(resource);
	if (val == NULL)
		val = sa_get_share_description(share);

	if (val != NULL) {
		(void) strlcpy(si->shr_cmnt, val, sizeof (si->shr_cmnt));
		sa_free_share_description(val);
	}

	si->shr_flags = (sa_is_persistent(share))
	    ? SMB_SHRF_PERM : SMB_SHRF_TRANS;

	opts = sa_get_derived_optionset(resource, SMB_PROTOCOL_NAME, 1);
	if (opts == NULL)
		return (SA_OK);

	if (smb_saprop_getbool(opts, SHOPT_CATIA))
		si->shr_flags |= SMB_SHRF_CATIA;

	if (smb_saprop_getbool(opts, SHOPT_ABE))
		si->shr_flags |= SMB_SHRF_ABE;

	if (smb_saprop_getbool(opts, SHOPT_GUEST))
		si->shr_flags |= SMB_SHRF_GUEST_OK;

	if (smb_saprop_getbool(opts, SHOPT_DFSROOT))
		si->shr_flags |= SMB_SHRF_DFSROOT;

	(void) smb_saprop_getstr(opts, SHOPT_AD_CONTAINER, si->shr_container,
	    sizeof (si->shr_container));

	if (smb_saprop_getstr(opts, SHOPT_CSC, csc_value, sizeof (csc_value)))
		smb_csc_option(csc_value, si);

	if (smb_saprop_getstr(opts, SHOPT_RO, si->shr_access_ro,
	    sizeof (si->shr_access_ro)))
		si->shr_flags |= SMB_SHRF_ACC_RO;

	if (smb_saprop_getstr(opts, SHOPT_RW, si->shr_access_rw,
	    sizeof (si->shr_access_rw)))
		si->shr_flags |= SMB_SHRF_ACC_RW;

	if (smb_saprop_getstr(opts, SHOPT_NONE, si->shr_access_none,
	    sizeof (si->shr_access_none)))
		si->shr_flags |= SMB_SHRF_ACC_NONE;

	sa_free_derived_optionset(opts);
	return (SA_OK);
}

/*
 * Map a client-side caching (CSC) option to the appropriate share
 * flag.  Only one option is allowed; an error will be logged if
 * multiple options have been specified.  We don't need to do anything
 * about multiple values here because the SRVSVC will not recognize
 * a value containing multiple flags and will return the default value.
 *
 * If the option value is not recognized, it will be ignored: invalid
 * values will typically be caught and rejected by sharemgr.
 */
static void
smb_csc_option(const char *value, smb_share_t *si)
{
	char buf[SMB_CSC_BUFSZ];
	int i;

	for (i = 0; i < (sizeof (cscopt) / sizeof (cscopt[0])); ++i) {
		if (strcasecmp(value, cscopt[i].value) == 0) {
			si->shr_flags |= cscopt[i].flag;
			break;
		}
	}

	switch (si->shr_flags & SMB_SHRF_CSC_MASK) {
	case 0:
	case SMB_SHRF_CSC_DISABLED:
	case SMB_SHRF_CSC_MANUAL:
	case SMB_SHRF_CSC_AUTO:
	case SMB_SHRF_CSC_VDO:
		break;

	default:
		buf[0] = '\0';

		for (i = 0; i < (sizeof (cscopt) / sizeof (cscopt[0])); ++i) {
			if (si->shr_flags & cscopt[i].flag) {
				(void) strlcat(buf, " ", SMB_CSC_BUFSZ);
				(void) strlcat(buf, cscopt[i].value,
				    SMB_CSC_BUFSZ);
			}
		}

		syslog(LOG_ERR, "csc option conflict:%s", buf);
		break;
	}
}

/*
 * Return the option name for the first CSC flag (there should be only
 * one) encountered in the share flags.
 */
static char *
smb_csc_name(const smb_share_t *si)
{
	int i;

	for (i = 0; i < (sizeof (cscopt) / sizeof (cscopt[0])); ++i) {
		if (si->shr_flags & cscopt[i].flag)
			return (cscopt[i].value);
	}

	return (NULL);
}

/*
 * smb_get_defaultgrp
 *
 * If default group for CIFS shares (i.e. "smb") exists
 * then it will return the group handle, otherwise it will
 * create the group and return the handle.
 *
 * All the shares created by CIFS clients (this is only possible
 * via RPC) will be added to "smb" groups.
 */
static sa_group_t
smb_get_defaultgrp(sa_handle_t handle)
{
	sa_group_t group = NULL;
	int err;

	group = sa_get_group(handle, SMB_DEFAULT_SHARE_GROUP);
	if (group != NULL)
		return (group);

	group = sa_create_group(handle, SMB_DEFAULT_SHARE_GROUP, &err);
	if (group == NULL)
		return (NULL);

	if (sa_create_optionset(group, SMB_DEFAULT_SHARE_GROUP) == NULL) {
		(void) sa_remove_group(group);
		group = NULL;
	}

	return (group);
}

/*
 * Checks to see if the command args are the supported substitution specifier.
 * i.e. <cmd> %U %S
 */
static int
cmd_validator(int index, char *value)
{
	char cmd[MAXPATHLEN];
	char *ptr, *v;
	boolean_t skip_cmdname;

	if (string_length_check_validator(index, value) != SA_OK)
		return (SA_BAD_VALUE);

	if (*value == '\0')
		return (SA_OK);

	(void) strlcpy(cmd, value, sizeof (cmd));

	ptr = cmd;
	skip_cmdname = B_TRUE;
	do {
		if ((v = strsep(&ptr, " ")) == NULL)
			break;

		if (*v != '\0') {

			if (skip_cmdname) {
				skip_cmdname = B_FALSE;
				continue;
			}

			if ((strlen(v) != 2) || *v != '%')
				return (SA_BAD_VALUE);

			if (strpbrk(v, SMB_VALID_SUB_CHRS) == NULL)
				return (SA_BAD_VALUE);
		}

	} while (v != NULL);

	/*
	 * If skip_cmdname is still true then the string contains
	 * only spaces.  Don't allow such a string.
	 */
	if (skip_cmdname)
		return (SA_BAD_VALUE);

	return (SA_OK);
}

/*ARGSUSED*/
static int
disposition_validator(int index, char *value)
{
	if (value == NULL)
		return (SA_BAD_VALUE);

	if (*value == '\0')
		return (SA_OK);

	if ((strcasecmp(value, SMB_EXEC_DISP_CONTINUE) == 0) ||
	    (strcasecmp(value, SMB_EXEC_DISP_TERMINATE) == 0))
		return (SA_OK);

	return (SA_BAD_VALUE);
}

/*
 * Updates the optionset properties of the share resource.
 * The properties are given as a list of name-value pair.
 * The name argument should be the optionset property name and the value
 * should be a valid value for the specified property.
 *
 * When calling this function for permanent shares, the caller must also
 * call sa_commit_properties() to commit the changes to SMF.
 */
static int
smb_update_optionset_props(sa_handle_t handle, sa_resource_t resource,
    nvlist_t *nvl)
{
	sa_property_t prop;
	sa_optionset_t opts;
	int err = SA_OK;
	nvpair_t *cur;
	char *name, *val;

	if ((opts = sa_get_optionset(resource, SMB_PROTOCOL_NAME)) == NULL) {
		opts = sa_create_optionset(resource, SMB_PROTOCOL_NAME);
		if (opts == NULL)
			return (SA_CONFIG_ERR);
	}

	cur = nvlist_next_nvpair(nvl, NULL);
	while (cur != NULL) {
		name = nvpair_name(cur);
		err = nvpair_value_string(cur, &val);
		if ((err != 0) || (name == NULL) || (val == NULL)) {
			err = SA_CONFIG_ERR;
			break;
		}

		prop = NULL;
		if ((prop = sa_get_property(opts, name)) == NULL) {
			prop = sa_create_property(name, val);
			if (prop != NULL) {
				err = sa_valid_property(handle, opts,
				    SMB_PROTOCOL_NAME, prop);
				if (err != SA_OK) {
					(void) sa_remove_property(prop);
					break;
				}
			}
			err = sa_add_property(opts, prop);
			if (err != SA_OK)
				break;
		} else {
			err = sa_update_property(prop, val);
			if (err != SA_OK)
				break;
		}

		cur = nvlist_next_nvpair(nvl, cur);
	}

	return (err);
}

static boolean_t
smb_saprop_getbool(sa_optionset_t opts, char *propname)
{
	sa_property_t prop;
	char *val;
	boolean_t propval = B_FALSE;

	prop = sa_get_property(opts, propname);
	if ((val = sa_get_property_attr(prop, "value")) != NULL) {
		if ((strcasecmp(val, "true") == 0) || (strcmp(val, "1") == 0))
			propval = B_TRUE;
		free(val);
	}

	return (propval);
}

static boolean_t
smb_saprop_getstr(sa_optionset_t opts, char *propname, char *buf, size_t bufsz)
{
	sa_property_t prop;
	char *val;

	prop = sa_get_property(opts, propname);
	if ((val = sa_get_property_attr(prop, "value")) != NULL) {
		(void) strlcpy(buf, val, bufsz);
		free(val);
		return (B_TRUE);
	}

	return (B_FALSE);
}<|MERGE_RESOLUTION|>--- conflicted
+++ resolved
@@ -1579,13 +1579,7 @@
 static char *
 smb_get_status(void)
 {
-<<<<<<< HEAD
-	char *state = NULL;
-	state = smf_get_state(SMBD_DEFAULT_INSTANCE_FMRI);
-	return (state != NULL ? state : strdup("-"));
-=======
 	return (smf_get_state(SMBD_DEFAULT_INSTANCE_FMRI));
->>>>>>> 34969e74
 }
 
 /*
