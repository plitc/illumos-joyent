#
# CDDL HEADER START
#
# The contents of this file are subject to the terms of the
# Common Development and Distribution License (the "License").
# You may not use this file except in compliance with the License.
#
# You can obtain a copy of the license at usr/src/OPENSOLARIS.LICENSE
# or http://www.opensolaris.org/os/licensing.
# See the License for the specific language governing permissions
# and limitations under the License.
#
# When distributing Covered Code, include this CDDL HEADER in each
# file and include the License file at usr/src/OPENSOLARIS.LICENSE.
# If applicable, add the following below this CDDL HEADER, with the
# fields enclosed by brackets "[]" replaced with your own identifying
# information: Portions Copyright [yyyy] [name of copyright owner]
#
# CDDL HEADER END
#
#
# Copyright (c) 2004, 2010, Oracle and/or its affiliates. All rights reserved.
<<<<<<< HEAD
# Copyright (c) 2014, Joyent, Inc. All rights reserved.
=======
# Copyright (c) 2015, Joyent, Inc. All rights reserved.
>>>>>>> fca543ca
#
# Copyright (c) 2013, OmniTI Computer Consulting, Inc. All rights reserved.
# Copyright 2013 Garrett D'Amore <garrett@damore.org>
# Copyright 2011 Nexenta Systems, Inc.  All rights reserved.
# Use is subject to license terms.
#

LIBCBASE=	.
LIBCDIR=	$(SRC)/lib/libc
LIBRARY=	libc.a
LIB_PIC=	libc_pic.a
VERS=		.1
CPP=		/usr/lib/cpp
TARGET_ARCH=	amd64

# objects are grouped by source directory

# local objects
STRETS=

CRTOBJS=			\
	cerror.o

DYNOBJS=

FPOBJS=				\
	fpgetmask.o		\
	fpgetround.o		\
	fpsetmask.o		\
	fpsetround.o		\
	fpstart.o		\
	ieee.o

I386FPOBJS=			\
	_D_cplx_div.o		\
	_D_cplx_div_ix.o	\
	_D_cplx_div_rx.o	\
	_D_cplx_lr_div.o	\
	_D_cplx_lr_div_ix.o	\
	_D_cplx_lr_div_rx.o	\
	_D_cplx_mul.o		\
	_F_cplx_div.o		\
	_F_cplx_div_ix.o	\
	_F_cplx_div_rx.o	\
	_F_cplx_lr_div.o	\
	_F_cplx_lr_div_ix.o	\
	_F_cplx_lr_div_rx.o	\
	_F_cplx_mul.o		\
	_X_cplx_div.o		\
	_X_cplx_div_ix.o	\
	_X_cplx_div_rx.o	\
	_X_cplx_lr_div.o	\
	_X_cplx_lr_div_ix.o	\
	_X_cplx_lr_div_rx.o	\
	_X_cplx_mul.o

FPASMOBJS=			\
	__xgetRD.o		\
	_xtoll.o		\
	_xtoull.o		\
	_base_il.o		\
	fpcw.o			\
	fpgetsticky.o		\
	fpsetsticky.o

ATOMICOBJS=			\
	atomic.o

XATTROBJS=			\
	xattr_common.o
COMOBJS=			\
	bcmp.o			\
	bcopy.o			\
	bsearch.o		\
	bzero.o			\
	qsort.o			\
	strtol.o		\
	strtoul.o		\
	strtoll.o		\
	strtoull.o

GENOBJS=			\
	_getsp.o		\
	abs.o			\
	alloca.o		\
	attrat.o		\
	byteorder.o		\
	cuexit.o		\
	ecvt.o			\
	errlst.o		\
	amd64_data.o		\
	ldivide.o		\
	lock.o			\
	makectxt.o		\
	memccpy.o		\
	memchr.o		\
	memcmp.o		\
	memcpy.o		\
	memset.o		\
	new_list.o		\
	proc64_id.o		\
	proc64_support.o	\
	setjmp.o		\
	siginfolst.o		\
	siglongjmp.o		\
	strcmp.o		\
	strcpy.o		\
	strlen.o		\
	strncmp.o		\
	strncpy.o		\
	strnlen.o		\
	sync_instruction_memory.o

# Preserved solely to ease maintenance of 32-bit and 64-bit library builds
# This macro should ALWAYS be empty; native APIs are already 'large file'.
COMSYSOBJS64=

SYSOBJS64=

COMSYSOBJS=			\
	__clock_timer.o		\
	__getloadavg.o		\
	__rusagesys.o		\
	__signotify.o		\
	__sigrt.o		\
	__time.o		\
	_lgrp_home_fast.o	\
	_lgrpsys.o		\
	_nfssys.o		\
	_portfs.o		\
	_pset.o			\
	_rpcsys.o		\
	_sigaction.o		\
	_so_accept.o		\
	_so_bind.o		\
	_so_connect.o		\
	_so_getpeername.o	\
	_so_getsockname.o	\
	_so_getsockopt.o	\
	_so_listen.o		\
	_so_recv.o		\
	_so_recvfrom.o		\
	_so_recvmsg.o		\
	_so_send.o		\
	_so_sendmsg.o		\
	_so_sendto.o		\
	_so_setsockopt.o	\
	_so_shutdown.o		\
	_so_socket.o		\
	_so_socketpair.o	\
	_sockconfig.o		\
	acct.o			\
	acl.o			\
	adjtime.o		\
	alarm.o			\
	brk.o			\
	chdir.o			\
	chroot.o		\
	cladm.o			\
	close.o			\
	execve.o		\
	exit.o			\
	facl.o			\
	fchdir.o		\
	fchroot.o		\
	fdsync.o		\
	fpathconf.o		\
	fstatfs.o		\
	fstatvfs.o		\
	getcpuid.o		\
	getdents.o		\
	getegid.o		\
	geteuid.o		\
	getgid.o		\
	getgroups.o		\
	gethrtime.o		\
	getitimer.o		\
	getmsg.o		\
	getpid.o		\
	getpmsg.o		\
	getppid.o		\
	getrlimit.o		\
	getuid.o		\
	gtty.o			\
	install_utrap.o		\
	ioctl.o			\
	kaio.o			\
	kill.o			\
	llseek.o		\
	lseek.o			\
	mmapobjsys.o		\
	memcntl.o		\
	mincore.o		\
	mmap.o			\
	modctl.o		\
	mount.o			\
	mprotect.o		\
	munmap.o		\
	nice.o			\
	ntp_adjtime.o		\
	ntp_gettime.o		\
	p_online.o		\
	pathconf.o		\
	pause.o			\
	pcsample.o		\
	pipe2.o			\
	pollsys.o		\
	pread.o			\
	preadv.o		\
	priocntlset.o		\
	processor_bind.o	\
	processor_info.o	\
	profil.o		\
	putmsg.o		\
	putpmsg.o		\
	pwrite.o		\
	pwritev.o		\
	read.o			\
	readv.o			\
	resolvepath.o		\
	seteguid.o		\
	setgid.o		\
	setgroups.o		\
	setitimer.o		\
	setreid.o		\
	setrlimit.o		\
	setuid.o		\
	sigaltstk.o		\
	sigprocmsk.o		\
	sigsendset.o		\
	sigsuspend.o		\
	statfs.o		\
	statvfs.o		\
	stty.o			\
	sync.o			\
	sysconfig.o		\
	sysfs.o			\
	sysinfo.o		\
	syslwp.o		\
	times.o			\
	ulimit.o		\
	umask.o			\
	umount2.o		\
	utssys.o		\
	uucopy.o		\
	vhangup.o		\
	waitid.o		\
	write.o			\
	writev.o		\
	yield.o

SYSOBJS=			\
	__clock_gettime.o	\
	__getcontext.o		\
	__uadmin.o		\
	_lwp_mutex_unlock.o	\
	_stack_grow.o		\
	door.o			\
	forkx.o			\
	forkallx.o		\
	getcontext.o		\
	gettimeofday.o		\
	lwp_private.o		\
	nuname.o		\
	syscall.o		\
	sysi86.o		\
	tls_get_addr.o		\
	uadmin.o		\
	umount.o		\
	uname.o			\
	vforkx.o

# Preserved solely to ease maintenance of 32-bit and 64-bit library builds
# This macro should ALWAYS be empty; native APIs are already 'large file'.
PORTGEN64=

# objects from source under $(LIBCDIR)/port
PORTFP=				\
	__flt_decim.o		\
	__flt_rounds.o		\
	__tbl_10_b.o		\
	__tbl_10_h.o		\
	__tbl_10_s.o		\
	__tbl_2_b.o		\
	__tbl_2_h.o		\
	__tbl_2_s.o		\
	__tbl_fdq.o		\
	__tbl_tens.o		\
	__x_power.o		\
	_base_sup.o		\
	aconvert.o		\
	decimal_bin.o		\
	double_decim.o		\
	econvert.o		\
	fconvert.o		\
	file_decim.o		\
	finite.o		\
	fp_data.o		\
	func_decim.o		\
	gconvert.o		\
	hex_bin.o		\
	ieee_globals.o		\
	pack_float.o		\
	sigfpe.o		\
	string_decim.o

PORTGEN=			\
	_env_data.o		\
	_xftw.o			\
	a64l.o			\
	abort.o			\
	addsev.o		\
	ascii_strcasecmp.o	\
	ascii_strncasecmp.o	\
	assert.o		\
	atof.o			\
	atoi.o			\
	atol.o			\
	atoll.o			\
	attropen.o		\
	atexit.o		\
	atfork.o		\
	basename.o		\
	calloc.o		\
	catgets.o		\
	catopen.o		\
	cfgetispeed.o		\
	cfgetospeed.o		\
	cfree.o			\
	cfsetispeed.o		\
	cfsetospeed.o		\
	cftime.o		\
	clock.o			\
	closedir.o		\
	closefrom.o		\
	confstr.o		\
	crypt.o			\
	csetlen.o		\
	ctime.o			\
	ctime_r.o		\
	daemon.o		\
	deflt.o			\
	directio.o		\
	dirname.o		\
	div.o			\
	drand48.o		\
	dup.o			\
	env_data.o		\
	err.o			\
	errno.o			\
	euclen.o		\
	event_port.o		\
	execvp.o		\
	fattach.o		\
	fdetach.o		\
	fdopendir.o		\
	ffs.o			\
	fls.o			\
	fmtmsg.o		\
	ftime.o			\
	ftok.o			\
	ftw.o			\
	gcvt.o			\
	getauxv.o		\
	getcwd.o		\
	getdate_err.o		\
	getdtblsize.o		\
	getenv.o		\
	getexecname.o		\
	getgrnam.o		\
	getgrnam_r.o		\
	gethostid.o		\
	gethostname.o		\
	gethz.o			\
	getisax.o		\
	getloadavg.o		\
	getlogin.o		\
	getmntent.o		\
	getnetgrent.o		\
	get_nprocs.o		\
	getopt.o		\
	getopt_long.o		\
	getpagesize.o		\
	getpw.o			\
	getpwnam.o		\
	getpwnam_r.o		\
	getrusage.o		\
	getspent.o		\
	getspent_r.o		\
	getsubopt.o		\
	gettxt.o		\
	getusershell.o		\
	getut.o			\
	getutx.o		\
	getvfsent.o		\
	getwd.o			\
	getwidth.o		\
	getxby_door.o		\
	gtxt.o			\
	hsearch.o		\
	iconv.o			\
	imaxabs.o		\
	imaxdiv.o		\
	index.o			\
	initgroups.o		\
	insque.o		\
	isaexec.o		\
	isastream.o		\
	isatty.o		\
	killpg.o		\
	klpdlib.o		\
	l64a.o			\
	lckpwdf.o		\
	lconstants.o		\
	lexp10.o		\
	lfind.o			\
	lfmt.o			\
	lfmt_log.o		\
	lldiv.o			\
	llog10.o		\
	lltostr.o		\
	lmath.o			\
	localtime.o		\
	lsearch.o		\
	madvise.o		\
	malloc.o		\
	memalign.o		\
	memmem.o		\
	mkdev.o			\
	mkdtemp.o		\
	mkfifo.o		\
	mkstemp.o		\
	mktemp.o		\
	mlock.o			\
	mlockall.o		\
	mon.o			\
	msync.o			\
	munlock.o		\
	munlockall.o		\
	ndbm.o			\
	nftw.o			\
	nlspath_checks.o	\
	nsparse.o		\
	nss_common.o		\
	nss_dbdefs.o		\
	nss_deffinder.o		\
	opendir.o		\
	opt_data.o		\
	perror.o		\
	pfmt.o			\
	pfmt_data.o		\
	pfmt_print.o		\
	pipe.o			\
	plock.o			\
	poll.o			\
	posix_fadvise.o		\
	posix_fallocate.o	\
	posix_madvise.o		\
	posix_memalign.o	\
	priocntl.o		\
	privlib.o		\
	priv_str_xlate.o	\
	psiginfo.o		\
	psignal.o		\
	pt.o			\
	putpwent.o		\
	putspent.o		\
	raise.o			\
	rand.o			\
	random.o		\
	rctlops.o		\
	readdir.o		\
	readdir_r.o		\
	realpath.o		\
	reboot.o		\
	regexpr.o		\
	remove.o		\
	rewinddir.o		\
	rindex.o		\
	scandir.o		\
	seekdir.o		\
	select.o		\
	setlabel.o		\
	setpriority.o		\
	settimeofday.o		\
	sh_locks.o		\
	sigflag.o		\
	siglist.o		\
	sigsend.o		\
	sigsetops.o		\
	ssignal.o		\
	stack.o			\
	stpcpy.o		\
	stpncpy.o		\
	str2sig.o		\
	strcase_charmap.o	\
	strcat.o		\
	strchr.o		\
	strchrnul.o		\
	strcspn.o		\
	strdup.o		\
	strerror.o		\
	strlcat.o		\
	strlcpy.o		\
	strncat.o		\
	strndup.o		\
	strpbrk.o		\
	strrchr.o		\
	strsep.o		\
	strsignal.o		\
	strspn.o		\
	strstr.o		\
	strtod.o		\
	strtoimax.o		\
	strtok.o		\
	strtok_r.o		\
	strtoumax.o		\
	swab.o			\
	swapctl.o		\
	sysconf.o		\
	syslog.o		\
	tcdrain.o		\
	tcflow.o		\
	tcflush.o		\
	tcgetattr.o		\
	tcgetpgrp.o		\
	tcgetsid.o		\
	tcsendbreak.o		\
	tcsetattr.o		\
	tcsetpgrp.o		\
	tell.o			\
	telldir.o		\
	tfind.o			\
	time_data.o		\
	time_gdata.o		\
	tls_data.o		\
	truncate.o		\
	tsdalloc.o		\
	tsearch.o		\
	ttyname.o		\
	ttyslot.o		\
	ualarm.o		\
	ucred.o			\
	valloc.o		\
	vlfmt.o			\
	vpfmt.o			\
	waitpid.o		\
	walkstack.o		\
	wdata.o			\
	xgetwidth.o		\
	xpg4.o			\
	xpg6.o

PORTPRINT_W=			\
	doprnt_w.o

PORTPRINT=			\
	asprintf.o		\
	doprnt.o		\
	fprintf.o		\
	printf.o		\
	snprintf.o		\
	sprintf.o		\
	vfprintf.o		\
	vprintf.o		\
	vsnprintf.o		\
	vsprintf.o		\
	vwprintf.o		\
	wprintf.o

# Preserved solely to ease maintenance of 32-bit and 64-bit library builds
# This macro should ALWAYS be empty; native APIs are already 'large file'.
PORTSTDIO64=

PORTSTDIO_W=			\
	doscan_w.o

PORTSTDIO=			\
	__extensions.o		\
	_endopen.o		\
	_filbuf.o		\
	_findbuf.o		\
	_flsbuf.o		\
	_wrtchk.o		\
	clearerr.o		\
	ctermid.o		\
	ctermid_r.o		\
	cuserid.o		\
	data.o			\
	doscan.o		\
	fdopen.o		\
	feof.o			\
	ferror.o		\
	fgetc.o			\
	fgets.o			\
	fileno.o		\
	flockf.o		\
	flush.o			\
	fopen.o			\
	fpos.o			\
	fputc.o			\
	fputs.o			\
	fread.o			\
	fseek.o			\
	fseeko.o		\
	ftell.o			\
	ftello.o		\
	fwrite.o		\
	getc.o			\
	getchar.o		\
	getline.o		\
	getpass.o		\
	gets.o			\
	getw.o			\
	mse.o			\
	popen.o			\
	putc.o			\
	putchar.o		\
	puts.o			\
	putw.o			\
	rewind.o		\
	scanf.o			\
	setbuf.o		\
	setbuffer.o		\
	setvbuf.o		\
	system.o		\
	tempnam.o		\
	tmpfile.o		\
	tmpnam_r.o		\
	ungetc.o		\
	vscanf.o		\
	vwscanf.o		\
	wscanf.o

PORTI18N=			\
	getwchar.o		\
	putwchar.o		\
	putws.o			\
	strtows.o		\
	wcsnlen.o		\
	wcsstr.o		\
	wcstoimax.o		\
	wcstol.o		\
	wcstoul.o		\
	wcswcs.o		\
	wmemchr.o		\
	wmemcmp.o		\
	wmemcpy.o		\
	wmemmove.o		\
	wmemset.o		\
	wscat.o			\
	wschr.o			\
	wscmp.o			\
	wscpy.o			\
	wscspn.o		\
	wsdup.o			\
	wslen.o			\
	wsncat.o		\
	wsncmp.o		\
	wsncpy.o		\
	wspbrk.o		\
	wsprintf.o		\
	wsrchr.o		\
	wsscanf.o		\
	wsspn.o			\
	wstod.o			\
	wstok.o			\
	wstol.o			\
	wstoll.o		\
	wsxfrm.o		\
	gettext.o		\
	gettext_gnu.o		\
	gettext_real.o		\
	gettext_util.o		\
	plural_parser.o		\
	wdresolve.o		\
	_ctype.o		\
	isascii.o		\
	toascii.o

PORTI18N_COND=			\
	wcstol_longlong.o	\
	wcstoul_longlong.o

PORTLOCALE=			\
	big5.o			\
	btowc.o			\
	collate.o		\
	collcmp.o		\
	euc.o			\
	fnmatch.o		\
	fgetwc.o		\
	fgetws.o		\
	fix_grouping.o		\
	fputwc.o		\
	fputws.o		\
	fwide.o			\
	gb18030.o		\
	gb2312.o		\
	gbk.o			\
	getdate.o		\
	isdigit.o		\
	iswctype.o		\
	ldpart.o		\
	lmessages.o		\
	lnumeric.o		\
	lmonetary.o		\
	localeconv.o		\
	localeimpl.o		\
	mbftowc.o		\
	mblen.o			\
	mbrlen.o		\
	mbrtowc.o		\
	mbsinit.o		\
	mbsnrtowcs.o		\
	mbsrtowcs.o		\
	mbstowcs.o		\
	mbtowc.o		\
	mskanji.o		\
	nextwctype.o		\
	nl_langinfo.o		\
	none.o			\
	regcomp.o		\
	regfree.o		\
	regerror.o		\
	regexec.o		\
	rune.o			\
	runetype.o		\
	setlocale.o		\
	setrunelocale.o		\
	strcasecmp.o		\
	strcasestr.o		\
	strcoll.o		\
	strfmon.o		\
	strftime.o		\
	strncasecmp.o		\
	strptime.o		\
	strxfrm.o		\
	table.o			\
	timelocal.o		\
	tolower.o		\
	towlower.o		\
	ungetwc.o		\
	utf8.o			\
	wcrtomb.o		\
	wcscasecmp.o		\
	wcscoll.o		\
	wcsftime.o		\
	wcsnrtombs.o		\
	wcsrtombs.o		\
	wcswidth.o		\
	wcstombs.o		\
	wcsxfrm.o		\
	wctob.o			\
	wctomb.o		\
	wctrans.o		\
	wctype.o		\
	wcwidth.o		\
	wscol.o

AIOOBJS=			\
	aio.o			\
	aio_alloc.o		\
	posix_aio.o

RTOBJS=				\
	clock_timer.o		\
	mqueue.o		\
	pos4obj.o		\
	sched.o			\
	sem.o			\
	shm.o			\
	sigev_thread.o

TPOOLOBJS=			\
	thread_pool.o

THREADSOBJS=			\
	alloc.o			\
	assfail.o		\
	cancel.o		\
	door_calls.o		\
	tmem.o			\
	pthr_attr.o		\
	pthr_barrier.o		\
	pthr_cond.o		\
	pthr_mutex.o		\
	pthr_rwlock.o		\
	pthread.o		\
	rwlock.o		\
	scalls.o		\
	sema.o			\
	sigaction.o		\
	spawn.o			\
	synch.o			\
	tdb_agent.o		\
	thr.o			\
	thread_interface.o	\
	tls.o			\
	tsd.o

THREADSMACHOBJS=		\
	machdep.o

THREADSASMOBJS=			\
	asm_subr.o

UNICODEOBJS=			\
	u8_textprep.o		\
	uconv.o

UNWINDMACHOBJS=			\
	call_frame_inst.o	\
	eh_frame.o		\
	thrp_unwind.o		\
	unwind.o

pics/unwind.o:= COPTFLAG64 =

UNWINDASMOBJS=			\
	unwind_frame.o

# Preserved solely to ease maintenance of 32-bit and 64-bit library builds
# This macro should ALWAYS be empty; native APIs are already 'large file'.
PORTSYS64=

PORTSYS=			\
	_autofssys.o		\
	access.o		\
	acctctl.o		\
	bsd_signal.o		\
	chmod.o			\
	chown.o			\
	corectl.o		\
	epoll.o			\
	exacctsys.o		\
	execl.o			\
	execle.o		\
	execv.o			\
	eventfd.o		\
	fcntl.o			\
	getpagesizes.o		\
	getpeerucred.o		\
	inotify.o		\
	inst_sync.o		\
	issetugid.o		\
	label.o			\
	link.o			\
	lockf.o			\
	lwp.o			\
	lwp_cond.o		\
	lwp_rwlock.o		\
	lwp_sigmask.o		\
	meminfosys.o		\
	mkdir.o			\
	mknod.o			\
	msgsys.o		\
	nfssys.o		\
	open.o			\
	pgrpsys.o		\
	posix_sigwait.o		\
	ppriv.o			\
	psetsys.o		\
	rctlsys.o		\
	readlink.o		\
	rename.o		\
	sbrk.o			\
	semsys.o		\
	set_errno.o		\
	sharefs.o		\
	shmsys.o		\
	sidsys.o		\
	siginterrupt.o		\
	signal.o		\
	sigpending.o		\
	sigstack.o		\
	stat.o			\
	symlink.o		\
	tasksys.o		\
	time.o			\
	time_util.o		\
	ucontext.o		\
	unlink.o		\
	ustat.o			\
	utimesys.o		\
	zone.o

PORTREGEX=			\
	glob.o			\
	regcmp.o		\
	regex.o			\
	wordexp.o

VALUES=				\
	values-Xa.o

MOSTOBJS=			\
	$(STRETS)		\
	$(CRTOBJS)		\
	$(DYNOBJS)		\
	$(FPOBJS)		\
	$(I386FPOBJS)		\
	$(FPASMOBJS)		\
	$(ATOMICOBJS)		\
	$(XATTROBJS)		\
	$(COMOBJS)		\
	$(GENOBJS)		\
	$(PORTFP)		\
	$(PORTGEN)		\
	$(PORTGEN64)		\
	$(PORTI18N)		\
	$(PORTI18N_COND)	\
	$(PORTLOCALE)		\
	$(PORTPRINT)		\
	$(PORTPRINT_W)		\
	$(PORTREGEX)		\
	$(PORTSTDIO)		\
	$(PORTSTDIO64)		\
	$(PORTSTDIO_W)		\
	$(PORTSYS)		\
	$(PORTSYS64)		\
	$(AIOOBJS)		\
	$(RTOBJS)		\
	$(TPOOLOBJS)		\
	$(THREADSOBJS)		\
	$(THREADSMACHOBJS)	\
	$(THREADSASMOBJS)	\
	$(UNICODEOBJS)		\
	$(UNWINDMACHOBJS)	\
	$(UNWINDASMOBJS)	\
	$(COMSYSOBJS)		\
	$(SYSOBJS)		\
	$(COMSYSOBJS64)		\
	$(SYSOBJS64)		\
	$(VALUES)

TRACEOBJS=			\
	plockstat.o

# NOTE:	libc.so.1 must be linked with the minimal crti.o and crtn.o
# modules whose source is provided in the $(SRC)/lib/common directory.
# This must be done because otherwise the Sun C compiler would insert
# its own versions of these modules and those versions contain code
# to call out to C++ initialization functions.  Such C++ initialization
# functions can call back into libc before thread initialization is
# complete and this leads to segmentation violations and other problems.
# Since libc contains no C++ code, linking with the minimal crti.o and
# crtn.o modules is safe and avoids the problems described above.
OBJECTS= $(CRTI) $(MOSTOBJS) $(CRTN)
CRTSRCS= ../../common/amd64

# include common library definitions
include ../../Makefile.lib
include ../../Makefile.lib.64

CFLAGS64 += $(CTF_FLAGS)

# This is necessary to avoid problems with calling _ex_unwind().
# We probably don't want any inlining anyway.
CFLAGS64 += -xinline=

CERRWARN += -_gcc=-Wno-parentheses
CERRWARN += -_gcc=-Wno-switch
CERRWARN += -_gcc=-Wno-uninitialized
CERRWARN += -_gcc=-Wno-unused-value
CERRWARN += -_gcc=-Wno-unused-label
CERRWARN += -_gcc=-Wno-unused-variable
CERRWARN += -_gcc=-Wno-type-limits
CERRWARN += -_gcc=-Wno-char-subscripts
CERRWARN += -_gcc=-Wno-clobbered
CERRWARN += -_gcc=-Wno-unused-function
CERRWARN += -_gcc=-Wno-address

# Setting THREAD_DEBUG = -DTHREAD_DEBUG (make THREAD_DEBUG=-DTHREAD_DEBUG ...)
# enables ASSERT() checking in the threads portion of the library.
# This is automatically enabled for DEBUG builds, not for non-debug builds.
THREAD_DEBUG =
$(NOT_RELEASE_BUILD)THREAD_DEBUG = -DTHREAD_DEBUG

# Make string literals read-only to save memory
CFLAGS64 += $(XSTRCONST)

ALTPICS= $(TRACEOBJS:%=pics/%)

$(DYNLIB) := BUILD.SO = $(LD) -o $@ -G $(DYNFLAGS) $(PICS) $(ALTPICS) $(EXTPICS)

MAPFILES =	$(LIBCDIR)/port/mapfile-vers

CPPFLAGS=	-D_REENTRANT -D$(MACH64) -D__$(MACH64) $(THREAD_DEBUG) \
		-I. -I$(LIBCBASE)/inc -I$(LIBCDIR)/inc $(CPPFLAGS.master)
ASFLAGS=	$(AS_PICFLAGS) -P -D__STDC__ -D_ASM $(CPPFLAGS) \
		$(amd64_AS_XARCH)

# As a favor to the dtrace syscall provider, libc still calls the
# old syscall traps that have been obsoleted by the *at() interfaces.
# Delete this to compile libc using only the new *at() system call traps
CPPFLAGS += -D_RETAIN_OLD_SYSCALLS

# proc64_id.o is built with defines in $(SRC)/uts/intel/sys/x86_archext.h
pics/proc64_id.o	:= CFLAGS64 += -I$(SRC)/uts/intel

# Inform the run-time linker about libc specialized initialization
RTLDINFO =	-z rtldinfo=tls_rtldinfo
DYNFLAGS +=	$(RTLDINFO)

# Force libc's internal references to be resolved immediately upon loading
# in order to avoid critical region problems.  Since almost all libc symbols
# are marked 'protected' in the mapfiles, this is a minimal set (15 to 20).
DYNFLAGS +=	-znow

BUILD.s=	$(AS) $(ASFLAGS) $< -o $@

# Override this top level flag so the compiler builds in its native
# C99 mode.  This has been enabled to support the complex arithmetic
# added to libc.
C99MODE=	$(C99_ENABLE)

# libc method of building an archive
# The "$(GREP) -v ' L '" part is necessary only until
# lorder is fixed to ignore thread-local variables.
BUILD.AR= $(RM) $@ ; \
	$(AR) q $@ `$(LORDER) $(MOSTOBJS:%=$(DIR)/%) | $(GREP) -v ' L ' | $(TSORT)`

# extra files for the clean target
CLEANFILES=			\
	$(LIBCDIR)/port/gen/errlst.c	\
	$(LIBCDIR)/port/gen/new_list.c	\
	assym.h			\
	genassym		\
	crt/_rtld.s		\
	pics/crti.o		\
	pics/crtn.o		\
	$(ALTPICS)

CLOBBERFILES +=	$(LIB_PIC)

# list of C source for lint
SRCS=							\
	$(ATOMICOBJS:%.o=$(SRC)/common/atomic/%.c)	\
	$(XATTROBJS:%.o=$(SRC)/common/xattr/%.c)	\
	$(COMOBJS:%.o=$(SRC)/common/util/%.c)		\
	$(PORTFP:%.o=$(LIBCDIR)/port/fp/%.c)			\
	$(PORTGEN:%.o=$(LIBCDIR)/port/gen/%.c)			\
	$(PORTI18N:%.o=$(LIBCDIR)/port/i18n/%.c)		\
	$(PORTLOCALE:%.o=$(LIBCDIR)/port/locale/%.c)		\
	$(PORTPRINT:%.o=$(LIBCDIR)/port/print/%.c)		\
	$(PORTREGEX:%.o=$(LIBCDIR)/port/regex/%.c)		\
	$(PORTSTDIO:%.o=$(LIBCDIR)/port/stdio/%.c)		\
	$(PORTSYS:%.o=$(LIBCDIR)/port/sys/%.c)			\
	$(AIOOBJS:%.o=$(LIBCDIR)/port/aio/%.c)			\
	$(RTOBJS:%.o=$(LIBCDIR)/port/rt/%.c)			\
	$(TPOOLOBJS:%.o=$(LIBCDIR)/port/tpool/%.c)		\
	$(THREADSOBJS:%.o=$(LIBCDIR)/port/threads/%.c)		\
	$(THREADSMACHOBJS:%.o=threads/%.c)		\
	$(UNICODEOBJS:%.o=$(SRC)/common/unicode/%.c)	\
	$(UNWINDMACHOBJS:%.o=unwind/%.c)		\
	$(FPOBJS:%.o=fp/%.c)				\
	$(I386FPOBJS:%.o=$(LIBCDIR)/i386/fp/%.c)		\
	$(LIBCBASE)/gen/ecvt.c				\
	$(LIBCBASE)/gen/makectxt.c			\
	$(LIBCBASE)/gen/siginfolst.c			\
	$(LIBCBASE)/gen/siglongjmp.c			\
	$(LIBCBASE)/gen/sync_instruction_memory.c	\
	$(LIBCBASE)/sys/uadmin.c

# conditional assignments
# $(DYNLIB) $(LIB_PIC) := DYNOBJS = _rtbootld.o
$(DYNLIB) := CRTI = crti.o
$(DYNLIB) := CRTN = crtn.o

# Files which need the threads .il inline template
TIL=				\
	aio.o			\
	alloc.o			\
	assfail.o		\
	atexit.o		\
	atfork.o		\
	cancel.o		\
	door_calls.o		\
	err.o			\
	errno.o			\
	lwp.o			\
	ma.o			\
	machdep.o		\
	posix_aio.o		\
	pthr_attr.o		\
	pthr_barrier.o		\
	pthr_cond.o		\
	pthr_mutex.o		\
	pthr_rwlock.o		\
	pthread.o		\
	rand.o			\
	rwlock.o		\
	scalls.o		\
	sched.o			\
	sema.o			\
	sigaction.o		\
	sigev_thread.o		\
	spawn.o			\
	stack.o			\
	synch.o			\
	tdb_agent.o		\
	thr.o			\
	thread_interface.o	\
	thread_pool.o		\
	thrp_unwind.o		\
	tls.o			\
	tmem.o			\
	tsd.o

$(TIL:%=pics/%) := CFLAGS64 += $(LIBCBASE)/threads/amd64.il

# pics/mul64.o := CFLAGS64 += crt/mul64.il

# large-file-aware components that should be built large

#$(COMSYSOBJS64:%=pics/%) := \
#	CPPFLAGS += -D_LARGEFILE_SOURCE -D_FILE_OFFSET_BITS=64

#$(SYSOBJS64:%=pics/%) := \
#	CPPFLAGS += -D_LARGEFILE_SOURCE -D_FILE_OFFSET_BITS=64

#$(PORTGEN64:%=pics/%) := \
#	CPPFLAGS += -D_LARGEFILE_SOURCE -D_FILE_OFFSET_BITS=64

#$(PORTSTDIO64:%=pics/%) := \
#	CPPFLAGS += -D_LARGEFILE_SOURCE -D_FILE_OFFSET_BITS=64

#$(PORTSYS64:%=pics/%) := \
#	CPPFLAGS += -D_LARGEFILE_SOURCE -D_FILE_OFFSET_BITS=64

$(PORTSTDIO_W:%=pics/%) := \
	CPPFLAGS += -D_WIDE

$(PORTPRINT_W:%=pics/%) := \
	CPPFLAGS += -D_WIDE

$(PORTPRINT_C89:%=pics/%) := \
	CPPFLAGS += -D_C89_INTMAX32

$(PORTSTDIO_C89:%=pics/%) := \
	CPPFLAGS += -D_C89_INTMAX32

$(PORTI18N_COND:%=pics/%) := \
	CPPFLAGS += -D_WCS_LONGLONG

.KEEP_STATE:

all: $(LIBS) $(LIB_PIC)

lint	:=	CPPFLAGS += -I$(LIBCDIR)/$(MACH)/fp
lint	:=	CPPFLAGS += -D_MSE_INT_H -D_LCONV_C99
lint	:=	LINTFLAGS64 += -mn -erroff=E_SUPPRESSION_DIRECTIVE_UNUSED

lint:
	@echo $(LINT.c) ... $(LDLIBS)
	@$(LINT.c) $(SRCS) $(LDLIBS)

$(LINTLIB):= SRCS=$(LIBCDIR)/port/llib-lc
$(LINTLIB):= CPPFLAGS += -D_MSE_INT_H
$(LINTLIB):= LINTFLAGS64=-nvx -m64

# object files that depend on inline template
$(TIL:%=pics/%): $(LIBCBASE)/threads/amd64.il
# pics/mul64.o: crt/mul64.il

# include common libc targets
include ../Makefile.targ

# We need to strip out all CTF data from the static library
$(LIB_PIC) := DIR = pics
$(LIB_PIC): pics $$(PICS)
	$(BUILD.AR)
	$(MCS) -d -n .SUNW_ctf $@ > /dev/null 2>&1
	$(AR) -ts $@ > /dev/null
	$(POST_PROCESS_A)

ASSYMDEP_OBJS=			\
	_lwp_mutex_unlock.o	\
	_stack_grow.o		\
	asm_subr.o		\
	getcontext.o		\
	setjmp.o		\
	tls_get_addr.o		\
	vforkx.o

$(ASSYMDEP_OBJS:%=pics/%): assym.h

# assym.h build rules

GENASSYM_C = genassym.c

genassym: $(GENASSYM_C)
	$(NATIVECC) -Iinc -I$(LIBCDIR)/inc $(CPPFLAGS.native)	\
		-o $@ $(GENASSYM_C)

OFFSETS = $(LIBCDIR)/$(MACH)/offsets.in

assym.h: $(OFFSETS) genassym
	$(OFFSETS_CREATE) <$(OFFSETS) >$@
	./genassym >>$@

# derived C source and related explicit dependencies
$(LIBCDIR)/port/gen/errlst.c + \
$(LIBCDIR)/port/gen/new_list.c: $(LIBCDIR)/port/gen/errlist $(LIBCDIR)/port/gen/errlist.awk
	cd $(LIBCDIR)/port/gen; pwd; $(AWK) -f errlist.awk < errlist

pics/errlst.o: $(LIBCDIR)/port/gen/errlst.c

pics/new_list.o: $(LIBCDIR)/port/gen/new_list.c<|MERGE_RESOLUTION|>--- conflicted
+++ resolved
@@ -20,11 +20,7 @@
 #
 #
 # Copyright (c) 2004, 2010, Oracle and/or its affiliates. All rights reserved.
-<<<<<<< HEAD
-# Copyright (c) 2014, Joyent, Inc. All rights reserved.
-=======
 # Copyright (c) 2015, Joyent, Inc. All rights reserved.
->>>>>>> fca543ca
 #
 # Copyright (c) 2013, OmniTI Computer Consulting, Inc. All rights reserved.
 # Copyright 2013 Garrett D'Amore <garrett@damore.org>
