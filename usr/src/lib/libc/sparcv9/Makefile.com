#
# CDDL HEADER START
#
# The contents of this file are subject to the terms of the
# Common Development and Distribution License (the "License").
# You may not use this file except in compliance with the License.
#
# You can obtain a copy of the license at usr/src/OPENSOLARIS.LICENSE
# or http://www.opensolaris.org/os/licensing.
# See the License for the specific language governing permissions
# and limitations under the License.
#
# When distributing Covered Code, include this CDDL HEADER in each
# file and include the License file at usr/src/OPENSOLARIS.LICENSE.
# If applicable, add the following below this CDDL HEADER, with the
# fields enclosed by brackets "[]" replaced with your own identifying
# information: Portions Copyright [yyyy] [name of copyright owner]
#
# CDDL HEADER END
#
#
# Copyright (c) 1989, 2010, Oracle and/or its affiliates. All rights reserved.
# Copyright (c) 2012, Joyent, Inc.  All rights reserved.
#
# Copyright 2011 Nexenta Systems, Inc.  All rights reserved.
# Use is subject to license terms.
#

LIBCDIR=	$(SRC)/lib/libc
LIB_PIC=	libc_pic.a
VERS=		.1
CPP=		/usr/lib/cpp
TARGET_ARCH=	sparc

# objects are grouped by source directory

# Symbol capabilities objects.
EXTPICS=			\
        $(LIBCDIR)/capabilities/sun4u/sparcv9/pics/symcap.o \
        $(LIBCDIR)/capabilities/sun4u-opl/sparcv9/pics/symcap.o \
        $(LIBCDIR)/capabilities/sun4u-us3-hwcap1/sparcv9/pics/symcap.o \
        $(LIBCDIR)/capabilities/sun4u-us3-hwcap2/sparcv9/pics/symcap.o \
        $(LIBCDIR)/capabilities/sun4v-hwcap1/sparcv9/pics/symcap.o \
        $(LIBCDIR)/capabilities/sun4v-hwcap2/sparcv9/pics/symcap.o

# local objects
STRETS=

CRTOBJS=			\
	__align_cpy_2.o		\
	__align_cpy_4.o		\
	__align_cpy_8.o		\
	_ftou.o			\
	cerror.o

DYNOBJS=

FPOBJS=				\
	_D_cplx_div.o		\
	_D_cplx_div_ix.o	\
	_D_cplx_div_rx.o	\
	_D_cplx_mul.o		\
	_F_cplx_div.o		\
	_F_cplx_div_ix.o	\
	_F_cplx_div_rx.o	\
	_F_cplx_mul.o		\
	_Q_add.o		\
	_Q_cmp.o		\
	_Q_cmpe.o		\
	_Q_cplx_div.o		\
	_Q_cplx_div_ix.o	\
	_Q_cplx_div_rx.o	\
	_Q_cplx_lr_div.o	\
	_Q_cplx_lr_div_ix.o	\
	_Q_cplx_lr_div_rx.o	\
	_Q_cplx_lr_mul.o	\
	_Q_cplx_mul.o		\
	_Q_div.o		\
	_Q_dtoq.o		\
	_Q_fcc.o		\
	_Q_itoq.o		\
	_Q_mul.o		\
	_Q_neg.o		\
	_Q_qtod.o		\
	_Q_qtoi.o		\
	_Q_qtos.o		\
	_Q_qtou.o		\
	_Q_scl.o		\
	_Q_sqrt.o		\
	_Q_stoq.o		\
	_Q_sub.o		\
	_Q_utoq.o

FPOBJS64=			\
	_Qp_qtox.o		\
	_Qp_qtoux.o		\
	_Qp_xtoq.o		\
	_Qp_uxtoq.o		\
	__dtoul.o		\
	__ftoul.o

FPASMOBJS=			\
	_Q_get_rp_rd.o		\
	__quad_mag64.o		\
	fpgetmask.o		\
	fpgetrnd.o		\
	fpgetsticky.o		\
	fpsetmask.o		\
	fpsetrnd.o		\
	fpsetsticky.o

$(__GNUC)FPASMOBJS +=		\
	__quad.o

ATOMICOBJS=			\
	atomic.o

XATTROBJS=			\
	xattr_common.o

COMOBJS=			\
	bcmp.o			\
	bcopy.o			\
	bsearch.o		\
	bzero.o			\
	memccpy.o		\
	qsort.o			\
	strtol.o		\
	strtoul.o		\
	strtoll.o		\
	strtoull.o

GENOBJS=			\
	_getsp.o		\
	_xregs_clrptr.o		\
	abs.o			\
	alloca.o		\
	ascii_strcasecmp.o	\
	byteorder.o		\
	cuexit.o		\
	ecvt.o			\
	getctxt.o		\
	lock.o			\
	makectxt.o		\
	memchr.o		\
	memcmp.o		\
	new_list.o		\
	setjmp.o		\
	siginfolst.o		\
	siglongjmp.o		\
	smt_pause.o		\
	sparc_data.o		\
	strchr.o		\
	strcmp.o		\
	strlcpy.o		\
	strncmp.o		\
	strncpy.o		\
	strnlen.o		\
	swapctxt.o		\
	sync_instruction_memory.o

# Preserved solely to ease maintenance of 32-bit and 64-bit library builds
# This macro should ALWAYS be empty; native APIs are already 'large file'.
COMSYSOBJS64=

SYSOBJS64=

COMSYSOBJS=			\
	__clock_timer.o		\
	__getloadavg.o		\
	__rusagesys.o		\
	__signotify.o		\
	__sigrt.o		\
	__time.o		\
	_lgrp_home_fast.o	\
	_lgrpsys.o		\
	_nfssys.o		\
	_portfs.o		\
	_pset.o			\
	_rpcsys.o		\
	_sigaction.o		\
	_so_accept.o		\
	_so_bind.o		\
	_so_connect.o		\
	_so_getpeername.o	\
	_so_getsockname.o	\
	_so_getsockopt.o	\
	_so_listen.o		\
	_so_recv.o		\
	_so_recvfrom.o		\
	_so_recvmsg.o		\
	_so_send.o		\
	_so_sendmsg.o		\
	_so_sendto.o		\
	_so_setsockopt.o	\
	_so_shutdown.o		\
	_so_socket.o		\
	_so_socketpair.o	\
	_sockconfig.o		\
	acct.o			\
	acl.o			\
	adjtime.o		\
	alarm.o			\
	brk.o			\
	chdir.o			\
	chroot.o		\
	cladm.o			\
	close.o			\
	execve.o		\
	exit.o			\
	facl.o			\
	fchdir.o		\
	fchroot.o		\
	fdsync.o		\
	fpathconf.o		\
	fstatfs.o		\
	fstatvfs.o		\
	getcpuid.o		\
	getdents.o		\
	getegid.o		\
	geteuid.o		\
	getgid.o		\
	getgroups.o		\
	gethrtime.o		\
	getitimer.o		\
	getmsg.o		\
	getpid.o		\
	getpmsg.o		\
	getppid.o		\
	getrlimit.o		\
	getuid.o		\
	gtty.o			\
	install_utrap.o		\
	ioctl.o			\
	kaio.o			\
	kill.o			\
	llseek.o		\
	lseek.o			\
	memcntl.o		\
	mincore.o		\
	mmap.o			\
	mmapobjsys.o		\
	modctl.o		\
	mount.o			\
	mprotect.o		\
	munmap.o		\
	nice.o			\
	ntp_adjtime.o		\
	ntp_gettime.o		\
	p_online.o		\
	pathconf.o		\
	pause.o			\
	pcsample.o		\
	pollsys.o		\
	pread.o			\
	priocntlset.o		\
	processor_bind.o	\
	processor_info.o	\
	profil.o		\
	putmsg.o		\
	putpmsg.o		\
	pwrite.o		\
	read.o			\
	readv.o			\
	resolvepath.o		\
	seteguid.o		\
	setgid.o		\
	setgroups.o		\
	setitimer.o		\
	setreid.o		\
	setrlimit.o		\
	setuid.o		\
	sigaltstk.o		\
	sigprocmsk.o		\
	sigsendset.o		\
	sigsuspend.o		\
	statfs.o		\
	statvfs.o		\
	stty.o			\
	sync.o			\
	sysconfig.o		\
	sysfs.o			\
	sysinfo.o		\
	syslwp.o		\
	times.o			\
	ulimit.o		\
	umask.o			\
	umount2.o		\
	utssys.o		\
	uucopy.o		\
	vhangup.o		\
	waitid.o		\
	write.o			\
	writev.o		\
	yield.o

SYSOBJS=			\
	__clock_gettime.o	\
	__getcontext.o		\
	__uadmin.o		\
	_lwp_mutex_unlock.o	\
	_stack_grow.o		\
	door.o			\
	forkx.o			\
	forkallx.o		\
	gettimeofday.o		\
	pipe.o			\
	sparc_utrap_install.o	\
	syscall.o		\
	tls_get_addr.o		\
	uadmin.o		\
	umount.o		\
	uname.o			\
	vforkx.o

# Preserved solely to ease maintenance of 32-bit and 64-bit library builds
# This macro should ALWAYS be empty; native APIs are already 'large file'.
PORTGEN64=

# objects from source under $(LIBCDIR)/port
PORTFP=				\
	__flt_decim.o		\
	__flt_rounds.o		\
	__tbl_10_b.o		\
	__tbl_10_h.o		\
	__tbl_10_s.o		\
	__tbl_2_b.o		\
	__tbl_2_h.o		\
	__tbl_2_s.o		\
	__tbl_fdq.o		\
	__tbl_tens.o		\
	__x_power.o		\
	_base_sup.o		\
	aconvert.o		\
	decimal_bin.o		\
	double_decim.o		\
	econvert.o		\
	fconvert.o		\
	file_decim.o		\
	finite.o		\
	fp_data.o		\
	func_decim.o		\
	gconvert.o		\
	hex_bin.o		\
	ieee_globals.o		\
	pack_float.o		\
	sigfpe.o		\
	string_decim.o

PORTGEN=			\
	_env_data.o		\
	_xftw.o			\
	a64l.o			\
	abort.o			\
	addsev.o		\
	ascii_strncasecmp.o	\
	assert.o		\
	attrat.o		\
	atof.o			\
	atoi.o			\
	atol.o			\
	atoll.o			\
	attropen.o		\
	atexit.o		\
	atfork.o		\
	basename.o		\
	calloc.o		\
	catgets.o		\
	catopen.o		\
	cfgetispeed.o		\
	cfgetospeed.o		\
	cfree.o			\
	cfsetispeed.o		\
	cfsetospeed.o		\
	cftime.o		\
	clock.o			\
	closedir.o		\
	closefrom.o		\
	confstr.o		\
	crypt.o			\
	csetlen.o		\
	ctime.o			\
	ctime_r.o		\
	daemon.o		\
	deflt.o			\
	directio.o		\
	dirname.o		\
	div.o			\
	drand48.o		\
	dup.o			\
	env_data.o		\
	err.o			\
	errno.o			\
	euclen.o		\
	event_port.o		\
	execvp.o		\
	fattach.o		\
	fdetach.o		\
	fdopendir.o		\
	ffs.o			\
	fls.o			\
	fmtmsg.o		\
	ftime.o			\
	ftok.o			\
	ftw.o			\
	gcvt.o			\
	getauxv.o		\
	getcwd.o		\
	getdate_err.o		\
	getdtblsize.o		\
	getenv.o		\
	getexecname.o		\
	getgrnam.o		\
	getgrnam_r.o		\
	gethostid.o		\
	gethostname.o		\
	gethz.o			\
	getisax.o		\
	getloadavg.o		\
	getlogin.o		\
	getmntent.o		\
	getnetgrent.o		\
	get_nprocs.o		\
	getopt.o		\
	getopt_long.o		\
	getpagesize.o		\
	getpw.o			\
	getpwnam.o		\
	getpwnam_r.o		\
	getrusage.o		\
	getspent.o		\
	getspent_r.o		\
	getsubopt.o		\
	gettxt.o		\
	getusershell.o		\
	getut.o			\
	getutx.o		\
	getvfsent.o		\
	getwd.o			\
	getwidth.o		\
	getxby_door.o		\
	gtxt.o			\
	hsearch.o		\
	iconv.o			\
	imaxabs.o		\
	imaxdiv.o		\
	index.o			\
	initgroups.o		\
	insque.o		\
	isaexec.o		\
	isastream.o		\
	isatty.o		\
	killpg.o		\
	klpdlib.o		\
	l64a.o			\
	lckpwdf.o		\
	lconstants.o		\
	ldivide.o		\
	lexp10.o		\
	lfind.o			\
	lfmt.o			\
	lfmt_log.o		\
	lldiv.o			\
	llog10.o		\
	lltostr.o		\
	lmath.o			\
	localtime.o		\
	lsearch.o		\
	madvise.o		\
	malloc.o		\
	memalign.o		\
	memmem.o		\
	mkdev.o			\
	mkdtemp.o		\
	mkfifo.o		\
	mkstemp.o		\
	mktemp.o		\
	mlock.o			\
	mlockall.o		\
	mon.o			\
	msync.o			\
	munlock.o		\
	munlockall.o		\
	ndbm.o			\
	nftw.o			\
	nlspath_checks.o	\
	nsparse.o		\
	nss_common.o		\
	nss_dbdefs.o		\
	nss_deffinder.o		\
	opendir.o		\
	opt_data.o		\
	perror.o		\
	pfmt.o			\
	pfmt_data.o		\
	pfmt_print.o		\
	plock.o			\
	poll.o			\
	posix_fadvise.o		\
	posix_fallocate.o	\
	posix_madvise.o		\
	posix_memalign.o	\
	priocntl.o		\
	privlib.o		\
	priv_str_xlate.o	\
	psiginfo.o		\
	psignal.o		\
	pt.o			\
	putpwent.o		\
	putspent.o		\
	raise.o			\
	rand.o			\
	random.o		\
	rctlops.o		\
	readdir.o		\
	readdir_r.o		\
	realpath.o		\
	reboot.o		\
	regexpr.o		\
	remove.o		\
	rewinddir.o		\
	rindex.o		\
	scandir.o		\
	seekdir.o		\
	select.o		\
	setlabel.o		\
	setpriority.o		\
	settimeofday.o		\
	sh_locks.o		\
	sigflag.o		\
	siglist.o		\
	sigsend.o		\
	sigsetops.o		\
	ssignal.o		\
	stack.o			\
	stpcpy.o		\
	stpncpy.o		\
	str2sig.o		\
	strcase_charmap.o	\
	strcat.o		\
	strchrnul.o		\
	strcspn.o		\
	strdup.o		\
	strerror.o		\
	strlcat.o		\
	strncat.o		\
	strndup.o		\
	strpbrk.o		\
	strrchr.o		\
	strsep.o		\
	strsignal.o		\
	strspn.o		\
	strstr.o		\
	strtod.o		\
	strtoimax.o		\
	strtok.o		\
	strtok_r.o		\
	strtoumax.o		\
	swab.o			\
	swapctl.o		\
	sysconf.o		\
	syslog.o		\
	tcdrain.o		\
	tcflow.o		\
	tcflush.o		\
	tcgetattr.o		\
	tcgetpgrp.o		\
	tcgetsid.o		\
	tcsendbreak.o		\
	tcsetattr.o		\
	tcsetpgrp.o		\
	tell.o			\
	telldir.o		\
	tfind.o			\
	time_data.o		\
	time_gdata.o		\
	tls_data.o		\
	truncate.o		\
	tsdalloc.o		\
	tsearch.o		\
	ttyname.o		\
	ttyslot.o		\
	ualarm.o		\
	ucred.o			\
	valloc.o		\
	vlfmt.o			\
	vpfmt.o			\
	waitpid.o		\
	walkstack.o		\
	wdata.o			\
	xgetwidth.o		\
	xpg4.o			\
	xpg6.o

PORTPRINT_W=			\
	doprnt_w.o

PORTPRINT=			\
	asprintf.o		\
	doprnt.o		\
	fprintf.o		\
	printf.o		\
	snprintf.o		\
	sprintf.o		\
	vfprintf.o		\
	vprintf.o		\
	vsnprintf.o		\
	vsprintf.o		\
	vwprintf.o		\
	wprintf.o

# Preserved solely to ease maintenance of 32-bit and 64-bit library builds
# This macro should ALWAYS be empty; native APIs are already 'large file'.
PORTSTDIO64=

PORTSTDIO_W=			\
	doscan_w.o

PORTSTDIO=			\
	__extensions.o		\
	_endopen.o		\
	_filbuf.o		\
	_findbuf.o		\
	_flsbuf.o		\
	_wrtchk.o		\
	clearerr.o		\
	ctermid.o		\
	ctermid_r.o		\
	cuserid.o		\
	data.o			\
	doscan.o		\
	fdopen.o		\
	feof.o			\
	ferror.o		\
	fgetc.o			\
	fgets.o			\
	fileno.o		\
	flockf.o		\
	flush.o			\
	fopen.o			\
	fpos.o			\
	fputc.o			\
	fputs.o			\
	fread.o			\
	fseek.o			\
	fseeko.o		\
	ftell.o			\
	ftello.o		\
	fwrite.o		\
	getc.o			\
	getchar.o		\
	getline.o		\
	getpass.o		\
	gets.o			\
	getw.o			\
	popen.o			\
	putc.o			\
	putchar.o		\
	puts.o			\
	putw.o			\
	rewind.o		\
	scanf.o			\
	setbuf.o		\
	setbuffer.o		\
	setvbuf.o		\
	system.o		\
	tempnam.o		\
	tmpfile.o		\
	tmpnam_r.o		\
	ungetc.o		\
	mse.o			\
	vscanf.o		\
	vwscanf.o		\
	wscanf.o

PORTI18N=			\
	getwchar.o		\
	putwchar.o		\
	putws.o			\
	strcasecmp.o		\
	strcasestr.o		\
	strncasecmp.o		\
	strtows.o		\
	wcsnlen.o		\
	wcstoimax.o		\
	wcstol.o		\
	wcstoul.o		\
	wcswcs.o		\
	wscasecmp.o		\
	wscat.o			\
	wschr.o			\
	wscmp.o			\
	wscpy.o			\
	wscspn.o		\
	wsdup.o			\
	wslen.o			\
	wsncasecmp.o		\
	wsncat.o		\
	wsncmp.o		\
	wsncpy.o		\
	wspbrk.o		\
	wsprintf.o		\
	wsrchr.o		\
	wsscanf.o		\
	wsspn.o			\
	wstod.o			\
	wstok.o			\
	wstol.o			\
	wstoll.o		\
	wsxfrm.o		\
	wmemchr.o		\
	wmemcmp.o		\
	wmemcpy.o		\
	wmemmove.o		\
	wmemset.o		\
	wcsstr.o		\
	gettext.o		\
	gettext_real.o		\
	gettext_util.o		\
	gettext_gnu.o		\
	plural_parser.o		\
	wdresolve.o		\
	_ctype.o		\
	isascii.o		\
	isdigit.o		\
	toascii.o

PORTI18N_COND=			\
	wcstol_longlong.o	\
	wcstoul_longlong.o

PORTLOCALE=			\
	big5.o			\
	btowc.o			\
	collate.o		\
	collcmp.o		\
	euc.o			\
	fnmatch.o		\
	fgetwc.o		\
	fgetws.o		\
	fix_grouping.o		\
	fputwc.o		\
	fputws.o		\
	fwide.o			\
	gb18030.o		\
	gb2312.o		\
	gbk.o			\
	getdate.o		\
	iswctype.o		\
	ldpart.o		\
	lmessages.o		\
	lnumeric.o		\
	lmonetary.o		\
	localeconv.o		\
	mbftowc.o		\
	mblen.o			\
	mbrlen.o		\
	mbrtowc.o		\
	mbsinit.o		\
	mbsnrtowcs.o		\
	mbsrtowcs.o		\
	mbstowcs.o		\
	mbtowc.o		\
	mskanji.o		\
	nextwctype.o		\
	nl_langinfo.o		\
	none.o			\
	regcomp.o		\
	regfree.o		\
	regerror.o		\
	regexec.o		\
	rune.o			\
	runetype.o		\
	setlocale.o		\
	setrunelocale.o		\
	strcoll.o		\
	strfmon.o		\
	strftime.o		\
	strptime.o		\
	strxfrm.o		\
	table.o			\
	timelocal.o		\
	tolower.o		\
	towlower.o		\
	ungetwc.o		\
	utf8.o			\
	wcrtomb.o		\
	wcscoll.o		\
	wcsftime.o		\
	wcsnrtombs.o		\
	wcsrtombs.o		\
	wcstombs.o		\
	wcswidth.o		\
	wcsxfrm.o		\
	wctob.o			\
	wctomb.o		\
	wctrans.o		\
	wctype.o		\
	wcwidth.o		\
	wscol.o

AIOOBJS=			\
	aio.o			\
	aio_alloc.o		\
	posix_aio.o

RTOBJS=				\
	clock_timer.o		\
	mqueue.o		\
	pos4obj.o		\
	sched.o			\
	sem.o			\
	shm.o			\
	sigev_thread.o

TPOOLOBJS=			\
	thread_pool.o

THREADSOBJS=			\
	alloc.o			\
	assfail.o		\
	cancel.o		\
	door_calls.o		\
	tmem.o			\
	pthr_attr.o		\
	pthr_barrier.o		\
	pthr_cond.o		\
	pthr_mutex.o		\
	pthr_rwlock.o		\
	pthread.o		\
	rwlock.o		\
	scalls.o		\
	sema.o			\
	sigaction.o		\
	spawn.o			\
	synch.o			\
	tdb_agent.o		\
	thr.o			\
	thread_interface.o	\
	tls.o			\
	tsd.o

THREADSMACHOBJS=		\
	machdep.o

THREADSASMOBJS=			\
	asm_subr.o

UNICODEOBJS=			\
	u8_textprep.o		\
	uconv.o

UNWINDMACHOBJS=			\
	unwind.o

UNWINDASMOBJS=			\
	unwind_frame.o

# Preserved solely to ease maintenance of 32-bit and 64-bit library builds
# This macro should ALWAYS be empty; native APIs are already 'large file'.
PORTSYS64=

PORTSYS=			\
	_autofssys.o		\
	access.o		\
	acctctl.o		\
	bsd_signal.o		\
	chmod.o			\
	chown.o			\
	corectl.o		\
	exacctsys.o		\
	execl.o			\
	execle.o		\
	execv.o			\
	fcntl.o			\
	getpagesizes.o		\
	getpeerucred.o		\
	inst_sync.o		\
	issetugid.o		\
	label.o			\
	link.o			\
	lockf.o			\
	lwp.o			\
	lwp_cond.o		\
	lwp_rwlock.o		\
	lwp_sigmask.o		\
	meminfosys.o		\
	mkdir.o			\
	mknod.o			\
	msgsys.o		\
	nfssys.o		\
	open.o			\
	pgrpsys.o		\
	posix_sigwait.o		\
	ppriv.o			\
	psetsys.o		\
	rctlsys.o		\
	readlink.o		\
	rename.o		\
	sbrk.o			\
	semsys.o		\
	set_errno.o		\
	sharefs.o		\
	shmsys.o		\
	sidsys.o		\
	siginterrupt.o		\
	signal.o		\
	sigpending.o		\
	sigstack.o		\
	stat.o			\
	symlink.o		\
	tasksys.o		\
	time.o			\
	time_util.o		\
	ucontext.o		\
	unlink.o		\
	ustat.o			\
	utimesys.o		\
	zone.o

PORTREGEX=			\
	glob.o			\
	regcmp.o		\
	regex.o			\
	wordexp.o

VALUES=	values-Xa.o

MOSTOBJS=			\
	$(STRETS)		\
	$(CRTOBJS)		\
	$(DYNOBJS)		\
	$(FPOBJS)		\
	$(FPOBJS64)		\
	$(FPASMOBJS)		\
	$(ATOMICOBJS)		\
	$(XATTROBJS)		\
	$(COMOBJS)		\
	$(GENOBJS)		\
	$(PRFOBJS)		\
	$(PORTFP)		\
	$(PORTGEN)		\
	$(PORTGEN64)		\
	$(PORTI18N)		\
	$(PORTI18N_COND)	\
	$(PORTLOCALE)		\
	$(PORTPRINT)		\
	$(PORTPRINT_W)		\
	$(PORTREGEX)		\
	$(PORTSTDIO)		\
	$(PORTSTDIO64)		\
	$(PORTSTDIO_W)		\
	$(PORTSYS)		\
	$(PORTSYS64)		\
	$(AIOOBJS)		\
	$(RTOBJS)		\
	$(TPOOLOBJS)		\
	$(THREADSOBJS)		\
	$(THREADSMACHOBJS)	\
	$(THREADSASMOBJS)	\
	$(UNICODEOBJS)		\
	$(UNWINDMACHOBJS)	\
	$(UNWINDASMOBJS)	\
	$(COMSYSOBJS)		\
	$(SYSOBJS)		\
	$(COMSYSOBJS64)		\
	$(SYSOBJS64)		\
	$(VALUES)

TRACEOBJS=			\
	plockstat.o

# NOTE:	libc.so.1 must be linked with the minimal crti.o and crtn.o
# modules whose source is provided in the $(SRC)/lib/common directory.
# This must be done because otherwise the Sun C compiler would insert
# its own versions of these modules and those versions contain code
# to call out to C++ initialization functions.  Such C++ initialization
# functions can call back into libc before thread initialization is
# complete and this leads to segmentation violations and other problems.
# Since libc contains no C++ code, linking with the minimal crti.o and
# crtn.o modules is safe and avoids the problems described above.
OBJECTS= $(CRTI) $(MOSTOBJS) $(CRTN)
CRTSRCS= ../../common/sparcv9

# include common library definitions
include $(SRC)/lib/Makefile.lib
include $(SRC)/lib/Makefile.lib.64

# we need to override the default SONAME here because we might
# be building a variant object (still libc.so.1, but different filename)
SONAME = libc.so.1

CFLAGS64 += $(CCVERBOSE)

# This is necessary to avoid problems with calling _ex_unwind().
# We probably don't want any inlining anyway.
CFLAGS64 += -xinline=

CERRWARN += -_gcc=-Wno-parentheses
CERRWARN += -_gcc=-Wno-switch
CERRWARN += -_gcc=-Wno-uninitialized
CERRWARN += -_gcc=-Wno-unused-value
CERRWARN += -_gcc=-Wno-unused-label
CERRWARN += -_gcc=-Wno-unused-variable
CERRWARN += -_gcc=-Wno-type-limits
CERRWARN += -_gcc=-Wno-char-subscripts
CERRWARN += -_gcc=-Wno-clobbered
CERRWARN += -_gcc=-Wno-unused-function
CERRWARN += -_gcc=-Wno-address

# Setting THREAD_DEBUG = -DTHREAD_DEBUG (make THREAD_DEBUG=-DTHREAD_DEBUG ...)
# enables ASSERT() checking in the threads portion of the library.
# This is automatically enabled for DEBUG builds, not for non-debug builds.
THREAD_DEBUG =
$(NOT_RELEASE_BUILD)THREAD_DEBUG = -DTHREAD_DEBUG

# Make string literals read-only to save memory.
CFLAGS64 += $(XSTRCONST)

ALTPICS= $(TRACEOBJS:%=pics/%)

$(DYNLIB) := BUILD.SO = $(LD) -o $@ -G $(DYNFLAGS) $(PICS) $(ALTPICS) $(EXTPICS)

MAPFILES =	$(LIBCDIR)/port/mapfile-vers

sparcv9_C_PICFLAGS= -K PIC
CFLAGS64 +=	$(EXTN_CFLAGS)
CPPFLAGS=	-D_REENTRANT -Dsparc $(EXTN_CPPFLAGS) $(THREAD_DEBUG) \
		-I$(LIBCBASE)/inc -I$(LIBCDIR)/inc $(CPPFLAGS.master)
ASFLAGS=	$(EXTN_ASFLAGS) -K PIC -P -D__STDC__ -D_ASM -D__sparcv9 $(CPPFLAGS) \
		$(sparcv9_AS_XARCH)

# As a favor to the dtrace syscall provider, libc still calls the
# old syscall traps that have been obsoleted by the *at() interfaces.
# Delete this to compile libc using only the new *at() system call traps
CPPFLAGS += -D_RETAIN_OLD_SYSCALLS

# Inform the run-time linker about libc specialized initialization
RTLDINFO =	-z rtldinfo=tls_rtldinfo
DYNFLAGS +=	$(RTLDINFO)

# Force libc's internal references to be resolved immediately upon loading
# in order to avoid critical region problems.  Since almost all libc symbols
# are marked 'protected' in the mapfiles, this is a minimal set (15 to 20).
DYNFLAGS +=	-znow

DYNFLAGS +=	$(EXTN_DYNFLAGS)

BUILD.s=	$(AS) $(ASFLAGS) $< -o $@

# Override this top level flag so the compiler builds in its native
# C99 mode.  This has been enabled to support the complex arithmetic
# added to libc.
C99MODE=	$(C99_ENABLE)

# libc method of building an archive
# The "$(GREP) -v ' L '" part is necessary only until
# lorder is fixed to ignore thread-local variables.
BUILD.AR= $(RM) $@ ; \
	$(AR) q $@ `$(LORDER) $(MOSTOBJS:%=$(DIR)/%) | $(GREP) -v ' L ' | $(TSORT)`

# extra files for the clean target
CLEANFILES=			\
	$(LIBCDIR)/port/gen/errlst.c	\
	$(LIBCDIR)/port/gen/new_list.c	\
	assym.h			\
	genassym		\
	pics/crti.o		\
	pics/crtn.o		\
	$(ALTPICS)

CLOBBERFILES +=	$(LIB_PIC)

# list of C source for lint
SRCS=							\
	$(ATOMICOBJS:%.o=$(SRC)/common/atomic/%.c)	\
	$(XATTROBJS:%.o=$(SRC)/common/xattr/%.c)	\
	$(COMOBJS:%.o=$(SRC)/common/util/%.c)		\
	$(PORTFP:%.o=$(LIBCDIR)/port/fp/%.c)			\
	$(PORTGEN:%.o=$(LIBCDIR)/port/gen/%.c)			\
	$(PORTI18N:%.o=$(LIBCDIR)/port/i18n/%.c)		\
	$(PORTLOCALE:%.o=$(LIBCDIR)/port/locale/%.c)		\
	$(PORTPRINT:%.o=$(LIBCDIR)/port/print/%.c)		\
	$(PORTREGEX:%.o=$(LIBCDIR)/port/regex/%.c)		\
	$(PORTSTDIO:%.o=$(LIBCDIR)/port/stdio/%.c)		\
	$(PORTSYS:%.o=$(LIBCDIR)/port/sys/%.c)			\
	$(AIOOBJS:%.o=$(LIBCDIR)/port/aio/%.c)			\
	$(RTOBJS:%.o=$(LIBCDIR)/port/rt/%.c)			\
	$(TPOOLOBJS:%.o=$(LIBCDIR)/port/tpool/%.c)		\
	$(THREADSOBJS:%.o=$(LIBCDIR)/port/threads/%.c)		\
	$(THREADSMACHOBJS:%.o=$(LIBCDIR)/$(MACH)/threads/%.c)	\
	$(UNICODEOBJS:%.o=$(SRC)/common/unicode/%.c)	\
	$(UNWINDMACHOBJS:%.o=$(LIBCDIR)/port/unwind/%.c)	\
	$(FPOBJS:%.o=$(LIBCDIR)/$(MACH)/fp/%.c)			\
	$(FPOBJS64:%.o=$(LIBCBASE)/fp/%.c)		\
	$(LIBCBASE)/crt/_ftou.c				\
	$(LIBCBASE)/gen/_xregs_clrptr.c			\
	$(LIBCBASE)/gen/byteorder.c			\
	$(LIBCBASE)/gen/ecvt.c				\
	$(LIBCBASE)/gen/getctxt.c			\
	$(LIBCBASE)/gen/makectxt.c			\
	$(LIBCBASE)/gen/siginfolst.c			\
	$(LIBCBASE)/gen/siglongjmp.c			\
	$(LIBCBASE)/gen/swapctxt.c

# conditional assignments
$(DYNLIB) := CRTI = crti.o
$(DYNLIB) := CRTN = crtn.o

# Files which need the threads .il inline template
TIL=				\
	aio.o			\
	alloc.o			\
	assfail.o		\
	atexit.o		\
	atfork.o		\
	cancel.o		\
	door_calls.o		\
	err.o			\
	errno.o			\
	getctxt.o		\
	lwp.o			\
	ma.o			\
	machdep.o		\
	posix_aio.o		\
	pthr_attr.o		\
	pthr_barrier.o		\
	pthr_cond.o		\
	pthr_mutex.o		\
	pthr_rwlock.o		\
	pthread.o		\
	rand.o			\
	rwlock.o		\
	scalls.o		\
	sched.o			\
	sema.o			\
	sigaction.o		\
	sigev_thread.o		\
	spawn.o			\
	stack.o			\
	swapctxt.o		\
	synch.o			\
	tdb_agent.o		\
	thr.o			\
	thread_interface.o	\
	thread_pool.o		\
	tls.o			\
	tsd.o			\
	unwind.o

$(TIL:%=pics/%) := CFLAGS64 += $(LIBCBASE)/threads/sparcv9.il

<<<<<<< HEAD
# This hack is needed because sparc GCC3 generates DWARF data about TLS which
# The Sun assembler cannot process
$(__GNUC3)pics/tls_data.o := CC = env 'CW_NO_SHADOW=1' $(ONBLD_TOOLS)/bin/$(MACH)/cw -_cc

=======
>>>>>>> 7c45eec5
# Files in fp, port/fp subdirectories that need base.il inline template
IL=				\
	__flt_decim.o		\
	decimal_bin.o

$(IL:%=pics/%) := CFLAGS64 += $(LIBCBASE)/fp/base.il

# Files in fp subdirectory which need __quad.il inline template
QIL=				\
	_Q_add.o		\
	_Q_cmp.o		\
	_Q_cmpe.o		\
	_Q_div.o		\
	_Q_dtoq.o		\
	_Q_fcc.o		\
	_Q_mul.o		\
	_Q_qtod.o		\
	_Q_qtoi.o		\
	_Q_qtos.o		\
	_Q_qtou.o		\
	_Q_sqrt.o		\
	_Q_stoq.o		\
	_Q_sub.o		\
	_Qp_qtox.o		\
	_Qp_qtoux.o

$(QIL:%=pics/%) := CFLAGS64 += $(LIBCDIR)/$(MACH)/fp/__quad.il
pics/_Qp%.o := CFLAGS64 += -I$(LIBCDIR)/$(MACH)/fp
pics/_Q%.o := sparcv9_COPTFLAG = -xO4 -xchip=ultra

# Files in crt subdirectory which need muldiv64.il inline template
#CIL=	mul64.o divrem64.o
#$(CIL:%=pics/%) := CFLAGS += $(LIBCBASE)/crt/mul64.il

# large-file-aware components that should be built large

#$(COMSYSOBJS64:%=pics/%) := \
#	CPPFLAGS += -D_LARGEFILE_SOURCE -D_FILE_OFFSET_BITS=64

#$(SYSOBJS64:%=pics/%) := \
#	CPPFLAGS += -D_LARGEFILE_SOURCE -D_FILE_OFFSET_BITS=64

#$(PORTGEN64:%=pics/%) := \
#	CPPFLAGS += -D_LARGEFILE_SOURCE -D_FILE_OFFSET_BITS=64

#$(PORTSTDIO64:%=pics/%) := \
#	CPPFLAGS += -D_LARGEFILE_SOURCE -D_FILE_OFFSET_BITS=64

#$(PORTSYS64:%=pics/%) := \
#	CPPFLAGS += -D_LARGEFILE_SOURCE -D_FILE_OFFSET_BITS=64

$(PORTSTDIO_W:%=pics/%) := \
	CPPFLAGS += -D_WIDE

$(PORTPRINT_W:%=pics/%) := \
	CPPFLAGS += -D_WIDE

$(PORTI18N_COND:%=pics/%) := \
	CPPFLAGS += -D_WCS_LONGLONG

# Files which need extra optimization
pics/getenv.o := sparcv9_COPTFLAG = -xO4

.KEEP_STATE:

all: $(LIBS) $(LIB_PIC)

lint	:=	CPPFLAGS += -I$(LIBCDIR)/$(MACH)/fp
lint	:=	CPPFLAGS += -D_MSE_INT_H -D_LCONV_C99
lint	:=	LINTFLAGS64 += -mn

lint:
	@echo $(LINT.c) ... $(LDLIBS)
	@$(LINT.c) $(SRCS) $(LDLIBS)

$(LINTLIB):= SRCS=$(LIBCDIR)/port/llib-lc
$(LINTLIB):= CPPFLAGS += -D_MSE_INT_H
$(LINTLIB):= LINTFLAGS64=-nvx -m64

# object files that depend on inline template
$(TIL:%=pics/%): $(LIBCBASE)/threads/sparcv9.il
$(IL:%=pics/%): $(LIBCBASE)/fp/base.il
$(QIL:%=pics/%): $(LIBCDIR)/$(MACH)/fp/__quad.il
#$(CIL:%=pics/%): $(LIBCBASE)/crt/muldiv64.il

# include common libc targets
include $(LIBCDIR)/Makefile.targ

# We need to strip out all CTF and DOF data from the static library
$(LIB_PIC) := DIR = pics
$(LIB_PIC): pics $$(PICS)
	$(BUILD.AR)
	$(MCS) -d -n .SUNW_ctf $@ > /dev/null 2>&1
	$(MCS) -d -n .SUNW_dof $@ > /dev/null 2>&1
	$(AR) -ts $@ > /dev/null
	$(POST_PROCESS_A)

# special cases
#$(STRETS:%=pics/%): crt/stret.s
#	$(AS) $(ASFLAGS) -DSTRET$(@F:stret%.o=%) crt/stret.s -o $@
#	$(POST_PROCESS_O)

#crt/_rtbootld.s:	crt/_rtboot.s crt/_rtld.c
#	$(CC) $(CPPFLAGS) -O -S -K pic crt/_rtld.c -o crt/_rtld.s
#	$(CAT) crt/_rtboot.s crt/_rtld.s > $@
#	$(RM) crt/_rtld.s

ASSYMDEP_OBJS=			\
	_lwp_mutex_unlock.o	\
	_stack_grow.o		\
	asm_subr.o		\
	setjmp.o		\
	smt_pause.o		\
	tls_get_addr.o		\
	unwind_frame.o		\
	vforkx.o

$(ASSYMDEP_OBJS:%=pics/%)	:=	CPPFLAGS += -I.

$(ASSYMDEP_OBJS:%=pics/%): assym.h

# assym.h build rules

assym.h := CFLAGS64 += -g

GENASSYM_C = $(LIBCDIR)/$(MACH)/genassym.c

genassym: $(GENASSYM_C)
	$(NATIVECC) -I$(LIBCBASE)/inc -I$(LIBCDIR)/inc \
		$(CPPFLAGS.native) -o $@ $(GENASSYM_C)

OFFSETS = $(LIBCDIR)/$(MACH)/offsets.in

assym.h: $(OFFSETS) genassym
	$(OFFSETS_CREATE) <$(OFFSETS) >$@
	./genassym >>$@

# derived C source and related explicit dependencies
$(LIBCDIR)/port/gen/new_list.c: $(LIBCDIR)/port/gen/errlist $(LIBCDIR)/port/gen/errlist.awk
	cd $(LIBCDIR)/port/gen; pwd; $(AWK) -f errlist.awk < errlist

pics/new_list.o: $(LIBCDIR)/port/gen/new_list.c<|MERGE_RESOLUTION|>--- conflicted
+++ resolved
@@ -1150,13 +1150,6 @@
 
 $(TIL:%=pics/%) := CFLAGS64 += $(LIBCBASE)/threads/sparcv9.il
 
-<<<<<<< HEAD
-# This hack is needed because sparc GCC3 generates DWARF data about TLS which
-# The Sun assembler cannot process
-$(__GNUC3)pics/tls_data.o := CC = env 'CW_NO_SHADOW=1' $(ONBLD_TOOLS)/bin/$(MACH)/cw -_cc
-
-=======
->>>>>>> 7c45eec5
 # Files in fp, port/fp subdirectories that need base.il inline template
 IL=				\
 	__flt_decim.o		\
