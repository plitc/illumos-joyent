/*
 * CDDL HEADER START
 *
 * The contents of this file are subject to the terms of the
 * Common Development and Distribution License (the "License").
 * You may not use this file except in compliance with the License.
 *
 * You can obtain a copy of the license at usr/src/OPENSOLARIS.LICENSE
 * or http://www.opensolaris.org/os/licensing.
 * See the License for the specific language governing permissions
 * and limitations under the License.
 *
 * When distributing Covered Code, include this CDDL HEADER in each
 * file and include the License file at usr/src/OPENSOLARIS.LICENSE.
 * If applicable, add the following below this CDDL HEADER, with the
 * fields enclosed by brackets "[]" replaced with your own identifying
 * information: Portions Copyright [yyyy] [name of copyright owner]
 *
 * CDDL HEADER END
 */

/*
 * Copyright (c) 1999, 2010, Oracle and/or its affiliates. All rights reserved.
 * Copyright (c) 2016 by Delphix. All rights reserved.
 * Copyright (c) 2017 by The MathWorks, Inc. All rights reserved.
 */
/*
 * Copyright 2018 Joyent, Inc.
 */

#include "lint.h"
#include "thr_uberdata.h"
#include <pthread.h>
#include <procfs.h>
#include <sys/uio.h>
#include <ctype.h>
#include "libc.h"

/*
 * These symbols should not be exported from libc, but
 * /lib/libm.so.2 references _thr_main.  libm needs to be fixed.
 * Also, some older versions of the Studio compiler/debugger
 * components reference them.  These need to be fixed, too.
 */
#pragma weak _thr_main = thr_main
#pragma weak _thr_create = thr_create
#pragma weak _thr_join = thr_join
#pragma weak _thr_self = thr_self

#undef errno
extern int errno;

/*
 * Between Solaris 2.5 and Solaris 9, __threaded was used to indicate
 * "we are linked with libthread".  The Sun Workshop 6 update 1 compilation
 * system used it illegally (it is a consolidation private symbol).
 * To accommodate this and possibly other abusers of the symbol,
 * we make it always equal to 1 now that libthread has been folded
 * into libc.  The new __libc_threaded symbol is used to indicate
 * the new meaning, "more than one thread exists".
 */
int __threaded = 1;		/* always equal to 1 */
int __libc_threaded = 0;	/* zero until first thr_create() */

/*
 * thr_concurrency and pthread_concurrency are not used by the library.
 * They exist solely to hold and return the values set by calls to
 * thr_setconcurrency() and pthread_setconcurrency().
 * Because thr_concurrency is affected by the THR_NEW_LWP flag
 * to thr_create(), thr_concurrency is protected by link_lock.
 */
static	int	thr_concurrency = 1;
static	int	pthread_concurrency;

#define	HASHTBLSZ	1024	/* must be a power of two */
#define	TIDHASH(tid, udp)	(tid & (udp)->hash_mask)

/* initial allocation, just enough for one lwp */
#pragma align 64(init_hash_table)
thr_hash_table_t init_hash_table[1] = {
	{ DEFAULTMUTEX, DEFAULTCV, NULL },
};

extern const Lc_interface rtld_funcs[];

/*
 * The weak version is known to libc_db and mdb.
 */
#pragma weak _uberdata = __uberdata
uberdata_t __uberdata = {
	{ DEFAULTMUTEX, NULL, 0 },	/* link_lock */
	{ RECURSIVEMUTEX, NULL, 0 },	/* ld_lock */
	{ RECURSIVEMUTEX, NULL, 0 },	/* fork_lock */
	{ RECURSIVEMUTEX, NULL, 0 },	/* atfork_lock */
	{ RECURSIVEMUTEX, NULL, 0 },	/* callout_lock */
	{ DEFAULTMUTEX, NULL, 0 },	/* tdb_hash_lock */
	{ 0, },				/* tdb_hash_lock_stats */
	{ { 0 }, },			/* siguaction[NSIG] */
	{{ DEFAULTMUTEX, NULL, 0 },		/* bucket[NBUCKETS] */
	{ DEFAULTMUTEX, NULL, 0 },
	{ DEFAULTMUTEX, NULL, 0 },
	{ DEFAULTMUTEX, NULL, 0 },
	{ DEFAULTMUTEX, NULL, 0 },
	{ DEFAULTMUTEX, NULL, 0 },
	{ DEFAULTMUTEX, NULL, 0 },
	{ DEFAULTMUTEX, NULL, 0 },
	{ DEFAULTMUTEX, NULL, 0 },
	{ DEFAULTMUTEX, NULL, 0 }},
	{ RECURSIVEMUTEX, NULL, NULL },		/* atexit_root */
	{ RECURSIVEMUTEX, NULL },		/* quickexit_root */
	{ DEFAULTMUTEX, 0, 0, NULL },		/* tsd_metadata */
	{ DEFAULTMUTEX, {0, 0}, {0, 0} },	/* tls_metadata */
	0,			/* primary_map */
	0,			/* bucket_init */
	0,			/* pad[0] */
	0,			/* pad[1] */
	{ 0 },			/* uberflags */
	NULL,			/* queue_head */
	init_hash_table,	/* thr_hash_table */
	1,			/* hash_size: size of the hash table */
	0,			/* hash_mask: hash_size - 1 */
	NULL,			/* ulwp_one */
	NULL,			/* all_lwps */
	NULL,			/* all_zombies */
	0,			/* nthreads */
	0,			/* nzombies */
	0,			/* ndaemons */
	0,			/* pid */
	sigacthandler,		/* sigacthandler */
	__setcontext,		/* setctxt */
	NULL,			/* lwp_stacks */
	NULL,			/* lwp_laststack */
	0,			/* nfreestack */
	10,			/* thread_stack_cache */
	NULL,			/* ulwp_freelist */
	NULL,			/* ulwp_lastfree */
	NULL,			/* ulwp_replace_free */
	NULL,			/* ulwp_replace_last */
	NULL,			/* atforklist */
	NULL,			/* robustlocks */
	NULL,			/* robustlist */
	NULL,			/* progname */
	NULL,			/* ub_broot */
	NULL,			/* ub_comm_page */
	NULL,			/* __tdb_bootstrap */
	{			/* tdb */
		NULL,		/* tdb_sync_addr_hash */
		0,		/* tdb_register_count */
		0,		/* tdb_hash_alloc_failed */
		NULL,		/* tdb_sync_addr_free */
		NULL,		/* tdb_sync_addr_last */
		0,		/* tdb_sync_alloc */
		{ 0, 0 },	/* tdb_ev_global_mask */
		tdb_events,	/* tdb_events array */
	},
};

/*
 * The weak version is known to libc_db and mdb.
 */
#pragma weak _tdb_bootstrap = __tdb_bootstrap
uberdata_t **__tdb_bootstrap = NULL;

int	thread_queue_fifo = 4;
int	thread_queue_dump = 0;
int	thread_cond_wait_defer = 0;
int	thread_error_detection = 0;
int	thread_async_safe = 0;
int	thread_stack_cache = 10;
int	thread_door_noreserve = 0;
int	thread_locks_misaligned = 0;

static	ulwp_t	*ulwp_alloc(void);
static	void	ulwp_free(ulwp_t *);

/*
 * Insert the lwp into the hash table.
 */
void
hash_in_unlocked(ulwp_t *ulwp, int ix, uberdata_t *udp)
{
	ulwp->ul_hash = udp->thr_hash_table[ix].hash_bucket;
	udp->thr_hash_table[ix].hash_bucket = ulwp;
	ulwp->ul_ix = ix;
}

void
hash_in(ulwp_t *ulwp, uberdata_t *udp)
{
	int ix = TIDHASH(ulwp->ul_lwpid, udp);
	mutex_t *mp = &udp->thr_hash_table[ix].hash_lock;

	lmutex_lock(mp);
	hash_in_unlocked(ulwp, ix, udp);
	lmutex_unlock(mp);
}

/*
 * Delete the lwp from the hash table.
 */
void
hash_out_unlocked(ulwp_t *ulwp, int ix, uberdata_t *udp)
{
	ulwp_t **ulwpp;

	for (ulwpp = &udp->thr_hash_table[ix].hash_bucket;
	    ulwp != *ulwpp;
	    ulwpp = &(*ulwpp)->ul_hash)
		;
	*ulwpp = ulwp->ul_hash;
	ulwp->ul_hash = NULL;
	ulwp->ul_ix = -1;
}

void
hash_out(ulwp_t *ulwp, uberdata_t *udp)
{
	int ix;

	if ((ix = ulwp->ul_ix) >= 0) {
		mutex_t *mp = &udp->thr_hash_table[ix].hash_lock;

		lmutex_lock(mp);
		hash_out_unlocked(ulwp, ix, udp);
		lmutex_unlock(mp);
	}
}

/*
 * Retain stack information for thread structures that are being recycled for
 * new threads.  All other members of the thread structure should be zeroed.
 */
static void
ulwp_clean(ulwp_t *ulwp)
{
	caddr_t stk = ulwp->ul_stk;
	size_t mapsiz = ulwp->ul_mapsiz;
	size_t guardsize = ulwp->ul_guardsize;
	uintptr_t stktop = ulwp->ul_stktop;
	size_t stksiz = ulwp->ul_stksiz;

	(void) memset(ulwp, 0, sizeof (*ulwp));

	ulwp->ul_stk = stk;
	ulwp->ul_mapsiz = mapsiz;
	ulwp->ul_guardsize = guardsize;
	ulwp->ul_stktop = stktop;
	ulwp->ul_stksiz = stksiz;
}

static int stackprot;

/*
 * Answer the question, "Is the lwp in question really dead?"
 * We must inquire of the operating system to be really sure
 * because the lwp may have called lwp_exit() but it has not
 * yet completed the exit.
 */
static int
dead_and_buried(ulwp_t *ulwp)
{
	if (ulwp->ul_lwpid == (lwpid_t)(-1))
		return (1);
	if (ulwp->ul_dead && ulwp->ul_detached &&
	    _lwp_kill(ulwp->ul_lwpid, 0) == ESRCH) {
		ulwp->ul_lwpid = (lwpid_t)(-1);
		return (1);
	}
	return (0);
}

/*
 * Attempt to keep the stack cache within the specified cache limit.
 */
static void
trim_stack_cache(int cache_limit)
{
	ulwp_t *self = curthread;
	uberdata_t *udp = self->ul_uberdata;
	ulwp_t *prev = NULL;
	ulwp_t **ulwpp = &udp->lwp_stacks;
	ulwp_t *ulwp;

	ASSERT(udp->nthreads <= 1 || MUTEX_OWNED(&udp->link_lock, self));

	while (udp->nfreestack > cache_limit && (ulwp = *ulwpp) != NULL) {
		if (dead_and_buried(ulwp)) {
			*ulwpp = ulwp->ul_next;
			if (ulwp == udp->lwp_laststack)
				udp->lwp_laststack = prev;
			hash_out(ulwp, udp);
			udp->nfreestack--;
			(void) munmap(ulwp->ul_stk, ulwp->ul_mapsiz);
			/*
			 * Now put the free ulwp on the ulwp freelist.
			 */
			ulwp->ul_mapsiz = 0;
			ulwp->ul_next = NULL;
			if (udp->ulwp_freelist == NULL)
				udp->ulwp_freelist = udp->ulwp_lastfree = ulwp;
			else {
				udp->ulwp_lastfree->ul_next = ulwp;
				udp->ulwp_lastfree = ulwp;
			}
		} else {
			prev = ulwp;
			ulwpp = &ulwp->ul_next;
		}
	}
}

/*
 * Find an unused stack of the requested size
 * or create a new stack of the requested size.
 * Return a pointer to the ulwp_t structure referring to the stack, or NULL.
 * thr_exit() stores 1 in the ul_dead member.
 * thr_join() stores -1 in the ul_lwpid member.
 */
static ulwp_t *
find_stack(size_t stksize, size_t guardsize)
{
	static size_t pagesize = 0;

	uberdata_t *udp = curthread->ul_uberdata;
	size_t mapsize;
	ulwp_t *prev;
	ulwp_t *ulwp;
	ulwp_t **ulwpp;
	void *stk;

	/*
	 * The stack is allocated PROT_READ|PROT_WRITE|PROT_EXEC
	 * unless overridden by the system's configuration.
	 */
	if (stackprot == 0) {	/* do this once */
		long lprot = _sysconf(_SC_STACK_PROT);
		if (lprot <= 0)
			lprot = (PROT_READ|PROT_WRITE|PROT_EXEC);
		stackprot = (int)lprot;
	}
	if (pagesize == 0)	/* do this once */
		pagesize = _sysconf(_SC_PAGESIZE);

	/*
	 * One megabyte stacks by default, but subtract off
	 * two pages for the system-created red zones.
	 * Round up a non-zero stack size to a pagesize multiple.
	 */
	if (stksize == 0)
		stksize = DEFAULTSTACK - 2 * pagesize;
	else
		stksize = ((stksize + pagesize - 1) & -pagesize);

	/*
	 * Round up the mapping size to a multiple of pagesize.
	 * Note: mmap() provides at least one page of red zone
	 * so we deduct that from the value of guardsize.
	 */
	if (guardsize != 0)
		guardsize = ((guardsize + pagesize - 1) & -pagesize) - pagesize;
	mapsize = stksize + guardsize;

	lmutex_lock(&udp->link_lock);
	for (prev = NULL, ulwpp = &udp->lwp_stacks;
	    (ulwp = *ulwpp) != NULL;
	    prev = ulwp, ulwpp = &ulwp->ul_next) {
		if (ulwp->ul_mapsiz == mapsize &&
		    ulwp->ul_guardsize == guardsize &&
		    dead_and_buried(ulwp)) {
			/*
			 * The previous lwp is gone; reuse the stack.
			 * Remove the ulwp from the stack list.
			 */
			*ulwpp = ulwp->ul_next;
			ulwp->ul_next = NULL;
			if (ulwp == udp->lwp_laststack)
				udp->lwp_laststack = prev;
			hash_out(ulwp, udp);
			udp->nfreestack--;
			lmutex_unlock(&udp->link_lock);
			ulwp_clean(ulwp);
			return (ulwp);
		}
	}

	/*
	 * None of the cached stacks matched our mapping size.
	 * Reduce the stack cache to get rid of possibly
	 * very old stacks that will never be reused.
	 */
	if (udp->nfreestack > udp->thread_stack_cache)
		trim_stack_cache(udp->thread_stack_cache);
	else if (udp->nfreestack > 0)
		trim_stack_cache(udp->nfreestack - 1);
	lmutex_unlock(&udp->link_lock);

	/*
	 * Create a new stack.
	 */
	if ((stk = mmap(NULL, mapsize, stackprot,
	    MAP_PRIVATE|MAP_NORESERVE|MAP_ANON, -1, (off_t)0)) != MAP_FAILED) {
		/*
		 * We have allocated our stack.  Now allocate the ulwp.
		 */
		ulwp = ulwp_alloc();
		if (ulwp == NULL)
			(void) munmap(stk, mapsize);
		else {
			ulwp->ul_stk = stk;
			ulwp->ul_mapsiz = mapsize;
			ulwp->ul_guardsize = guardsize;
			ulwp->ul_stktop = (uintptr_t)stk + mapsize;
			ulwp->ul_stksiz = stksize;
			if (guardsize)	/* protect the extra red zone */
				(void) mprotect(stk, guardsize, PROT_NONE);
		}
	}
	return (ulwp);
}

/*
 * Get a ulwp_t structure from the free list or allocate a new one.
 * Such ulwp_t's do not have a stack allocated by the library.
 */
static ulwp_t *
ulwp_alloc(void)
{
	ulwp_t *self = curthread;
	uberdata_t *udp = self->ul_uberdata;
	size_t tls_size;
	ulwp_t *prev;
	ulwp_t *ulwp;
	ulwp_t **ulwpp;
	caddr_t data;

	lmutex_lock(&udp->link_lock);
	for (prev = NULL, ulwpp = &udp->ulwp_freelist;
	    (ulwp = *ulwpp) != NULL;
	    prev = ulwp, ulwpp = &ulwp->ul_next) {
		if (dead_and_buried(ulwp)) {
			*ulwpp = ulwp->ul_next;
			ulwp->ul_next = NULL;
			if (ulwp == udp->ulwp_lastfree)
				udp->ulwp_lastfree = prev;
			hash_out(ulwp, udp);
			lmutex_unlock(&udp->link_lock);
			ulwp_clean(ulwp);
			return (ulwp);
		}
	}
	lmutex_unlock(&udp->link_lock);

	tls_size = roundup64(udp->tls_metadata.static_tls.tls_size);
	data = lmalloc(sizeof (*ulwp) + tls_size);
	if (data != NULL) {
		/* LINTED pointer cast may result in improper alignment */
		ulwp = (ulwp_t *)(data + tls_size);
	}
	return (ulwp);
}

/*
 * Free a ulwp structure.
 * If there is an associated stack, put it on the stack list and
 * munmap() previously freed stacks up to the residual cache limit.
 * Else put it on the ulwp free list and never call lfree() on it.
 */
static void
ulwp_free(ulwp_t *ulwp)
{
	uberdata_t *udp = curthread->ul_uberdata;

	ASSERT(udp->nthreads <= 1 || MUTEX_OWNED(&udp->link_lock, curthread));
	ulwp->ul_next = NULL;
	if (ulwp == udp->ulwp_one)	/* don't reuse the primoridal stack */
		/*EMPTY*/;
	else if (ulwp->ul_mapsiz != 0) {
		if (udp->lwp_stacks == NULL)
			udp->lwp_stacks = udp->lwp_laststack = ulwp;
		else {
			udp->lwp_laststack->ul_next = ulwp;
			udp->lwp_laststack = ulwp;
		}
		if (++udp->nfreestack > udp->thread_stack_cache)
			trim_stack_cache(udp->thread_stack_cache);
	} else {
		if (udp->ulwp_freelist == NULL)
			udp->ulwp_freelist = udp->ulwp_lastfree = ulwp;
		else {
			udp->ulwp_lastfree->ul_next = ulwp;
			udp->ulwp_lastfree = ulwp;
		}
	}
}

/*
 * Find a named lwp and return a pointer to its hash list location.
 * On success, returns with the hash lock held.
 */
ulwp_t **
find_lwpp(thread_t tid)
{
	uberdata_t *udp = curthread->ul_uberdata;
	int ix = TIDHASH(tid, udp);
	mutex_t *mp = &udp->thr_hash_table[ix].hash_lock;
	ulwp_t *ulwp;
	ulwp_t **ulwpp;

	if (tid == 0)
		return (NULL);

	lmutex_lock(mp);
	for (ulwpp = &udp->thr_hash_table[ix].hash_bucket;
	    (ulwp = *ulwpp) != NULL;
	    ulwpp = &ulwp->ul_hash) {
		if (ulwp->ul_lwpid == tid)
			return (ulwpp);
	}
	lmutex_unlock(mp);
	return (NULL);
}

/*
 * Wake up all lwps waiting on this lwp for some reason.
 */
void
ulwp_broadcast(ulwp_t *ulwp)
{
	ulwp_t *self = curthread;
	uberdata_t *udp = self->ul_uberdata;

	ASSERT(MUTEX_OWNED(ulwp_mutex(ulwp, udp), self));
	(void) cond_broadcast(ulwp_condvar(ulwp, udp));
}

/*
 * Find a named lwp and return a pointer to it.
 * Returns with the hash lock held.
 */
ulwp_t *
find_lwp(thread_t tid)
{
	ulwp_t *self = curthread;
	uberdata_t *udp = self->ul_uberdata;
	ulwp_t *ulwp = NULL;
	ulwp_t **ulwpp;

	if (self->ul_lwpid == tid) {
		ulwp = self;
		ulwp_lock(ulwp, udp);
	} else if ((ulwpp = find_lwpp(tid)) != NULL) {
		ulwp = *ulwpp;
	}

	if (ulwp && ulwp->ul_dead) {
		ulwp_unlock(ulwp, udp);
		ulwp = NULL;
	}

	return (ulwp);
}

int
_thrp_create(void *stk, size_t stksize, void *(*func)(void *), void *arg,
    long flags, thread_t *new_thread, size_t guardsize, const char *name)
{
	ulwp_t *self = curthread;
	uberdata_t *udp = self->ul_uberdata;
	ucontext_t uc;
	uint_t lwp_flags;
	thread_t tid;
	int error;
	ulwp_t *ulwp;

	/*
	 * Enforce the restriction of not creating any threads
	 * until the primary link map has been initialized.
	 * Also, disallow thread creation to a child of vfork().
	 */
	if (!self->ul_primarymap || self->ul_vfork)
		return (ENOTSUP);

	if (udp->hash_size == 1)
		finish_init();

	if ((stk || stksize) && stksize < MINSTACK)
		return (EINVAL);

	if (stk == NULL) {
		if ((ulwp = find_stack(stksize, guardsize)) == NULL)
			return (ENOMEM);
		stksize = ulwp->ul_mapsiz - ulwp->ul_guardsize;
	} else {
		/* initialize the private stack */
		if ((ulwp = ulwp_alloc()) == NULL)
			return (ENOMEM);
		ulwp->ul_stk = stk;
		ulwp->ul_stktop = (uintptr_t)stk + stksize;
		ulwp->ul_stksiz = stksize;
	}
	/* ulwp is not in the hash table; make sure hash_out() doesn't fail */
	ulwp->ul_ix = -1;
	ulwp->ul_errnop = &ulwp->ul_errno;

	lwp_flags = LWP_SUSPENDED;
	if (flags & (THR_DETACHED|THR_DAEMON)) {
		flags |= THR_DETACHED;
		lwp_flags |= LWP_DETACHED;
	}
	if (flags & THR_DAEMON)
		lwp_flags |= LWP_DAEMON;

	/* creating a thread: enforce mt-correctness in mutex_lock() */
	self->ul_async_safe = 1;

	/* per-thread copies of global variables, for speed */
	ulwp->ul_queue_fifo = self->ul_queue_fifo;
	ulwp->ul_cond_wait_defer = self->ul_cond_wait_defer;
	ulwp->ul_error_detection = self->ul_error_detection;
	ulwp->ul_async_safe = self->ul_async_safe;
	ulwp->ul_max_spinners = self->ul_max_spinners;
	ulwp->ul_adaptive_spin = self->ul_adaptive_spin;
	ulwp->ul_queue_spin = self->ul_queue_spin;
	ulwp->ul_door_noreserve = self->ul_door_noreserve;
	ulwp->ul_misaligned = self->ul_misaligned;

	/* new thread inherits creating thread's scheduling parameters */
	ulwp->ul_policy = self->ul_policy;
	ulwp->ul_pri = (self->ul_epri? self->ul_epri : self->ul_pri);
	ulwp->ul_cid = self->ul_cid;
	ulwp->ul_rtclassid = self->ul_rtclassid;

	ulwp->ul_primarymap = self->ul_primarymap;
	ulwp->ul_self = ulwp;
	ulwp->ul_uberdata = udp;

	/* debugger support */
	ulwp->ul_usropts = flags;

#ifdef __sparc
	/*
	 * We cache several instructions in the thread structure for use
	 * by the fasttrap DTrace provider. When changing this, read the
	 * comment in fasttrap.h for the all the other places that must
	 * be changed.
	 */
	ulwp->ul_dsave = 0x9de04000;	/* save %g1, %g0, %sp */
	ulwp->ul_drestore = 0x81e80000;	/* restore %g0, %g0, %g0 */
	ulwp->ul_dftret = 0x91d0203a;	/* ta 0x3a */
	ulwp->ul_dreturn = 0x81ca0000;	/* return %o0 */
#endif

	ulwp->ul_startpc = func;
	ulwp->ul_startarg = arg;
	_fpinherit(ulwp);
	/*
	 * Defer signals on the new thread until its TLS constructors
	 * have been called.  _thrp_setup() will call sigon() after
	 * it has called tls_setup().
	 */
	ulwp->ul_sigdefer = 1;

	error = setup_context(&uc, _thrp_setup, ulwp,
	    (caddr_t)ulwp->ul_stk + ulwp->ul_guardsize, stksize);
	if (error != 0 && stk != NULL)	/* inaccessible stack */
		error = EFAULT;

	/*
	 * Call enter_critical() to avoid being suspended until we
	 * have linked the new thread into the proper lists.
	 * This is necessary because forkall() and fork1() must
	 * suspend all threads and they must see a complete list.
	 */
	enter_critical(self);
	uc.uc_sigmask = ulwp->ul_sigmask = self->ul_sigmask;
	if (error != 0 ||
	    (error = __lwp_create(&uc, lwp_flags, &tid)) != 0) {
		exit_critical(self);
		ulwp->ul_lwpid = (lwpid_t)(-1);
		ulwp->ul_dead = 1;
		ulwp->ul_detached = 1;
		lmutex_lock(&udp->link_lock);
		ulwp_free(ulwp);
		lmutex_unlock(&udp->link_lock);
		return (error);
	}
	self->ul_nocancel = 0;	/* cancellation is now possible */
	udp->uberflags.uf_mt = 1;
	if (new_thread)
		*new_thread = tid;
	if (flags & THR_DETACHED)
		ulwp->ul_detached = 1;
	ulwp->ul_lwpid = tid;
	ulwp->ul_stop = TSTP_REGULAR;
	if (flags & THR_SUSPENDED)
		ulwp->ul_created = 1;

	lmutex_lock(&udp->link_lock);
	ulwp->ul_forw = udp->all_lwps;
	ulwp->ul_back = udp->all_lwps->ul_back;
	ulwp->ul_back->ul_forw = ulwp;
	ulwp->ul_forw->ul_back = ulwp;
	hash_in(ulwp, udp);
	udp->nthreads++;
	if (flags & THR_DAEMON)
		udp->ndaemons++;
	if (flags & THR_NEW_LWP)
		thr_concurrency++;
	__libc_threaded = 1;		/* inform stdio */
	lmutex_unlock(&udp->link_lock);

	if (__td_event_report(self, TD_CREATE, udp)) {
		self->ul_td_evbuf.eventnum = TD_CREATE;
		self->ul_td_evbuf.eventdata = (void *)(uintptr_t)tid;
		tdb_event(TD_CREATE, udp);
	}

	exit_critical(self);

	if (name != NULL)
		(void) pthread_setname_np(tid, name);

	if (!(flags & THR_SUSPENDED))
		(void) _thrp_continue(tid, TSTP_REGULAR);

	return (0);
}

int
thr_create(void *stk, size_t stksize, void *(*func)(void *), void *arg,
    long flags, thread_t *new_thread)
{
	return (_thrp_create(stk, stksize, func, arg, flags, new_thread, 0,
	    NULL));
}

/*
 * A special cancellation cleanup hook for DCE.
 * cleanuphndlr, when it is not NULL, will contain a callback
 * function to be called before a thread is terminated in
 * thr_exit() as a result of being cancelled.
 */
static void (*cleanuphndlr)(void) = NULL;

/*
 * _pthread_setcleanupinit: sets the cleanup hook.
 */
int
_pthread_setcleanupinit(void (*func)(void))
{
	cleanuphndlr = func;
	return (0);
}

void
_thrp_exit()
{
	ulwp_t *self = curthread;
	uberdata_t *udp = self->ul_uberdata;
	ulwp_t *replace = NULL;

	if (__td_event_report(self, TD_DEATH, udp)) {
		self->ul_td_evbuf.eventnum = TD_DEATH;
		tdb_event(TD_DEATH, udp);
	}

	ASSERT(self->ul_sigdefer != 0);

	lmutex_lock(&udp->link_lock);
	udp->nthreads--;
	if (self->ul_usropts & THR_NEW_LWP)
		thr_concurrency--;
	if (self->ul_usropts & THR_DAEMON)
		udp->ndaemons--;
	else if (udp->nthreads == udp->ndaemons) {
		/*
		 * We are the last non-daemon thread exiting.
		 * Exit the process.  We retain our TSD and TLS so
		 * that atexit() application functions can use them.
		 */
		lmutex_unlock(&udp->link_lock);
		exit(0);
		thr_panic("_thrp_exit(): exit(0) returned");
	}
	lmutex_unlock(&udp->link_lock);

	/*
	 * tsd_exit() may call its destructor free(), thus depending on
	 * tmem, therefore tmem_exit() needs to be called after tsd_exit()
	 * and tls_exit().
	 */
	tsd_exit();		/* deallocate thread-specific data */
	tls_exit();		/* deallocate thread-local storage */
	tmem_exit();		/* deallocate tmem allocations */
	heldlock_exit();	/* deal with left-over held locks */

	/* block all signals to finish exiting */
	block_all_signals(self);
	/* also prevent ourself from being suspended */
	enter_critical(self);
	rwl_free(self);
	lmutex_lock(&udp->link_lock);
	ulwp_free(self);
	(void) ulwp_lock(self, udp);

	if (self->ul_mapsiz && !self->ul_detached) {
		/*
		 * We want to free the stack for reuse but must keep
		 * the ulwp_t struct for the benefit of thr_join().
		 * For this purpose we allocate a replacement ulwp_t.
		 */
		if ((replace = udp->ulwp_replace_free) == NULL)
			replace = lmalloc(REPLACEMENT_SIZE);
		else if ((udp->ulwp_replace_free = replace->ul_next) == NULL)
			udp->ulwp_replace_last = NULL;
	}

	if (udp->all_lwps == self)
		udp->all_lwps = self->ul_forw;
	if (udp->all_lwps == self)
		udp->all_lwps = NULL;
	else {
		self->ul_forw->ul_back = self->ul_back;
		self->ul_back->ul_forw = self->ul_forw;
	}
	self->ul_forw = self->ul_back = NULL;
#if defined(THREAD_DEBUG)
	/* collect queue lock statistics before marking ourself dead */
	record_spin_locks(self);
#endif
	self->ul_dead = 1;
	self->ul_pleasestop = 0;
	if (replace != NULL) {
		int ix = self->ul_ix;		/* the hash index */
		(void) memcpy(replace, self, REPLACEMENT_SIZE);
		replace->ul_self = replace;
		replace->ul_next = NULL;	/* clone not on stack list */
		replace->ul_mapsiz = 0;		/* allows clone to be freed */
		replace->ul_replace = 1;	/* requires clone to be freed */
		hash_out_unlocked(self, ix, udp);
		hash_in_unlocked(replace, ix, udp);
		ASSERT(!(self->ul_detached));
		self->ul_detached = 1;		/* this frees the stack */
		self->ul_schedctl = NULL;
		self->ul_schedctl_called = &udp->uberflags;
		set_curthread(self = replace);
		/*
		 * Having just changed the address of curthread, we
		 * must reset the ownership of the locks we hold so
		 * that assertions will not fire when we release them.
		 */
		udp->link_lock.mutex_owner = (uintptr_t)self;
		ulwp_mutex(self, udp)->mutex_owner = (uintptr_t)self;
		/*
		 * NOTE:
		 * On i386, %gs still references the original, not the
		 * replacement, ulwp structure.  Fetching the replacement
		 * curthread pointer via %gs:0 works correctly since the
		 * original ulwp structure will not be reallocated until
		 * this lwp has completed its lwp_exit() system call (see
		 * dead_and_buried()), but from here on out, we must make
		 * no references to %gs:<offset> other than %gs:0.
		 */
	}
	/*
	 * Put non-detached terminated threads in the all_zombies list.
	 */
	if (!self->ul_detached) {
		udp->nzombies++;
		if (udp->all_zombies == NULL) {
			ASSERT(udp->nzombies == 1);
			udp->all_zombies = self->ul_forw = self->ul_back = self;
		} else {
			self->ul_forw = udp->all_zombies;
			self->ul_back = udp->all_zombies->ul_back;
			self->ul_back->ul_forw = self;
			self->ul_forw->ul_back = self;
		}
	}
	/*
	 * Notify everyone waiting for this thread.
	 */
	ulwp_broadcast(self);
	(void) ulwp_unlock(self, udp);
	/*
	 * Prevent any more references to the schedctl data.
	 * We are exiting and continue_fork() may not find us.
	 * Do this just before dropping link_lock, since fork
	 * serializes on link_lock.
	 */
	self->ul_schedctl = NULL;
	self->ul_schedctl_called = &udp->uberflags;
	lmutex_unlock(&udp->link_lock);

	ASSERT(self->ul_critical == 1);
	ASSERT(self->ul_preempt == 0);
	_lwp_terminate();	/* never returns */
	thr_panic("_thrp_exit(): _lwp_terminate() returned");
}

#if defined(THREAD_DEBUG)
void
collect_queue_statistics()
{
	uberdata_t *udp = curthread->ul_uberdata;
	ulwp_t *ulwp;

	if (thread_queue_dump) {
		lmutex_lock(&udp->link_lock);
		if ((ulwp = udp->all_lwps) != NULL) {
			do {
				record_spin_locks(ulwp);
			} while ((ulwp = ulwp->ul_forw) != udp->all_lwps);
		}
		lmutex_unlock(&udp->link_lock);
	}
}
#endif

static void __NORETURN
_thrp_exit_common(void *status, int unwind)
{
	ulwp_t *self = curthread;
	int cancelled = (self->ul_cancel_pending && status == PTHREAD_CANCELED);

	ASSERT(self->ul_critical == 0 && self->ul_preempt == 0);

	/*
	 * Disable cancellation and call the special DCE cancellation
	 * cleanup hook if it is enabled.  Do nothing else before calling
	 * the DCE cancellation cleanup hook; it may call longjmp() and
	 * never return here.
	 */
	self->ul_cancel_disabled = 1;
	self->ul_cancel_async = 0;
	self->ul_save_async = 0;
	self->ul_cancelable = 0;
	self->ul_cancel_pending = 0;
	set_cancel_pending_flag(self, 1);
	if (cancelled && cleanuphndlr != NULL)
		(*cleanuphndlr)();

	/*
	 * Block application signals while we are exiting.
	 * We call out to C++, TSD, and TLS destructors while exiting
	 * and these are application-defined, so we cannot be assured
	 * that they won't reset the signal mask.  We use sigoff() to
	 * defer any signals that may be received as a result of this
	 * bad behavior.  Such signals will be lost to the process
	 * when the thread finishes exiting.
	 */
	(void) thr_sigsetmask(SIG_SETMASK, &maskset, NULL);
	sigoff(self);

	self->ul_rval = status;

	/*
	 * If thr_exit is being called from the places where
	 * C++ destructors are to be called such as cancellation
	 * points, then set this flag. It is checked in _t_cancel()
	 * to decide whether _ex_unwind() is to be called or not.
	 */
	if (unwind)
		self->ul_unwind = 1;

	/*
	 * _thrp_unwind() will eventually call _thrp_exit().
	 * It never returns.
	 */
	_thrp_unwind(NULL);
	thr_panic("_thrp_exit_common(): _thrp_unwind() returned");

	for (;;)	/* to shut the compiler up about __NORETURN */
		continue;
}

/*
 * Called when a thread returns from its start function.
 * We are at the top of the stack; no unwinding is necessary.
 */
void
_thrp_terminate(void *status)
{
	_thrp_exit_common(status, 0);
}

#pragma weak pthread_exit = thr_exit
#pragma weak _thr_exit = thr_exit
void
thr_exit(void *status)
{
	_thrp_exit_common(status, 1);
}

int
_thrp_join(thread_t tid, thread_t *departed, void **status, int do_cancel)
{
	uberdata_t *udp = curthread->ul_uberdata;
	mutex_t *mp;
	void *rval;
	thread_t found;
	ulwp_t *ulwp;
	ulwp_t **ulwpp;
	int replace;
	int error;

	if (do_cancel)
		error = lwp_wait(tid, &found);
	else {
		while ((error = __lwp_wait(tid, &found)) == EINTR)
			;
	}
	if (error)
		return (error);

	/*
	 * We must hold link_lock to avoid a race condition with find_stack().
	 */
	lmutex_lock(&udp->link_lock);
	if ((ulwpp = find_lwpp(found)) == NULL) {
		/*
		 * lwp_wait() found an lwp that the library doesn't know
		 * about.  It must have been created with _lwp_create().
		 * Just return its lwpid; we can't know its status.
		 */
		lmutex_unlock(&udp->link_lock);
		rval = NULL;
	} else {
		/*
		 * Remove ulwp from the hash table.
		 */
		ulwp = *ulwpp;
		*ulwpp = ulwp->ul_hash;
		ulwp->ul_hash = NULL;
		/*
		 * Remove ulwp from all_zombies list.
		 */
		ASSERT(udp->nzombies >= 1);
		if (udp->all_zombies == ulwp)
			udp->all_zombies = ulwp->ul_forw;
		if (udp->all_zombies == ulwp)
			udp->all_zombies = NULL;
		else {
			ulwp->ul_forw->ul_back = ulwp->ul_back;
			ulwp->ul_back->ul_forw = ulwp->ul_forw;
		}
		ulwp->ul_forw = ulwp->ul_back = NULL;
		udp->nzombies--;
		ASSERT(ulwp->ul_dead && !ulwp->ul_detached &&
		    !(ulwp->ul_usropts & (THR_DETACHED|THR_DAEMON)));
		/*
		 * We can't call ulwp_unlock(ulwp) after we set
		 * ulwp->ul_ix = -1 so we have to get a pointer to the
		 * ulwp's hash table mutex now in order to unlock it below.
		 */
		mp = ulwp_mutex(ulwp, udp);
		ulwp->ul_lwpid = (lwpid_t)(-1);
		ulwp->ul_ix = -1;
		rval = ulwp->ul_rval;
		replace = ulwp->ul_replace;
		lmutex_unlock(mp);
		if (replace) {
			ulwp->ul_next = NULL;
			if (udp->ulwp_replace_free == NULL)
				udp->ulwp_replace_free =
				    udp->ulwp_replace_last = ulwp;
			else {
				udp->ulwp_replace_last->ul_next = ulwp;
				udp->ulwp_replace_last = ulwp;
			}
		}
		lmutex_unlock(&udp->link_lock);
	}

	if (departed != NULL)
		*departed = found;
	if (status != NULL)
		*status = rval;
	return (0);
}

int
thr_join(thread_t tid, thread_t *departed, void **status)
{
	int error = _thrp_join(tid, departed, status, 1);
	return ((error == EINVAL)? ESRCH : error);
}

/*
 * pthread_join() differs from Solaris thr_join():
 * It does not return the departed thread's id
 * and hence does not have a "departed" argument.
 * It returns EINVAL if tid refers to a detached thread.
 */
#pragma weak _pthread_join = pthread_join
int
pthread_join(pthread_t tid, void **status)
{
	return ((tid == 0)? ESRCH : _thrp_join(tid, NULL, status, 1));
}

int
pthread_detach(pthread_t tid)
{
	uberdata_t *udp = curthread->ul_uberdata;
	ulwp_t *ulwp;
	ulwp_t **ulwpp;
	int error = 0;

	if ((ulwpp = find_lwpp(tid)) == NULL)
		return (ESRCH);
	ulwp = *ulwpp;

	if (ulwp->ul_dead) {
		ulwp_unlock(ulwp, udp);
		error = _thrp_join(tid, NULL, NULL, 0);
	} else {
		error = __lwp_detach(tid);
		ulwp->ul_detached = 1;
		ulwp->ul_usropts |= THR_DETACHED;
		ulwp_unlock(ulwp, udp);
	}
	return (error);
}

static const char *
ematch(const char *ev, const char *match)
{
	int c;

	while ((c = *match++) != '\0') {
		if (*ev++ != c)
			return (NULL);
	}
	if (*ev++ != '=')
		return (NULL);
	return (ev);
}

static int
envvar(const char *ev, const char *match, int limit)
{
	int val = -1;
	const char *ename;

	if ((ename = ematch(ev, match)) != NULL) {
		int c;
		for (val = 0; (c = *ename) != '\0'; ename++) {
			if (!isdigit(c)) {
				val = -1;
				break;
			}
			val = val * 10 + (c - '0');
			if (val > limit) {
				val = limit;
				break;
			}
		}
	}
	return (val);
}

static void
etest(const char *ev)
{
	int value;

	if ((value = envvar(ev, "QUEUE_SPIN", 1000000)) >= 0)
		thread_queue_spin = value;
	if ((value = envvar(ev, "ADAPTIVE_SPIN", 1000000)) >= 0)
		thread_adaptive_spin = value;
	if ((value = envvar(ev, "MAX_SPINNERS", 255)) >= 0)
		thread_max_spinners = value;
	if ((value = envvar(ev, "QUEUE_FIFO", 8)) >= 0)
		thread_queue_fifo = value;
#if defined(THREAD_DEBUG)
	if ((value = envvar(ev, "QUEUE_VERIFY", 1)) >= 0)
		thread_queue_verify = value;
	if ((value = envvar(ev, "QUEUE_DUMP", 1)) >= 0)
		thread_queue_dump = value;
#endif
	if ((value = envvar(ev, "STACK_CACHE", 10000)) >= 0)
		thread_stack_cache = value;
	if ((value = envvar(ev, "COND_WAIT_DEFER", 1)) >= 0)
		thread_cond_wait_defer = value;
	if ((value = envvar(ev, "ERROR_DETECTION", 2)) >= 0)
		thread_error_detection = value;
	if ((value = envvar(ev, "ASYNC_SAFE", 1)) >= 0)
		thread_async_safe = value;
	if ((value = envvar(ev, "DOOR_NORESERVE", 1)) >= 0)
		thread_door_noreserve = value;
	if ((value = envvar(ev, "LOCKS_MISALIGNED", 1)) >= 0)
		thread_locks_misaligned = value;
}

/*
 * Look for and evaluate environment variables of the form "_THREAD_*".
 * For compatibility with the past, we also look for environment
 * names of the form "LIBTHREAD_*".
 */
static void
set_thread_vars()
{
	extern const char **_environ;
	const char **pev;
	const char *ev;
	char c;

	if ((pev = _environ) == NULL)
		return;
	while ((ev = *pev++) != NULL) {
		c = *ev;
		if (c == '_' && strncmp(ev, "_THREAD_", 8) == 0)
			etest(ev + 8);
		if (c == 'L' && strncmp(ev, "LIBTHREAD_", 10) == 0)
			etest(ev + 10);
	}
}

/* PROBE_SUPPORT begin */
#pragma weak __tnf_probe_notify
extern void __tnf_probe_notify(void);
/* PROBE_SUPPORT end */

/* same as atexit() but private to the library */
extern int _atexit(void (*)(void));

/* same as _cleanup() but private to the library */
extern void __cleanup(void);

extern void atfork_init(void);

#ifdef __amd64
extern void __proc64id(void);
#endif

static void
init_auxv_data(uberdata_t *udp)
{
	Dl_argsinfo_t args;

	udp->ub_broot = NULL;
	udp->ub_comm_page = NULL;
	if (dlinfo(RTLD_SELF, RTLD_DI_ARGSINFO, &args) < 0)
		return;

	while (args.dla_auxv->a_type != AT_NULL) {
		switch (args.dla_auxv->a_type) {
		case AT_SUN_BRAND_NROOT:
			udp->ub_broot = args.dla_auxv->a_un.a_ptr;
			break;
		case AT_SUN_COMMPAGE:
			udp->ub_comm_page = args.dla_auxv->a_un.a_ptr;
			break;
		}
		args.dla_auxv++;
	}
}

/*
 * libc_init() is called by ld.so.1 for library initialization.
 * We perform minimal initialization; enough to work with the main thread.
 */
void
libc_init(void)
{
	uberdata_t *udp = &__uberdata;
	ulwp_t *oldself = __curthread();
	ucontext_t uc;
	ulwp_t *self;
	struct rlimit rl;
	caddr_t data;
	size_t tls_size;
	int setmask;

	/*
	 * For the initial stage of initialization, we must be careful
	 * not to call any function that could possibly call _cerror().
	 * For this purpose, we call only the raw system call wrappers.
	 */

#ifdef __amd64
	/*
	 * Gather information about cache layouts for optimized
	 * AMD and Intel assembler strfoo() and memfoo() functions.
	 */
	__proc64id();
#endif

	/*
	 * Every libc, regardless of which link map, must register __cleanup().
	 */
	(void) _atexit(__cleanup);

	/*
	 * Every libc, regardless of link map, needs to go through and check
	 * its aux vectors.  Doing so will indicate whether or not this has
	 * been given a brand root (used to qualify various other data) or a
	 * comm page (to optimize certain system actions).
	 */
	init_auxv_data(udp);

	/*
	 * We keep our uberdata on one of (a) the first alternate link map
	 * or (b) the primary link map.  We switch to the primary link map
	 * and stay there once we see it.  All intermediate link maps are
	 * subject to being unloaded at any time.
	 */
	if (oldself != NULL && (oldself->ul_primarymap || !primary_link_map)) {
		__tdb_bootstrap = oldself->ul_uberdata->tdb_bootstrap;
		mutex_setup();
		atfork_init();	/* every link map needs atfork() processing */
		init_progname();
		return;
	}

	/*
	 * To establish the main stack information, we have to get our context.
	 * This is also convenient to use for getting our signal mask.
	 */
	uc.uc_flags = UC_ALL;
	(void) __getcontext(&uc);
	ASSERT(uc.uc_link == NULL);

	tls_size = roundup64(udp->tls_metadata.static_tls.tls_size);
	ASSERT(primary_link_map || tls_size == 0);
	data = lmalloc(sizeof (ulwp_t) + tls_size);
	if (data == NULL)
		thr_panic("cannot allocate thread structure for main thread");
	/* LINTED pointer cast may result in improper alignment */
	self = (ulwp_t *)(data + tls_size);
	init_hash_table[0].hash_bucket = self;

	self->ul_sigmask = uc.uc_sigmask;
	delete_reserved_signals(&self->ul_sigmask);
	/*
	 * Are the old and new sets different?
	 * (This can happen if we are currently blocking SIGCANCEL.)
	 * If so, we must explicitly set our signal mask, below.
	 */
	setmask =
	    ((self->ul_sigmask.__sigbits[0] ^ uc.uc_sigmask.__sigbits[0]) |
	    (self->ul_sigmask.__sigbits[1] ^ uc.uc_sigmask.__sigbits[1]) |
	    (self->ul_sigmask.__sigbits[2] ^ uc.uc_sigmask.__sigbits[2]) |
	    (self->ul_sigmask.__sigbits[3] ^ uc.uc_sigmask.__sigbits[3]));

#ifdef __sparc
	/*
	 * We cache several instructions in the thread structure for use
	 * by the fasttrap DTrace provider. When changing this, read the
	 * comment in fasttrap.h for the all the other places that must
	 * be changed.
	 */
	self->ul_dsave = 0x9de04000;	/* save %g1, %g0, %sp */
	self->ul_drestore = 0x81e80000;	/* restore %g0, %g0, %g0 */
	self->ul_dftret = 0x91d0203a;	/* ta 0x3a */
	self->ul_dreturn = 0x81ca0000;	/* return %o0 */
#endif

	self->ul_stktop = (uintptr_t)uc.uc_stack.ss_sp + uc.uc_stack.ss_size;
	(void) getrlimit(RLIMIT_STACK, &rl);
	self->ul_stksiz = rl.rlim_cur;
	self->ul_stk = (caddr_t)(self->ul_stktop - self->ul_stksiz);

	self->ul_forw = self->ul_back = self;
	self->ul_hash = NULL;
	self->ul_ix = 0;
	self->ul_lwpid = 1; /* _lwp_self() */
	self->ul_main = 1;
	self->ul_self = self;
	self->ul_policy = -1;		/* initialize only when needed */
	self->ul_pri = 0;
	self->ul_cid = 0;
	self->ul_rtclassid = -1;
	self->ul_uberdata = udp;
	if (oldself != NULL) {
		int i;

		ASSERT(primary_link_map);
		ASSERT(oldself->ul_main == 1);
		self->ul_stsd = oldself->ul_stsd;
		for (i = 0; i < TSD_NFAST; i++)
			self->ul_ftsd[i] = oldself->ul_ftsd[i];
		self->ul_tls = oldself->ul_tls;
		/*
		 * Retrieve all pointers to uberdata allocated
		 * while running on previous link maps.
		 * We would like to do a structure assignment here, but
		 * gcc turns structure assignments into calls to memcpy(),
		 * a function exported from libc.  We can't call any such
		 * external functions until we establish curthread, below,
		 * so we just call our private version of memcpy().
		 */
		(void) memcpy(udp, oldself->ul_uberdata, sizeof (*udp));
		/*
		 * These items point to global data on the primary link map.
		 */
		udp->thr_hash_table = init_hash_table;
		udp->sigacthandler = sigacthandler;
		udp->tdb.tdb_events = tdb_events;
		ASSERT(udp->nthreads == 1 && !udp->uberflags.uf_mt);
		ASSERT(udp->lwp_stacks == NULL);
		ASSERT(udp->ulwp_freelist == NULL);
		ASSERT(udp->ulwp_replace_free == NULL);
		ASSERT(udp->hash_size == 1);
	}
	udp->all_lwps = self;
	udp->ulwp_one = self;
	udp->pid = getpid();
	udp->nthreads = 1;
	/*
	 * In every link map, tdb_bootstrap points to the same piece of
	 * allocated memory.  When the primary link map is initialized,
	 * the allocated memory is assigned a pointer to the one true
	 * uberdata.  This allows libc_db to initialize itself regardless
	 * of which instance of libc it finds in the address space.
	 */
	if (udp->tdb_bootstrap == NULL)
		udp->tdb_bootstrap = lmalloc(sizeof (uberdata_t *));
	__tdb_bootstrap = udp->tdb_bootstrap;
	if (primary_link_map) {
		self->ul_primarymap = 1;
		udp->primary_map = 1;
		*udp->tdb_bootstrap = udp;
	}
	/*
	 * Cancellation can't happen until:
	 *	pthread_cancel() is called
	 * or:
	 *	another thread is created
	 * For now, as a single-threaded process, set the flag that tells
	 * PROLOGUE/EPILOGUE (in scalls.c) that cancellation can't happen.
	 */
	self->ul_nocancel = 1;

#if defined(__amd64)
	(void) ___lwp_private(_LWP_SETPRIVATE, _LWP_FSBASE, self);
#elif defined(__i386)
	(void) ___lwp_private(_LWP_SETPRIVATE, _LWP_GSBASE, self);
#endif	/* __i386 || __amd64 */
	set_curthread(self);		/* redundant on i386 */
	/*
	 * Now curthread is established and it is safe to call any
	 * function in libc except one that uses thread-local storage.
	 */
	self->ul_errnop = &errno;
	if (oldself != NULL) {
		/* tls_size was zero when oldself was allocated */
		lfree(oldself, sizeof (ulwp_t));
	}
	mutex_setup();
	atfork_init();
	signal_init();

	/*
	 * If the stack is unlimited, we set the size to zero to disable
	 * stack checking.
	 * XXX: Work harder here.  Get the stack size from /proc/self/rmap
	 */
	if (self->ul_stksiz == RLIM_INFINITY) {
		self->ul_ustack.ss_sp = (void *)self->ul_stktop;
		self->ul_ustack.ss_size = 0;
	} else {
		self->ul_ustack.ss_sp = self->ul_stk;
		self->ul_ustack.ss_size = self->ul_stksiz;
	}
	self->ul_ustack.ss_flags = 0;
	(void) setustack(&self->ul_ustack);

	/*
	 * Get the variables that affect thread behavior from the environment.
	 */
	set_thread_vars();
	udp->uberflags.uf_thread_error_detection = (char)thread_error_detection;
	udp->thread_stack_cache = thread_stack_cache;

	/*
	 * Make per-thread copies of global variables, for speed.
	 */
	self->ul_queue_fifo = (char)thread_queue_fifo;
	self->ul_cond_wait_defer = (char)thread_cond_wait_defer;
	self->ul_error_detection = (char)thread_error_detection;
	self->ul_async_safe = (char)thread_async_safe;
	self->ul_door_noreserve = (char)thread_door_noreserve;
	self->ul_misaligned = (char)thread_locks_misaligned;
	self->ul_max_spinners = (uint8_t)thread_max_spinners;
	self->ul_adaptive_spin = thread_adaptive_spin;
	self->ul_queue_spin = thread_queue_spin;

#if defined(__sparc) && !defined(_LP64)
	if (self->ul_misaligned) {
		/*
		 * Tell the kernel to fix up ldx/stx instructions that
		 * refer to non-8-byte aligned data instead of giving
		 * the process an alignment trap and generating SIGBUS.
		 *
		 * Programs compiled for 32-bit sparc with the Studio SS12
		 * compiler get this done for them automatically (in _init()).
		 * We do it here for the benefit of programs compiled with
		 * other compilers, like gcc.
		 *
		 * This is necessary for the _THREAD_LOCKS_MISALIGNED=1
		 * environment variable horrible hack to work.
		 */
		extern void _do_fix_align(void);
		_do_fix_align();
	}
#endif

	/*
	 * When we have initialized the primary link map, inform
	 * the dynamic linker about our interface functions.
	 * Set up our pointer to the program name.
	 */
	if (self->ul_primarymap)
		_ld_libc((void *)rtld_funcs);
	init_progname();

	/*
	 * Defer signals until TLS constructors have been called.
	 */
	sigoff(self);
	tls_setup();
	sigon(self);
	if (setmask)
		(void) restore_signals(self);

	/*
	 * Make private copies of __xpg4 and __xpg6 so libc can test
	 * them after this point without invoking the dynamic linker.
	 */
	libc__xpg4 = __xpg4;
	libc__xpg6 = __xpg6;

	/* PROBE_SUPPORT begin */
	if (self->ul_primarymap && __tnf_probe_notify != NULL)
		__tnf_probe_notify();
	/* PROBE_SUPPORT end */

	init_sigev_thread();
	init_aio();

	/*
	 * We need to reset __threaded dynamically at runtime, so that
	 * __threaded can be bound to __threaded outside libc which may not
	 * have initial value of 1 (without a copy relocation in a.out).
	 */
	__threaded = 1;
}

#pragma fini(libc_fini)
void
libc_fini()
{
	/*
	 * If we are doing fini processing for the instance of libc
	 * on the first alternate link map (this happens only when
	 * the dynamic linker rejects a bad audit library), then clear
	 * __curthread().  We abandon whatever memory was allocated by
	 * lmalloc() while running on this alternate link-map but we
	 * don't care (and can't find the memory in any case); we just
	 * want to protect the application from this bad audit library.
	 * No fini processing is done by libc in the normal case.
	 */

	uberdata_t *udp = curthread->ul_uberdata;

	if (udp->primary_map == 0 && udp == &__uberdata)
		set_curthread(NULL);
}

/*
 * finish_init is called when we are about to become multi-threaded,
 * that is, on the first call to thr_create().
 */
void
finish_init()
{
	ulwp_t *self = curthread;
	uberdata_t *udp = self->ul_uberdata;
	thr_hash_table_t *htp;
	void *data;
	int i;

	/*
	 * No locks needed here; we are single-threaded on the first call.
	 * We can be called only after the primary link map has been set up.
	 */
	ASSERT(self->ul_primarymap);
	ASSERT(self == udp->ulwp_one);
	ASSERT(!udp->uberflags.uf_mt);
	ASSERT(udp->hash_size == 1);

	/*
	 * Initialize self->ul_policy, self->ul_cid, and self->ul_pri.
	 */
	update_sched(self);

	/*
	 * Allocate the queue_head array if not already allocated.
	 */
	if (udp->queue_head == NULL)
		queue_alloc();

	/*
	 * Now allocate the thread hash table.
	 */
	if ((data = mmap(NULL, HASHTBLSZ * sizeof (thr_hash_table_t),
	    PROT_READ | PROT_WRITE, MAP_PRIVATE | MAP_ANON, -1, (off_t)0))
	    == MAP_FAILED)
		thr_panic("cannot allocate thread hash table");

	udp->thr_hash_table = htp = (thr_hash_table_t *)data;
	udp->hash_size = HASHTBLSZ;
	udp->hash_mask = HASHTBLSZ - 1;

	for (i = 0; i < HASHTBLSZ; i++, htp++) {
		htp->hash_lock.mutex_flag = LOCK_INITED;
		htp->hash_lock.mutex_magic = MUTEX_MAGIC;
		htp->hash_cond.cond_magic = COND_MAGIC;
	}
	hash_in_unlocked(self, TIDHASH(self->ul_lwpid, udp), udp);

	/*
	 * Set up the SIGCANCEL handler for threads cancellation.
	 */
	setup_cancelsig(SIGCANCEL);

	/*
	 * Arrange to do special things on exit --
	 * - collect queue statistics from all remaining active threads.
	 * - dump queue statistics to stderr if _THREAD_QUEUE_DUMP is set.
	 * - grab assert_lock to ensure that assertion failures
	 *   and a core dump take precedence over _exit().
	 * (Functions are called in the reverse order of their registration.)
	 */
	(void) _atexit(grab_assert_lock);
#if defined(THREAD_DEBUG)
	(void) _atexit(dump_queue_statistics);
	(void) _atexit(collect_queue_statistics);
#endif
}

/*
 * Used only by postfork1_child(), below.
 */
static void
mark_dead_and_buried(ulwp_t *ulwp)
{
	ulwp->ul_dead = 1;
	ulwp->ul_lwpid = (lwpid_t)(-1);
	ulwp->ul_hash = NULL;
	ulwp->ul_ix = -1;
	ulwp->ul_schedctl = NULL;
	ulwp->ul_schedctl_called = NULL;
}

/*
 * This is called from fork1() in the child.
 * Reset our data structures to reflect one lwp.
 */
void
postfork1_child()
{
	ulwp_t *self = curthread;
	uberdata_t *udp = self->ul_uberdata;
	queue_head_t *qp;
	ulwp_t *next;
	ulwp_t *ulwp;
	int i;

	/* daemon threads shouldn't call fork1(), but oh well... */
	self->ul_usropts &= ~THR_DAEMON;
	udp->nthreads = 1;
	udp->ndaemons = 0;
	udp->uberflags.uf_mt = 0;
	__libc_threaded = 0;
	for (i = 0; i < udp->hash_size; i++)
		udp->thr_hash_table[i].hash_bucket = NULL;
	self->ul_lwpid = _lwp_self();
	hash_in_unlocked(self, TIDHASH(self->ul_lwpid, udp), udp);

	/*
	 * Some thread in the parent might have been suspended
	 * while holding udp->callout_lock or udp->ld_lock.
	 * Reinitialize the child's copies.
	 */
	(void) mutex_init(&udp->callout_lock,
	    USYNC_THREAD | LOCK_RECURSIVE, NULL);
	(void) mutex_init(&udp->ld_lock,
	    USYNC_THREAD | LOCK_RECURSIVE, NULL);

	/* no one in the child is on a sleep queue; reinitialize */
	if ((qp = udp->queue_head) != NULL) {
		(void) memset(qp, 0, 2 * QHASHSIZE * sizeof (queue_head_t));
		for (i = 0; i < 2 * QHASHSIZE; qp++, i++) {
			qp->qh_type = (i < QHASHSIZE)? MX : CV;
			qp->qh_lock.mutex_flag = LOCK_INITED;
			qp->qh_lock.mutex_magic = MUTEX_MAGIC;
			qp->qh_hlist = &qp->qh_def_root;
#if defined(THREAD_DEBUG)
			qp->qh_hlen = 1;
			qp->qh_hmax = 1;
#endif
		}
	}

	/*
	 * Do post-fork1 processing for subsystems that need it.
	 * We need to do this before unmapping all of the abandoned
	 * threads' stacks, below(), because the post-fork1 actions
	 * might require access to those stacks.
	 */
	postfork1_child_sigev_aio();
	postfork1_child_sigev_mq();
	postfork1_child_sigev_timer();
	postfork1_child_aio();
	/*
	 * The above subsystems use thread pools, so this action
	 * must be performed after those actions.
	 */
	postfork1_child_tpool();

	/*
	 * All lwps except ourself are gone.  Mark them so.
	 * First mark all of the lwps that have already been freed.
	 * Then mark and free all of the active lwps except ourself.
	 * Since we are single-threaded, no locks are required here.
	 */
	for (ulwp = udp->lwp_stacks; ulwp != NULL; ulwp = ulwp->ul_next)
		mark_dead_and_buried(ulwp);
	for (ulwp = udp->ulwp_freelist; ulwp != NULL; ulwp = ulwp->ul_next)
		mark_dead_and_buried(ulwp);
	for (ulwp = self->ul_forw; ulwp != self; ulwp = next) {
		next = ulwp->ul_forw;
		ulwp->ul_forw = ulwp->ul_back = NULL;
		mark_dead_and_buried(ulwp);
		tsd_free(ulwp);
		tls_free(ulwp);
		rwl_free(ulwp);
		heldlock_free(ulwp);
		ulwp_free(ulwp);
	}
	self->ul_forw = self->ul_back = udp->all_lwps = self;
	if (self != udp->ulwp_one)
		mark_dead_and_buried(udp->ulwp_one);
	if ((ulwp = udp->all_zombies) != NULL) {
		ASSERT(udp->nzombies != 0);
		do {
			next = ulwp->ul_forw;
			ulwp->ul_forw = ulwp->ul_back = NULL;
			mark_dead_and_buried(ulwp);
			udp->nzombies--;
			if (ulwp->ul_replace) {
				ulwp->ul_next = NULL;
				if (udp->ulwp_replace_free == NULL) {
					udp->ulwp_replace_free =
					    udp->ulwp_replace_last = ulwp;
				} else {
					udp->ulwp_replace_last->ul_next = ulwp;
					udp->ulwp_replace_last = ulwp;
				}
			}
		} while ((ulwp = next) != udp->all_zombies);
		ASSERT(udp->nzombies == 0);
		udp->all_zombies = NULL;
		udp->nzombies = 0;
	}
	trim_stack_cache(0);
}

lwpid_t
lwp_self(void)
{
	return (curthread->ul_lwpid);
}

#pragma weak _ti_thr_self = thr_self
#pragma weak pthread_self = thr_self
thread_t
thr_self()
{
	return (curthread->ul_lwpid);
}

int
thr_main()
{
	ulwp_t *self = __curthread();

	return ((self == NULL)? -1 : self->ul_main);
}

int
_thrp_cancelled(void)
{
	return (curthread->ul_rval == PTHREAD_CANCELED);
}

int
_thrp_stksegment(ulwp_t *ulwp, stack_t *stk)
{
	stk->ss_sp = (void *)ulwp->ul_stktop;
	stk->ss_size = ulwp->ul_stksiz;
	stk->ss_flags = 0;
	return (0);
}

#pragma weak _thr_stksegment = thr_stksegment
int
thr_stksegment(stack_t *stk)
{
	return (_thrp_stksegment(curthread, stk));
}

void
force_continue(ulwp_t *ulwp)
{
#if defined(THREAD_DEBUG)
	ulwp_t *self = curthread;
	uberdata_t *udp = self->ul_uberdata;
#endif
	int error;
	timespec_t ts;

	ASSERT(MUTEX_OWNED(&udp->fork_lock, self));
	ASSERT(MUTEX_OWNED(ulwp_mutex(ulwp, udp), self));

	for (;;) {
		error = _lwp_continue(ulwp->ul_lwpid);
		if (error != 0 && error != EINTR)
			break;
		error = 0;
		if (ulwp->ul_stopping) {	/* it is stopping itself */
			ts.tv_sec = 0;		/* give it a chance to run */
			ts.tv_nsec = 100000;	/* 100 usecs or clock tick */
			(void) __nanosleep(&ts, NULL);
		}
		if (!ulwp->ul_stopping)		/* it is running now */
			break;			/* so we are done */
		/*
		 * It is marked as being in the process of stopping
		 * itself.  Loop around and continue it again.
		 * It may not have been stopped the first time.
		 */
	}
}

/*
 * Suspend an lwp with lwp_suspend(), then move it to a safe point,
 * that is, to a point where ul_critical and ul_rtld are both zero.
 * On return, the ulwp_lock() is dropped as with ulwp_unlock().
 * If 'link_dropped' is non-NULL, then 'link_lock' is held on entry.
 * If we have to drop link_lock, we store 1 through link_dropped.
 * If the lwp exits before it can be suspended, we return ESRCH.
 */
int
safe_suspend(ulwp_t *ulwp, uchar_t whystopped, int *link_dropped)
{
	ulwp_t *self = curthread;
	uberdata_t *udp = self->ul_uberdata;
	cond_t *cvp = ulwp_condvar(ulwp, udp);
	mutex_t *mp = ulwp_mutex(ulwp, udp);
	thread_t tid = ulwp->ul_lwpid;
	int ix = ulwp->ul_ix;
	int error = 0;

	ASSERT(whystopped == TSTP_REGULAR ||
	    whystopped == TSTP_MUTATOR ||
	    whystopped == TSTP_FORK);
	ASSERT(ulwp != self);
	ASSERT(!ulwp->ul_stop);
	ASSERT(MUTEX_OWNED(&udp->fork_lock, self));
	ASSERT(MUTEX_OWNED(mp, self));

	if (link_dropped != NULL)
		*link_dropped = 0;

	/*
	 * We must grab the target's spin lock before suspending it.
	 * See the comments below and in _thrp_suspend() for why.
	 */
	spin_lock_set(&ulwp->ul_spinlock);
	(void) ___lwp_suspend(tid);
	spin_lock_clear(&ulwp->ul_spinlock);

top:
	if ((ulwp->ul_critical == 0 && ulwp->ul_rtld == 0) ||
	    ulwp->ul_stopping) {
		/* thread is already safe */
		ulwp->ul_stop |= whystopped;
	} else {
		/*
		 * Setting ul_pleasestop causes the target thread to stop
		 * itself in _thrp_suspend(), below, after we drop its lock.
		 * We must continue the critical thread before dropping
		 * link_lock because the critical thread may be holding
		 * the queue lock for link_lock.  This is delicate.
		 */
		ulwp->ul_pleasestop |= whystopped;
		force_continue(ulwp);
		if (link_dropped != NULL) {
			*link_dropped = 1;
			lmutex_unlock(&udp->link_lock);
			/* be sure to drop link_lock only once */
			link_dropped = NULL;
		}

		/*
		 * The thread may disappear by calling thr_exit() so we
		 * cannot rely on the ulwp pointer after dropping the lock.
		 * Instead, we search the hash table to find it again.
		 * When we return, we may find that the thread has been
		 * continued by some other thread.  The suspend/continue
		 * interfaces are prone to such race conditions by design.
		 */
		while (ulwp && !ulwp->ul_dead && !ulwp->ul_stop &&
		    (ulwp->ul_pleasestop & whystopped)) {
			(void) __cond_wait(cvp, mp);
			for (ulwp = udp->thr_hash_table[ix].hash_bucket;
			    ulwp != NULL; ulwp = ulwp->ul_hash) {
				if (ulwp->ul_lwpid == tid)
					break;
			}
		}

		if (ulwp == NULL || ulwp->ul_dead)
			error = ESRCH;
		else {
			/*
			 * Do another lwp_suspend() to make sure we don't
			 * return until the target thread is fully stopped
			 * in the kernel.  Don't apply lwp_suspend() until
			 * we know that the target is not holding any
			 * queue locks, that is, that it has completed
			 * ulwp_unlock(self) and has, or at least is
			 * about to, call lwp_suspend() on itself.  We do
			 * this by grabbing the target's spin lock.
			 */
			ASSERT(ulwp->ul_lwpid == tid);
			spin_lock_set(&ulwp->ul_spinlock);
			(void) ___lwp_suspend(tid);
			spin_lock_clear(&ulwp->ul_spinlock);
			/*
			 * If some other thread did a thr_continue()
			 * on the target thread we have to start over.
			 */
			if (!ulwp->ul_stopping || !(ulwp->ul_stop & whystopped))
				goto top;
		}
	}

	(void) cond_broadcast(cvp);
	lmutex_unlock(mp);
	return (error);
}

int
_thrp_suspend(thread_t tid, uchar_t whystopped)
{
	ulwp_t *self = curthread;
	uberdata_t *udp = self->ul_uberdata;
	ulwp_t *ulwp;
	int error = 0;

	ASSERT((whystopped & (TSTP_REGULAR|TSTP_MUTATOR|TSTP_FORK)) != 0);
	ASSERT((whystopped & ~(TSTP_REGULAR|TSTP_MUTATOR|TSTP_FORK)) == 0);

	/*
	 * We can't suspend anyone except ourself while
	 * some other thread is performing a fork.
	 * This also allows only one suspension at a time.
	 */
	if (tid != self->ul_lwpid)
		fork_lock_enter();

	if ((ulwp = find_lwp(tid)) == NULL)
		error = ESRCH;
	else if (whystopped == TSTP_MUTATOR && !ulwp->ul_mutator) {
		ulwp_unlock(ulwp, udp);
		error = EINVAL;
	} else if (ulwp->ul_stop) {	/* already stopped */
		ulwp->ul_stop |= whystopped;
		ulwp_broadcast(ulwp);
		ulwp_unlock(ulwp, udp);
	} else if (ulwp != self) {
		/*
		 * After suspending the other thread, move it out of a
		 * critical section and deal with the schedctl mappings.
		 * safe_suspend() suspends the other thread, calls
		 * ulwp_broadcast(ulwp) and drops the ulwp lock.
		 */
		error = safe_suspend(ulwp, whystopped, NULL);
	} else {
		int schedctl_after_fork = 0;

		/*
		 * We are suspending ourself.  We must not take a signal
		 * until we return from lwp_suspend() and clear ul_stopping.
		 * This is to guard against siglongjmp().
		 */
		enter_critical(self);
		self->ul_sp = stkptr();
		_flush_windows();	/* sparc */
		self->ul_pleasestop = 0;
		self->ul_stop |= whystopped;
		/*
		 * Grab our spin lock before dropping ulwp_mutex(self).
		 * This prevents the suspending thread from applying
		 * lwp_suspend() to us before we emerge from
		 * lmutex_unlock(mp) and have dropped mp's queue lock.
		 */
		spin_lock_set(&self->ul_spinlock);
		self->ul_stopping = 1;
		ulwp_broadcast(self);
		ulwp_unlock(self, udp);
		/*
		 * From this point until we return from lwp_suspend(),
		 * we must not call any function that might invoke the
		 * dynamic linker, that is, we can only call functions
		 * private to the library.
		 *
		 * Also, this is a nasty race condition for a process
		 * that is undergoing a forkall() operation:
		 * Once we clear our spinlock (below), we are vulnerable
		 * to being suspended by the forkall() thread before
		 * we manage to suspend ourself in ___lwp_suspend().
		 * See safe_suspend() and force_continue().
		 *
		 * To avoid a SIGSEGV due to the disappearance
		 * of the schedctl mappings in the child process,
		 * which can happen in spin_lock_clear() if we
		 * are suspended while we are in the middle of
		 * its call to preempt(), we preemptively clear
		 * our own schedctl pointer before dropping our
		 * spinlock.  We reinstate it, in both the parent
		 * and (if this really is a forkall()) the child.
		 */
		if (whystopped & TSTP_FORK) {
			schedctl_after_fork = 1;
			self->ul_schedctl = NULL;
			self->ul_schedctl_called = &udp->uberflags;
		}
		spin_lock_clear(&self->ul_spinlock);
		(void) ___lwp_suspend(tid);
		/*
		 * Somebody else continued us.
		 * We can't grab ulwp_lock(self)
		 * until after clearing ul_stopping.
		 * force_continue() relies on this.
		 */
		self->ul_stopping = 0;
		self->ul_sp = 0;
		if (schedctl_after_fork) {
			self->ul_schedctl_called = NULL;
			self->ul_schedctl = NULL;
			(void) setup_schedctl();
		}
		ulwp_lock(self, udp);
		ulwp_broadcast(self);
		ulwp_unlock(self, udp);
		exit_critical(self);
	}

	if (tid != self->ul_lwpid)
		fork_lock_exit();

	return (error);
}

/*
 * Suspend all lwps other than ourself in preparation for fork.
 */
void
suspend_fork()
{
	ulwp_t *self = curthread;
	uberdata_t *udp = self->ul_uberdata;
	ulwp_t *ulwp;
	int link_dropped;

	ASSERT(MUTEX_OWNED(&udp->fork_lock, self));
top:
	lmutex_lock(&udp->link_lock);

	for (ulwp = self->ul_forw; ulwp != self; ulwp = ulwp->ul_forw) {
		ulwp_lock(ulwp, udp);
		if (ulwp->ul_stop) {	/* already stopped */
			ulwp->ul_stop |= TSTP_FORK;
			ulwp_broadcast(ulwp);
			ulwp_unlock(ulwp, udp);
		} else {
			/*
			 * Move the stopped lwp out of a critical section.
			 */
			if (safe_suspend(ulwp, TSTP_FORK, &link_dropped) ||
			    link_dropped)
				goto top;
		}
	}

	lmutex_unlock(&udp->link_lock);
}

void
continue_fork(int child)
{
	ulwp_t *self = curthread;
	uberdata_t *udp = self->ul_uberdata;
	ulwp_t *ulwp;

	ASSERT(MUTEX_OWNED(&udp->fork_lock, self));

	/*
	 * Clear the schedctl pointers in the child of forkall().
	 */
	if (child) {
		for (ulwp = self->ul_forw; ulwp != self; ulwp = ulwp->ul_forw) {
			ulwp->ul_schedctl_called =
			    ulwp->ul_dead? &udp->uberflags : NULL;
			ulwp->ul_schedctl = NULL;
		}
	}

	/*
	 * Set all lwps that were stopped for fork() running again.
	 */
	lmutex_lock(&udp->link_lock);
	for (ulwp = self->ul_forw; ulwp != self; ulwp = ulwp->ul_forw) {
		mutex_t *mp = ulwp_mutex(ulwp, udp);
		lmutex_lock(mp);
		ASSERT(ulwp->ul_stop & TSTP_FORK);
		ulwp->ul_stop &= ~TSTP_FORK;
		ulwp_broadcast(ulwp);
		if (!ulwp->ul_stop)
			force_continue(ulwp);
		lmutex_unlock(mp);
	}
	lmutex_unlock(&udp->link_lock);
}

int
_thrp_continue(thread_t tid, uchar_t whystopped)
{
	uberdata_t *udp = curthread->ul_uberdata;
	ulwp_t *ulwp;
	mutex_t *mp;
	int error = 0;

	ASSERT(whystopped == TSTP_REGULAR ||
	    whystopped == TSTP_MUTATOR);

	/*
	 * We single-thread the entire thread suspend/continue mechanism.
	 */
	fork_lock_enter();

	if ((ulwp = find_lwp(tid)) == NULL) {
		fork_lock_exit();
		return (ESRCH);
	}

	mp = ulwp_mutex(ulwp, udp);
	if ((whystopped == TSTP_MUTATOR && !ulwp->ul_mutator)) {
		error = EINVAL;
	} else if (ulwp->ul_stop & whystopped) {
		ulwp->ul_stop &= ~whystopped;
		ulwp_broadcast(ulwp);
		if (!ulwp->ul_stop) {
			if (whystopped == TSTP_REGULAR && ulwp->ul_created) {
				ulwp->ul_sp = 0;
				ulwp->ul_created = 0;
			}
			force_continue(ulwp);
		}
	}
	lmutex_unlock(mp);

	fork_lock_exit();
	return (error);
}

int
thr_suspend(thread_t tid)
{
	return (_thrp_suspend(tid, TSTP_REGULAR));
}

int
thr_continue(thread_t tid)
{
	return (_thrp_continue(tid, TSTP_REGULAR));
}

void
thr_yield()
{
	yield();
}

#pragma weak pthread_kill = thr_kill
#pragma weak _thr_kill = thr_kill
int
thr_kill(thread_t tid, int sig)
{
	if (sig == SIGCANCEL)
		return (EINVAL);
	return (_lwp_kill(tid, sig));
}

/*
 * Exit a critical section, take deferred actions if necessary.
 * Called from exit_critical() and from sigon().
 */
void
do_exit_critical()
{
	ulwp_t *self = curthread;
	int sig;

	ASSERT(self->ul_critical == 0);

	/*
	 * Don't suspend ourself or take a deferred signal while dying
	 * or while executing inside the dynamic linker (ld.so.1).
	 */
	if (self->ul_dead || self->ul_rtld)
		return;

	while (self->ul_pleasestop ||
	    (self->ul_cursig != 0 && self->ul_sigdefer == 0)) {
		/*
		 * Avoid a recursive call to exit_critical() in _thrp_suspend()
		 * by keeping self->ul_critical == 1 here.
		 */
		self->ul_critical++;
		while (self->ul_pleasestop) {
			/*
			 * Guard against suspending ourself while on a sleep
			 * queue.  See the comments in call_user_handler().
			 */
			unsleep_self();
			set_parking_flag(self, 0);
			(void) _thrp_suspend(self->ul_lwpid,
			    self->ul_pleasestop);
		}
		self->ul_critical--;

		if ((sig = self->ul_cursig) != 0 && self->ul_sigdefer == 0) {
			/*
			 * Clear ul_cursig before proceeding.
			 * This protects us from the dynamic linker's
			 * calls to bind_guard()/bind_clear() in the
			 * event that it is invoked to resolve a symbol
			 * like take_deferred_signal() below.
			 */
			self->ul_cursig = 0;
			take_deferred_signal(sig);
			ASSERT(self->ul_cursig == 0);
		}
	}
	ASSERT(self->ul_critical == 0);
}

/*
 * _ti_bind_guard() and _ti_bind_clear() are called by the dynamic linker
 * (ld.so.1) when it has do do something, like resolve a symbol to be called
 * by the application or one of its libraries.  _ti_bind_guard() is called
 * on entry to ld.so.1, _ti_bind_clear() on exit from ld.so.1 back to the
 * application.  The dynamic linker gets special dispensation from libc to
 * run in a critical region (all signals deferred and no thread suspension
 * or forking allowed), and to be immune from cancellation for the duration.
 */
int
_ti_bind_guard(int flags)
{
	ulwp_t *self = curthread;
	uberdata_t *udp = self->ul_uberdata;
	int bindflag = (flags & THR_FLG_RTLD);

	if ((self->ul_bindflags & bindflag) == bindflag)
		return (0);
	self->ul_bindflags |= bindflag;
	if ((flags & (THR_FLG_NOLOCK | THR_FLG_REENTER)) == THR_FLG_NOLOCK) {
		sigoff(self);	/* see no signals while holding ld_lock */
		self->ul_rtld++;	/* don't suspend while in ld.so.1 */
		(void) mutex_lock(&udp->ld_lock);
	}
	enter_critical(self);
	self->ul_save_state = self->ul_cancel_disabled;
	self->ul_cancel_disabled = 1;
	set_cancel_pending_flag(self, 0);
	return (1);
}

int
_ti_bind_clear(int flags)
{
	ulwp_t *self = curthread;
	uberdata_t *udp = self->ul_uberdata;
	int bindflag = (flags & THR_FLG_RTLD);

	if ((self->ul_bindflags & bindflag) == 0)
		return (self->ul_bindflags);
	self->ul_bindflags &= ~bindflag;
	self->ul_cancel_disabled = self->ul_save_state;
	set_cancel_pending_flag(self, 0);
	exit_critical(self);
	if ((flags & (THR_FLG_NOLOCK | THR_FLG_REENTER)) == THR_FLG_NOLOCK) {
		if (MUTEX_OWNED(&udp->ld_lock, self)) {
			(void) mutex_unlock(&udp->ld_lock);
			self->ul_rtld--;
			sigon(self);	/* reenable signals */
		}
	}
	return (self->ul_bindflags);
}

/*
 * Tell the dynamic linker (ld.so.1) whether or not it was entered from
 * a critical region in libc.  Return zero if not, else return non-zero.
 */
int
_ti_critical(void)
{
	ulwp_t *self = curthread;
	int level = self->ul_critical;

	if ((self->ul_bindflags & THR_FLG_RTLD) == 0 || level == 0)
		return (level);	/* ld.so.1 hasn't (yet) called enter() */
	return (level - 1);
}

/*
 * sigoff() and sigon() enable cond_wait() to behave (optionally) like
 * it does in the old libthread (see the comments in cond_wait_queue()).
 * Also, signals are deferred at thread startup until TLS constructors
 * have all been called, at which time _thrp_setup() calls sigon().
 *
 * _sigoff() and _sigon() are external consolidation-private interfaces to
 * sigoff() and sigon(), respectively, in libc.  These are used in libnsl.
 * Also, _sigoff() and _sigon() are called from dbx's run-time checking
 * (librtc.so) to defer signals during its critical sections (not to be
 * confused with libc critical sections [see exit_critical() above]).
 */
void
_sigoff(void)
{
	ulwp_t *self = curthread;

	sigoff(self);
}

void
_sigon(void)
{
	ulwp_t *self = curthread;

	ASSERT(self->ul_sigdefer > 0);
	sigon(self);
}

int
thr_getconcurrency()
{
	return (thr_concurrency);
}

int
pthread_getconcurrency()
{
	return (pthread_concurrency);
}

int
thr_setconcurrency(int new_level)
{
	uberdata_t *udp = curthread->ul_uberdata;

	if (new_level < 0)
		return (EINVAL);
	if (new_level > 65536)		/* 65536 is totally arbitrary */
		return (EAGAIN);
	lmutex_lock(&udp->link_lock);
	if (new_level > thr_concurrency)
		thr_concurrency = new_level;
	lmutex_unlock(&udp->link_lock);
	return (0);
}

int
pthread_setconcurrency(int new_level)
{
	if (new_level < 0)
		return (EINVAL);
	if (new_level > 65536)		/* 65536 is totally arbitrary */
		return (EAGAIN);
	pthread_concurrency = new_level;
	return (0);
}

size_t
thr_min_stack(void)
{
	return (MINSTACK);
}

int
__nthreads(void)
{
	return (curthread->ul_uberdata->nthreads);
}

<<<<<<< HEAD
/* "/native/proc/self/lwp/%u/lwpname" w/o stdio */
static void
lwpname_path(pthread_t tid, char *buf, size_t bufsize)
{
	char *brand_root = curthread->ul_uberdata->ub_broot;

	(void) strlcpy(buf, brand_root == NULL ? "" : brand_root, bufsize);
	(void) strlcat(buf, "/proc/self/lwp/", bufsize);
=======
/* "/proc/self/lwp/%u/lwpname" w/o stdio */
static void
lwpname_path(pthread_t tid, char *buf, size_t bufsize)
{
	(void) strlcpy(buf, "/proc/self/lwp/", bufsize);
>>>>>>> bc4c0ff1
	ultos((uint64_t)tid, 10, buf + strlen(buf));
	(void) strlcat(buf, "/lwpname", bufsize);
}

#pragma weak pthread_setname_np = thr_setname
int
thr_setname(pthread_t tid, const char *name)
{
	extern ssize_t __write(int, const void *, size_t);
	char path[PATH_MAX];
	int saved_errno;
	size_t len;
	ssize_t n;
	int fd;

	if (name == NULL)
		name = "";

	len = strlen(name) + 1;
	if (len > THREAD_NAME_MAX)
		return (ERANGE);

	lwpname_path(tid, path, sizeof (path));

	if ((fd = __open(path, O_WRONLY, 0)) < 0) {
		if (errno == ENOENT)
			errno = ESRCH;
		return (errno);
	}

	n = __write(fd, name, len);
	saved_errno = errno;
	(void) __close(fd);

	if (n < 0)
		return (saved_errno);
	if (n != len)
		return (EFAULT);
	return (0);
}

#pragma weak pthread_getname_np = thr_getname
int
thr_getname(pthread_t tid, char *buf, size_t bufsize)
{
	extern ssize_t __read(int, void *, size_t);
	char name[THREAD_NAME_MAX];
	char path[PATH_MAX];
	int saved_errno;
	ssize_t n;
	int fd;

	if (buf == NULL)
		return (EINVAL);

	lwpname_path(tid, path, sizeof (path));

	if ((fd = __open(path, O_RDONLY, 0)) < 0) {
		if (errno == ENOENT)
			errno = ESRCH;
		return (errno);
	}

	n = __read(fd, name, sizeof (name));
	saved_errno = errno;
	(void) __close(fd);

	if (n < 0)
		return (saved_errno);
	if (n != sizeof (name))
		return (EFAULT);
	if (strlcpy(buf, name, bufsize) >= bufsize)
		return (ERANGE);
	return (0);
}

/*
 * XXX
 * The remainder of this file implements the private interfaces to java for
 * garbage collection.  It is no longer used, at least by java 1.2.
 * It can all go away once all old JVMs have disappeared.
 */

int	suspendingallmutators;	/* when non-zero, suspending all mutators. */
int	suspendedallmutators;	/* when non-zero, all mutators suspended. */
int	mutatorsbarrier;	/* when non-zero, mutators barrier imposed. */
mutex_t	mutatorslock = DEFAULTMUTEX;	/* used to enforce mutators barrier. */
cond_t	mutatorscv = DEFAULTCV;		/* where non-mutators sleep. */

/*
 * Get the available register state for the target thread.
 * Return non-volatile registers: TRS_NONVOLATILE
 */
#pragma weak _thr_getstate = thr_getstate
int
thr_getstate(thread_t tid, int *flag, lwpid_t *lwp, stack_t *ss, gregset_t rs)
{
	ulwp_t *self = curthread;
	uberdata_t *udp = self->ul_uberdata;
	ulwp_t **ulwpp;
	ulwp_t *ulwp;
	int error = 0;
	int trs_flag = TRS_LWPID;

	if (tid == 0 || self->ul_lwpid == tid) {
		ulwp = self;
		ulwp_lock(ulwp, udp);
	} else if ((ulwpp = find_lwpp(tid)) != NULL) {
		ulwp = *ulwpp;
	} else {
		if (flag)
			*flag = TRS_INVALID;
		return (ESRCH);
	}

	if (ulwp->ul_dead) {
		trs_flag = TRS_INVALID;
	} else if (!ulwp->ul_stop && !suspendedallmutators) {
		error = EINVAL;
		trs_flag = TRS_INVALID;
	} else if (ulwp->ul_stop) {
		trs_flag = TRS_NONVOLATILE;
		getgregs(ulwp, rs);
	}

	if (flag)
		*flag = trs_flag;
	if (lwp)
		*lwp = tid;
	if (ss != NULL)
		(void) _thrp_stksegment(ulwp, ss);

	ulwp_unlock(ulwp, udp);
	return (error);
}

/*
 * Set the appropriate register state for the target thread.
 * This is not used by java.  It exists solely for the MSTC test suite.
 */
#pragma weak _thr_setstate = thr_setstate
int
thr_setstate(thread_t tid, int flag, gregset_t rs)
{
	uberdata_t *udp = curthread->ul_uberdata;
	ulwp_t *ulwp;
	int error = 0;

	if ((ulwp = find_lwp(tid)) == NULL)
		return (ESRCH);

	if (!ulwp->ul_stop && !suspendedallmutators)
		error = EINVAL;
	else if (rs != NULL) {
		switch (flag) {
		case TRS_NONVOLATILE:
			/* do /proc stuff here? */
			if (ulwp->ul_stop)
				setgregs(ulwp, rs);
			else
				error = EINVAL;
			break;
		case TRS_LWPID:		/* do /proc stuff here? */
		default:
			error = EINVAL;
			break;
		}
	}

	ulwp_unlock(ulwp, udp);
	return (error);
}

int
getlwpstatus(thread_t tid, struct lwpstatus *sp)
{
	extern ssize_t __pread(int, void *, size_t, off_t);
	char buf[100];
	int fd;

	/* "/proc/self/lwp/%u/lwpstatus" w/o stdio */
	(void) strcpy(buf, "/proc/self/lwp/");
	ultos((uint64_t)tid, 10, buf + strlen(buf));
	(void) strcat(buf, "/lwpstatus");
	if ((fd = __open(buf, O_RDONLY, 0)) >= 0) {
		while (__pread(fd, sp, sizeof (*sp), 0) == sizeof (*sp)) {
			if (sp->pr_flags & PR_STOPPED) {
				(void) __close(fd);
				return (0);
			}
			yield();	/* give it a chance to stop */
		}
		(void) __close(fd);
	}
	return (-1);
}

int
putlwpregs(thread_t tid, prgregset_t prp)
{
	extern ssize_t __writev(int, const struct iovec *, int);
	char buf[100];
	int fd;
	long dstop_sreg[2];
	long run_null[2];
	iovec_t iov[3];

	/* "/proc/self/lwp/%u/lwpctl" w/o stdio */
	(void) strcpy(buf, "/proc/self/lwp/");
	ultos((uint64_t)tid, 10, buf + strlen(buf));
	(void) strcat(buf, "/lwpctl");
	if ((fd = __open(buf, O_WRONLY, 0)) >= 0) {
		dstop_sreg[0] = PCDSTOP;	/* direct it to stop */
		dstop_sreg[1] = PCSREG;		/* set the registers */
		iov[0].iov_base = (caddr_t)dstop_sreg;
		iov[0].iov_len = sizeof (dstop_sreg);
		iov[1].iov_base = (caddr_t)prp;	/* from the register set */
		iov[1].iov_len = sizeof (prgregset_t);
		run_null[0] = PCRUN;		/* make it runnable again */
		run_null[1] = 0;
		iov[2].iov_base = (caddr_t)run_null;
		iov[2].iov_len = sizeof (run_null);
		if (__writev(fd, iov, 3) >= 0) {
			(void) __close(fd);
			return (0);
		}
		(void) __close(fd);
	}
	return (-1);
}

static ulong_t
gettsp_slow(thread_t tid)
{
	char buf[100];
	struct lwpstatus status;

	if (getlwpstatus(tid, &status) != 0) {
		/* "__gettsp(%u): can't read lwpstatus" w/o stdio */
		(void) strcpy(buf, "__gettsp(");
		ultos((uint64_t)tid, 10, buf + strlen(buf));
		(void) strcat(buf, "): can't read lwpstatus");
		thr_panic(buf);
	}
	return (status.pr_reg[R_SP]);
}

ulong_t
__gettsp(thread_t tid)
{
	uberdata_t *udp = curthread->ul_uberdata;
	ulwp_t *ulwp;
	ulong_t result;

	if ((ulwp = find_lwp(tid)) == NULL)
		return (0);

	if (ulwp->ul_stop && (result = ulwp->ul_sp) != 0) {
		ulwp_unlock(ulwp, udp);
		return (result);
	}

	result = gettsp_slow(tid);
	ulwp_unlock(ulwp, udp);
	return (result);
}

/*
 * This tells java stack walkers how to find the ucontext
 * structure passed to signal handlers.
 */
#pragma weak _thr_sighndlrinfo = thr_sighndlrinfo
void
thr_sighndlrinfo(void (**func)(), int *funcsize)
{
	*func = &__sighndlr;
	*funcsize = (char *)&__sighndlrend - (char *)&__sighndlr;
}

/*
 * Mark a thread a mutator or reset a mutator to being a default,
 * non-mutator thread.
 */
#pragma weak _thr_setmutator = thr_setmutator
int
thr_setmutator(thread_t tid, int enabled)
{
	ulwp_t *self = curthread;
	uberdata_t *udp = self->ul_uberdata;
	ulwp_t *ulwp;
	int error;
	int cancel_state;

	enabled = enabled? 1 : 0;
top:
	if (tid == 0) {
		ulwp = self;
		ulwp_lock(ulwp, udp);
	} else if ((ulwp = find_lwp(tid)) == NULL) {
		return (ESRCH);
	}

	/*
	 * The target thread should be the caller itself or a suspended thread.
	 * This prevents the target from also changing its ul_mutator field.
	 */
	error = 0;
	if (ulwp != self && !ulwp->ul_stop && enabled)
		error = EINVAL;
	else if (ulwp->ul_mutator != enabled) {
		lmutex_lock(&mutatorslock);
		if (mutatorsbarrier) {
			ulwp_unlock(ulwp, udp);
			(void) pthread_setcancelstate(PTHREAD_CANCEL_DISABLE,
			    &cancel_state);
			while (mutatorsbarrier)
				(void) cond_wait(&mutatorscv, &mutatorslock);
			(void) pthread_setcancelstate(cancel_state, NULL);
			lmutex_unlock(&mutatorslock);
			goto top;
		}
		ulwp->ul_mutator = enabled;
		lmutex_unlock(&mutatorslock);
	}

	ulwp_unlock(ulwp, udp);
	return (error);
}

/*
 * Establish a barrier against new mutators.  Any non-mutator trying
 * to become a mutator is suspended until the barrier is removed.
 */
#pragma weak _thr_mutators_barrier = thr_mutators_barrier
void
thr_mutators_barrier(int enabled)
{
	int oldvalue;
	int cancel_state;

	lmutex_lock(&mutatorslock);

	/*
	 * Wait if trying to set the barrier while it is already set.
	 */
	(void) pthread_setcancelstate(PTHREAD_CANCEL_DISABLE, &cancel_state);
	while (mutatorsbarrier && enabled)
		(void) cond_wait(&mutatorscv, &mutatorslock);
	(void) pthread_setcancelstate(cancel_state, NULL);

	oldvalue = mutatorsbarrier;
	mutatorsbarrier = enabled;
	/*
	 * Wakeup any blocked non-mutators when barrier is removed.
	 */
	if (oldvalue && !enabled)
		(void) cond_broadcast(&mutatorscv);
	lmutex_unlock(&mutatorslock);
}

/*
 * Suspend the set of all mutators except for the caller.  The list
 * of actively running threads is searched and only the mutators
 * in this list are suspended.  Actively running non-mutators remain
 * running.  Any other thread is suspended.
 */
#pragma weak _thr_suspend_allmutators = thr_suspend_allmutators
int
thr_suspend_allmutators(void)
{
	ulwp_t *self = curthread;
	uberdata_t *udp = self->ul_uberdata;
	ulwp_t *ulwp;
	int link_dropped;

	/*
	 * We single-thread the entire thread suspend/continue mechanism.
	 */
	fork_lock_enter();

top:
	lmutex_lock(&udp->link_lock);

	if (suspendingallmutators || suspendedallmutators) {
		lmutex_unlock(&udp->link_lock);
		fork_lock_exit();
		return (EINVAL);
	}
	suspendingallmutators = 1;

	for (ulwp = self->ul_forw; ulwp != self; ulwp = ulwp->ul_forw) {
		ulwp_lock(ulwp, udp);
		if (!ulwp->ul_mutator) {
			ulwp_unlock(ulwp, udp);
		} else if (ulwp->ul_stop) {	/* already stopped */
			ulwp->ul_stop |= TSTP_MUTATOR;
			ulwp_broadcast(ulwp);
			ulwp_unlock(ulwp, udp);
		} else {
			/*
			 * Move the stopped lwp out of a critical section.
			 */
			if (safe_suspend(ulwp, TSTP_MUTATOR, &link_dropped) ||
			    link_dropped) {
				suspendingallmutators = 0;
				goto top;
			}
		}
	}

	suspendedallmutators = 1;
	suspendingallmutators = 0;
	lmutex_unlock(&udp->link_lock);
	fork_lock_exit();
	return (0);
}

/*
 * Suspend the target mutator.  The caller is permitted to suspend
 * itself.  If a mutator barrier is enabled, the caller will suspend
 * itself as though it had been suspended by thr_suspend_allmutators().
 * When the barrier is removed, this thread will be resumed.  Any
 * suspended mutator, whether suspended by thr_suspend_mutator(), or by
 * thr_suspend_allmutators(), can be resumed by thr_continue_mutator().
 */
#pragma weak _thr_suspend_mutator = thr_suspend_mutator
int
thr_suspend_mutator(thread_t tid)
{
	if (tid == 0)
		tid = curthread->ul_lwpid;
	return (_thrp_suspend(tid, TSTP_MUTATOR));
}

/*
 * Resume the set of all suspended mutators.
 */
#pragma weak _thr_continue_allmutators = thr_continue_allmutators
int
thr_continue_allmutators()
{
	ulwp_t *self = curthread;
	uberdata_t *udp = self->ul_uberdata;
	ulwp_t *ulwp;

	/*
	 * We single-thread the entire thread suspend/continue mechanism.
	 */
	fork_lock_enter();

	lmutex_lock(&udp->link_lock);
	if (!suspendedallmutators) {
		lmutex_unlock(&udp->link_lock);
		fork_lock_exit();
		return (EINVAL);
	}
	suspendedallmutators = 0;

	for (ulwp = self->ul_forw; ulwp != self; ulwp = ulwp->ul_forw) {
		mutex_t *mp = ulwp_mutex(ulwp, udp);
		lmutex_lock(mp);
		if (ulwp->ul_stop & TSTP_MUTATOR) {
			ulwp->ul_stop &= ~TSTP_MUTATOR;
			ulwp_broadcast(ulwp);
			if (!ulwp->ul_stop)
				force_continue(ulwp);
		}
		lmutex_unlock(mp);
	}

	lmutex_unlock(&udp->link_lock);
	fork_lock_exit();
	return (0);
}

/*
 * Resume a suspended mutator.
 */
#pragma weak _thr_continue_mutator = thr_continue_mutator
int
thr_continue_mutator(thread_t tid)
{
	return (_thrp_continue(tid, TSTP_MUTATOR));
}

#pragma weak _thr_wait_mutator = thr_wait_mutator
int
thr_wait_mutator(thread_t tid, int dontwait)
{
	uberdata_t *udp = curthread->ul_uberdata;
	ulwp_t *ulwp;
	int cancel_state;
	int error = 0;

	(void) pthread_setcancelstate(PTHREAD_CANCEL_DISABLE, &cancel_state);
top:
	if ((ulwp = find_lwp(tid)) == NULL) {
		(void) pthread_setcancelstate(cancel_state, NULL);
		return (ESRCH);
	}

	if (!ulwp->ul_mutator)
		error = EINVAL;
	else if (dontwait) {
		if (!(ulwp->ul_stop & TSTP_MUTATOR))
			error = EWOULDBLOCK;
	} else if (!(ulwp->ul_stop & TSTP_MUTATOR)) {
		cond_t *cvp = ulwp_condvar(ulwp, udp);
		mutex_t *mp = ulwp_mutex(ulwp, udp);

		(void) cond_wait(cvp, mp);
		(void) lmutex_unlock(mp);
		goto top;
	}

	ulwp_unlock(ulwp, udp);
	(void) pthread_setcancelstate(cancel_state, NULL);
	return (error);
}

/* PROBE_SUPPORT begin */

void
thr_probe_setup(void *data)
{
	curthread->ul_tpdp = data;
}

static void *
_thread_probe_getfunc()
{
	return (curthread->ul_tpdp);
}

void * (*thr_probe_getfunc_addr)(void) = _thread_probe_getfunc;

/* ARGSUSED */
void
_resume(ulwp_t *ulwp, caddr_t sp, int dontsave)
{
	/* never called */
}

/* ARGSUSED */
void
_resume_ret(ulwp_t *oldlwp)
{
	/* never called */
}

/* PROBE_SUPPORT end */<|MERGE_RESOLUTION|>--- conflicted
+++ resolved
@@ -2411,22 +2411,11 @@
 	return (curthread->ul_uberdata->nthreads);
 }
 
-<<<<<<< HEAD
-/* "/native/proc/self/lwp/%u/lwpname" w/o stdio */
-static void
-lwpname_path(pthread_t tid, char *buf, size_t bufsize)
-{
-	char *brand_root = curthread->ul_uberdata->ub_broot;
-
-	(void) strlcpy(buf, brand_root == NULL ? "" : brand_root, bufsize);
-	(void) strlcat(buf, "/proc/self/lwp/", bufsize);
-=======
 /* "/proc/self/lwp/%u/lwpname" w/o stdio */
 static void
 lwpname_path(pthread_t tid, char *buf, size_t bufsize)
 {
 	(void) strlcpy(buf, "/proc/self/lwp/", bufsize);
->>>>>>> bc4c0ff1
 	ultos((uint64_t)tid, 10, buf + strlen(buf));
 	(void) strlcat(buf, "/lwpname", bufsize);
 }
