/*
 * CDDL HEADER START
 *
 * The contents of this file are subject to the terms of the
 * Common Development and Distribution License (the "License").
 * You may not use this file except in compliance with the License.
 *
 * You can obtain a copy of the license at usr/src/OPENSOLARIS.LICENSE
 * or http://www.opensolaris.org/os/licensing.
 * See the License for the specific language governing permissions
 * and limitations under the License.
 *
 * When distributing Covered Code, include this CDDL HEADER in each
 * file and include the License file at usr/src/OPENSOLARIS.LICENSE.
 * If applicable, add the following below this CDDL HEADER, with the
 * fields enclosed by brackets "[]" replaced with your own identifying
 * information: Portions Copyright [yyyy] [name of copyright owner]
 *
 * CDDL HEADER END
 */

/*
 * Copyright (c) 2001, 2010, Oracle and/or its affiliates. All rights reserved.
<<<<<<< HEAD
 * Copyright 2013, Joyent, Inc. All rights reserved.
=======
 * Copyright 2017 OmniOS Community Edition (OmniOSce) Association.
>>>>>>> 739415d1
 */

#include <bsm/adt.h>
#include <bsm/adt_event.h>
#include <assert.h>
#include <bsm/audit.h>
#include <bsm/audit_record.h>
#include <bsm/libbsm.h>
#include <door.h>
#include <errno.h>
#include <generic.h>
#include <md5.h>
#include <sys/mkdev.h>
#include <netdb.h>
#include <nss_dbdefs.h>
#include <pwd.h>
#include <sys/stat.h>
#include <time.h>
#include <stdlib.h>
#include <string.h>
#include <synch.h>
#include <sys/systeminfo.h>
#include <syslog.h>
#include <thread.h>
#include <unistd.h>
#include <adt_xlate.h>
#include <adt_ucred.h>
#include <arpa/inet.h>
#include <net/if.h>
#include <libinetutil.h>

static int adt_selected(struct adt_event_state *, au_event_t, int);
static int adt_init(adt_internal_state_t *, int);
static int adt_import(adt_internal_state_t *, const adt_export_data_t *);
static m_label_t *adt_ucred_label(ucred_t *);
static void adt_setto_unaudited(adt_internal_state_t *);
static int adt_get_local_address(int, struct ifaddrlist *);

#ifdef C2_DEBUG
#define	DPRINTF(x) { (void) printf x; }
#define	DFLUSH (void) fflush(stdout);
#else
#define	DPRINTF(x)
#define	DFLUSH
#endif

/*
 * Local audit states are a bit mask
 *
 * The global audit states are
 *
 * AUC_UNSET             0      - on/off hasn't been decided
 * AUC_ENABLED           1      - loaded and enabled
 *
 * The local Zone states are
 *
 * AUC_AUDITING         0x1     - audit daemon is active
 * AUC_NOAUDIT          0x2     - audit daemon is not active
 * AUC_INIT_AUDIT       0x4     - audit is ready but auditd has not run
 * AUC_NOSPACE          0x8     - audit enabled, no space for audit records
 *
 * The only values returned by auditon(A_GETCOND) are:
 * AUC_INIT_AUDIT, AUC_AUDITING, AUC_NOAUDIT, AUC_NOSPACE
 *
 * The pseudo audit state used when the c2audit module is excluded is
 *
 * AUC_DISABLED		0x100	- c2audit module is excluded
 */

static int auditstate = AUC_DISABLED;	/* default state */

/*
 * adt_write_syslog
 *
 * errors that are not the user's fault (bugs or whatever in
 * the underlying audit code are noted in syslog.)
 *
 * Avoid calling adt_write_syslog for things that can happen
 * at high volume.
 *
 * syslog's open (openlog) and close (closelog) are interesting;
 * openlog *may* create a file descriptor and is optional.  closelog
 * *will* close any open file descriptors and is also optional.
 *
 * Since syslog may also be used by the calling application, the
 * choice is to avoid openlog, which sets some otherwise useful
 * parameters, and to embed "Solaris_audit" in the log message.
 */

void
adt_write_syslog(const char *message, int err)
{
	int	save_errno = errno;
	int	mask_priority;

	DPRINTF(("syslog called: %s\n", message));

	mask_priority = setlogmask(LOG_MASK(LOG_ALERT));
	errno = err;
	syslog(LOG_ALERT, "Solaris_audit %s: %m", message);
	(void) setlogmask(mask_priority);
	errno = save_errno;
}

/*
 * return true if c2audit is not excluded.
 *
 *	For purpose of this API, anything but AUC_DISABLED
 *	is enabled; however one never actually sees
 *	AUC_DISABLED since auditon returns ENOTSUP in that case.  Any
 *	auditon error is considered the same as ENOTSUP for our
 *	purpose.  auditstate is not changed by auditon if an error
 *	is returned.
 */

/*
 * XXX	this should probably be eliminated and adt_audit_state() replace it.
 *	All the legitimate uses	are to not fork a waiting process for
 *	process exit processing, as in su, login, dtlogin.  Other bogus
 *	users are zoneadmd and init.
 *	All but dtlogin are in ON, so we can do this without cross gate
 *	synchronization.
 *
 *	No longer used in adt.c.
 */

boolean_t
adt_audit_enabled(void)
{

	(void) auditon(A_GETCOND, (caddr_t)&auditstate, sizeof (auditstate));

	return (auditstate != AUC_DISABLED);
}

/*
 *	See adt_audit_enabled() for state discussions.
 *	The state parameter is a hedge until all the uses become clear.
 *	Likely if adt_audit_enabled is brought internal to this file,
 *	it could be modified to take one or more parameters to describe the
 *	state.
 */

boolean_t
adt_audit_state(int states)
{

	(void) auditon(A_GETCOND, (caddr_t)&auditstate, sizeof (auditstate));

	return ((auditstate & states) ? B_TRUE : B_FALSE);
}

/*
 * Get user_specific/non-attributable audit mask. This may be called even when
 * auditing is off.
 */

static int
adt_get_mask_from_user(uid_t uid, au_mask_t *mask)
{
	struct passwd	pwd;
	long		buff_sz;
	char		*pwd_buff;


	if (auditstate & AUC_DISABLED) {
		/* c2audit excluded */
		mask->am_success = 0;
		mask->am_failure = 0;
	} else if (uid <= MAXUID) {
		if ((buff_sz = sysconf(_SC_GETPW_R_SIZE_MAX)) == -1) {
			adt_write_syslog("couldn't determine maximum size of "
			    "password buffer", errno);
			return (-1);
		}
		if ((pwd_buff = calloc(1, (size_t)++buff_sz)) == NULL) {
			return (-1);
		}
		if (getpwuid_r(uid, &pwd, pwd_buff, (int)buff_sz) == NULL) {
			errno = EINVAL;	/* user doesn't exist */
			free(pwd_buff);
			return (-1);
		}
		if (au_user_mask(pwd.pw_name, mask)) {
			free(pwd_buff);
			errno = EFAULT; /* undetermined failure */
			return (-1);
		}
		free(pwd_buff);
	} else if (auditon(A_GETKMASK, (caddr_t)mask, sizeof (*mask)) == -1) {
			return (-1);
	}

	return (0);
}

/*
 * adt_get_unique_id -- generate a hopefully unique 32 bit value
 *
 * there will be a follow up to replace this with the use of /dev/random
 *
 * An MD5 hash is taken on a buffer of
 *     hostname . audit id . unix time . pid . count
 *
 * "count = noise++;" is subject to a race condition but I don't
 * see a need to put a lock around it.
 */

au_asid_t
adt_get_unique_id(au_id_t uid)
{
	char		hostname[MAXHOSTNAMELEN];
	union {
		au_id_t		v[4];
		unsigned char	obuff[128/8];
	} output;
	MD5_CTX	context;

	static int	noise = 0;

	int		count = noise++;
	time_t		timebits = time(NULL);
	pid_t		pidbits = getpid();
	au_asid_t	retval = 0;

	if (gethostname(hostname, MAXHOSTNAMELEN)) {
		adt_write_syslog("gethostname call failed", errno);
		(void) strncpy(hostname, "invalidHostName", MAXHOSTNAMELEN);
	}

	while (retval == 0) {  /* 0 is the only invalid result */
		MD5Init(&context);

		MD5Update(&context, (unsigned char *)hostname,
		    (unsigned int) strlen((const char *)hostname));

		MD5Update(&context, (unsigned char *) &uid, sizeof (uid_t));

		MD5Update(&context,
		    (unsigned char *) &timebits, sizeof (time_t));

		MD5Update(&context, (unsigned char *) &pidbits,
		    sizeof (pid_t));

		MD5Update(&context, (unsigned char *) &(count), sizeof (int));
		MD5Final(output.obuff, &context);

		retval = output.v[count % 4];
	}
	return (retval);
}

/*
 * the following "port" function deals with the following issues:
 *
 * 1    the kernel and ucred deal with a dev_t as a 64 bit value made
 *      up from a 32 bit major and 32 bit minor.
 * 2    User space deals with a dev_t as either the above 64 bit value
 *      or a 32 bit value made from a 14 bit major and an 18 bit minor.
 * 3    The various audit interfaces (except ucred) pass the 32 or
 *      64 bit version depending the architecture of the userspace
 *      application.  If you get a port value from ucred and pass it
 *      to the kernel via auditon(), it must be squeezed into a 32
 *      bit value because the kernel knows the userspace app's bit
 *      size.
 *
 * The internal state structure for adt (adt_internal_state_t) uses
 * dev_t, so adt converts data from ucred to fit.  The import/export
 * functions, however, can't know if they are importing/exporting
 * from 64 or 32 bit applications, so they always send 64 bits and
 * the 32 bit end(s) are responsible to convert 32 -> 64 -> 32 as
 * appropriate.
 */

/*
 * adt_cpy_tid() -- if lib is 64 bit, just copy it (dev_t and port are
 * both 64 bits).  If lib is 32 bits, squeeze the two-int port into
 * a 32 bit dev_t.  A port fits in the "minor" part of au_port_t,
 * so it isn't broken up into pieces.  (When it goes to the kernel
 * and back, however, it will have been split into major/minor
 * pieces.)
 */

static void
adt_cpy_tid(au_tid_addr_t *dest, const au_tid64_addr_t *src)
{
#ifdef _LP64
	(void) memcpy(dest, src, sizeof (au_tid_addr_t));
#else	/* _LP64 */
	dest->at_type = src->at_type;

	dest->at_port  = src->at_port.at_minor & MAXMIN32;
	dest->at_port |= (src->at_port.at_major & MAXMAJ32) <<
	    NBITSMINOR32;

	(void) memcpy(dest->at_addr, src->at_addr, 4 * sizeof (uint32_t));
#endif	/* _LP64 */
}

/*
 * adt_start_session -- create interface handle, create context
 *
 * The imported_state input is normally NULL, if not, it represents
 * a continued session; its values obviate the need for a subsequent
 * call to adt_set_user().
 *
 * The flag is used to decide how to set the initial state of the session.
 * If 0, the session is "no audit" until a call to adt_set_user; if
 * ADT_USE_PROC_DATA, the session is built from the process audit
 * characteristics obtained from the kernel.  If imported_state is
 * not NULL, the resulting audit mask is an OR of the current process
 * audit mask and that passed in.
 *
 * The basic model is that the caller can use the pointer returned
 * by adt_start_session whether or not auditing is enabled or an
 * error was returned.  The functions that take the session handle
 * as input generally return without doing anything if auditing is
 * disabled.
 */

int
adt_start_session(adt_session_data_t **new_session,
    const adt_export_data_t *imported_state, adt_session_flags_t flags)
{
	adt_internal_state_t	*state;
	adt_session_flags_t	flgmask = ADT_FLAGS_ALL;

	/* test and set auditstate */
	if (adt_audit_state(AUC_DISABLED)) {
		/* c2audit excluded */
		*new_session = NULL;
		return (0);
	}

	if ((flags & ~flgmask) != 0) {
		errno = EINVAL;
		goto return_err;
	}

	if ((state = calloc(1, sizeof (adt_internal_state_t))) == NULL) {
		goto return_err;
	}

	if (adt_init(state, flags & ADT_USE_PROC_DATA) != 0) {
		goto return_err_free;    /* errno from adt_init() */
	}

	/*
	 * The imported state overwrites the initial state if the
	 * imported state represents a valid audit trail
	 */

	if (imported_state != NULL) {
		if (adt_import(state, imported_state) != 0) {
			goto return_err_free;
		}
	} else if (flags & ADT_USE_PROC_DATA) {
		state->as_session_model = ADT_PROCESS_MODEL;
	}
	state->as_flags = flags;
	DPRINTF(("(%lld) Starting session id = %08X\n",
	    (long long) getpid(), state->as_info.ai_asid));

	*new_session = (adt_session_data_t *)state;
	return (0);

return_err_free:
	free(state);
return_err:
	*new_session = NULL;
	adt_write_syslog("audit session create failed", errno);
	return (-1);
}

/*
 * adt_load_table()
 *
 * loads the event translation table into the audit session.
 */

void
adt_load_table(const adt_session_data_t *session_data,
    adt_translation_t **xlate, void (*preload)(au_event_t, adt_event_data_t *))
{
	adt_internal_state_t	*state = (adt_internal_state_t *)session_data;

	if (state != NULL) {
		assert(state->as_check == ADT_VALID);
		state->as_xlate = xlate;
		state->as_preload = preload;
	}
}

/*
 * adt_get_asid() and adt_set_asid()
 *
 * if you use this interface, you are responsible to insure that the
 * rest of the session data is populated correctly before calling
 * adt_proccess_attr()
 *
 * neither of these are intended for general use and will likely
 * remain private interfaces for a long time.  Forever is a long
 * time.  In the case of adt_set_asid(), you should have a very,
 * very good reason for setting your own session id.  The process
 * audit characteristics are not changed by put, use adt_set_proc().
 *
 * These are "volatile" (more changable than "evolving") and will
 * probably change in the S10 period.
 */

void
adt_get_asid(const adt_session_data_t *session_data, au_asid_t *asid)
{

	if (session_data == NULL) {
		*asid = 0;
	} else {
		assert(((adt_internal_state_t *)session_data)->as_check ==
		    ADT_VALID);

		*asid = ((adt_internal_state_t *)session_data)->as_info.ai_asid;
	}
}

void
adt_set_asid(const adt_session_data_t *session_data, const au_asid_t session_id)
{

	if (session_data != NULL) {
		assert(((adt_internal_state_t *)session_data)->as_check ==
		    ADT_VALID);

		((adt_internal_state_t *)session_data)->as_have_user_data |=
		    ADT_HAVE_ASID;
		((adt_internal_state_t *)session_data)->as_info.ai_asid =
		    session_id;
	}
}

/*
 * adt_get_auid() and adt_set_auid()
 *
 * neither of these are intended for general use and will likely
 * remain private interfaces for a long time.  Forever is a long
 * time.  In the case of adt_set_auid(), you should have a very,
 * very good reason for setting your own audit id.  The process
 * audit characteristics are not changed by put, use adt_set_proc().
 */

void
adt_get_auid(const adt_session_data_t *session_data, au_id_t *auid)
{

	if (session_data == NULL) {
		*auid = AU_NOAUDITID;
	} else {
		assert(((adt_internal_state_t *)session_data)->as_check ==
		    ADT_VALID);

		*auid = ((adt_internal_state_t *)session_data)->as_info.ai_auid;
	}
}

void
adt_set_auid(const adt_session_data_t *session_data, const au_id_t audit_id)
{

	if (session_data != NULL) {
		assert(((adt_internal_state_t *)session_data)->as_check ==
		    ADT_VALID);

		((adt_internal_state_t *)session_data)->as_have_user_data |=
		    ADT_HAVE_AUID;
		((adt_internal_state_t *)session_data)->as_info.ai_auid =
		    audit_id;
	}
}

/*
 * adt_get_termid(), adt_set_termid()
 *
 * if you use this interface, you are responsible to insure that the
 * rest of the session data is populated correctly before calling
 * adt_proccess_attr()
 *
 * The process  audit characteristics are not changed by put, use
 * adt_set_proc().
 */

void
adt_get_termid(const adt_session_data_t *session_data, au_tid_addr_t *termid)
{

	if (session_data == NULL) {
		(void) memset(termid, 0, sizeof (au_tid_addr_t));
		termid->at_type = AU_IPv4;
	} else {
		assert(((adt_internal_state_t *)session_data)->as_check ==
		    ADT_VALID);

		*termid =
		    ((adt_internal_state_t *)session_data)->as_info.ai_termid;
	}
}

void
adt_set_termid(const adt_session_data_t *session_data,
    const au_tid_addr_t *termid)
{

	if (session_data != NULL) {
		assert(((adt_internal_state_t *)session_data)->as_check ==
		    ADT_VALID);

		((adt_internal_state_t *)session_data)->as_info.ai_termid =
		    *termid;

		((adt_internal_state_t *)session_data)->as_have_user_data |=
		    ADT_HAVE_TID;
	}
}

/*
 * adt_get_mask(), adt_set_mask()
 *
 * if you use this interface, you are responsible to insure that the
 * rest of the session data is populated correctly before calling
 * adt_proccess_attr()
 *
 * The process  audit characteristics are not changed by put, use
 * adt_set_proc().
 */

void
adt_get_mask(const adt_session_data_t *session_data, au_mask_t *mask)
{

	if (session_data == NULL) {
		mask->am_success = 0;
		mask->am_failure = 0;
	} else {
		assert(((adt_internal_state_t *)session_data)->as_check ==
		    ADT_VALID);

		*mask = ((adt_internal_state_t *)session_data)->as_info.ai_mask;
	}
}

void
adt_set_mask(const adt_session_data_t *session_data, const au_mask_t *mask)
{

	if (session_data != NULL) {
		assert(((adt_internal_state_t *)session_data)->as_check ==
		    ADT_VALID);

		((adt_internal_state_t *)session_data)->as_info.ai_mask = *mask;

		((adt_internal_state_t *)session_data)->as_have_user_data |=
		    ADT_HAVE_MASK;
	}
}

/*
 * helpers for adt_load_termid
 */

static dev_t
adt_ports_to_at_port(in_port_t remote, in_port_t local)
{
	dev_t port;

#ifdef _LP64
	dev_t tmp;

	/*
	 * In 64-bit, at_port is a 64-bit value encoding major/minor
	 * device numbers as 32-bits each. However when a 32-bit application
	 * subsequently requests the audit address via getaudit_addr(), this
	 * value must be capable of being compressed down to a 14-bit major and
	 * 18-bit minor number or the call will fail.
	 *
	 * In order to construct a 32-bit compatible value, the top 14-bits of
	 * the remote port are used for the major number and the remaining
	 * 2-bits + local port are used for the minor.
	 */

	tmp = ((remote<<16) | (local));
	port = (tmp & MAXMIN32);
	port |= (((tmp >> NBITSMINOR32) & MAXMAJ32) << NBITSMINOR64);
#else
	port = ((remote<<16) | (local));
#endif

	return (port);
}

static void
adt_do_ipv6_address(struct sockaddr_in6 *peer, struct sockaddr_in6 *sock,
    au_tid_addr_t *termid)
{
	termid->at_port =
	    adt_ports_to_at_port(peer->sin6_port, sock->sin6_port);
	termid->at_type = AU_IPv6;
	(void) memcpy(termid->at_addr, &peer->sin6_addr, 4 * sizeof (uint_t));
}

static void
adt_do_ipv4_address(struct sockaddr_in *peer, struct sockaddr_in *sock,
    au_tid_addr_t *termid)
{
	termid->at_port = adt_ports_to_at_port(peer->sin_port, sock->sin_port);
	termid->at_type = AU_IPv4;
	termid->at_addr[0] = (uint32_t)peer->sin_addr.s_addr;
	(void) memset(&(termid->at_addr[1]), 0, 3 * sizeof (uint_t));
}

/*
 * adt_load_termid:  convenience function; inputs file handle and
 * outputs an au_tid_addr struct.
 *
 * This code was stolen from audit_settid.c; it differs from audit_settid()
 * in that it does not write the terminal id to the process.
 */

int
adt_load_termid(int fd, adt_termid_t **termid)
{
	au_tid_addr_t		*p_term;
	struct sockaddr_in6	peer;
	struct sockaddr_in6	sock;
	int			peerlen = sizeof (peer);
	int			socklen = sizeof (sock);

	/* get peer name if its a socket, else assume local terminal */

	if (getpeername(fd, (struct sockaddr *)&peer, (socklen_t *)&peerlen)
	    < 0) {
		if (errno == ENOTSOCK) {
			return (adt_load_hostname(NULL, termid));
		}
		goto return_err;
	}

	if ((p_term = calloc(1, sizeof (au_tid_addr_t))) == NULL) {
		goto return_err;
	}

	/* get sock name */
	if (getsockname(fd, (struct sockaddr *)&sock,
	    (socklen_t *)&socklen) < 0) {
		goto return_err_free;
	}

	if (peer.sin6_family == AF_INET6) {
		adt_do_ipv6_address(&peer, &sock, p_term);
	} else {
		adt_do_ipv4_address((struct sockaddr_in *)&peer,
		    (struct sockaddr_in *)&sock, p_term);
	}
	*termid = (adt_termid_t *)p_term;

	return (0);

return_err_free:
	free(p_term);
return_err:
	*termid = NULL;
	return (-1);
}

static boolean_t
adt_have_termid(au_tid_addr_t *dest)
{
	struct auditinfo_addr	audit_data;

	if (getaudit_addr(&audit_data, sizeof (audit_data)) < 0) {
		adt_write_syslog("getaudit failed", errno);
		return (B_FALSE);
	}

	if ((audit_data.ai_termid.at_type == 0) ||
	    (audit_data.ai_termid.at_addr[0] |
	    audit_data.ai_termid.at_addr[1]  |
	    audit_data.ai_termid.at_addr[2]  |
	    audit_data.ai_termid.at_addr[3]) == 0)
		return (B_FALSE);

	(void) memcpy(dest, &(audit_data.ai_termid),
	    sizeof (au_tid_addr_t));

	return (B_TRUE);
}

/*
 * adt_get_hostIP - construct a terminal id from a hostname
 *
 *	Returns	 0 = success
 *		-1 = failure and errno = ENETDOWN with the address
 *		     defaulted to IPv4 loopback.
 */

static int
adt_get_hostIP(const char *hostname, au_tid_addr_t *p_term)
{
	struct addrinfo	*ai = NULL;
	int	tries = 3;
	char	msg[512];
	int	eai_err;
	struct ifaddrlist al;
	int	family;
	boolean_t found = B_FALSE;

	/*
	 * getaddrinfo can take a long time to timeout if it can't map the
	 * hostname to an IP address so try to get an IP address from a local
	 * interface first.
	 */
	family = AF_INET6;
	if (adt_get_local_address(family, &al) == 0) {
		found = B_TRUE;
	} else {
		family = AF_INET;
		if (adt_get_local_address(family, &al) == 0)
			found = B_TRUE;
	}

	if (found) {
		if (family == AF_INET) {
			p_term->at_type = AU_IPv4;
			(void) memcpy(p_term->at_addr, &al.addr.addr, AU_IPv4);
		} else {
			p_term->at_type = AU_IPv6;
			(void) memcpy(p_term->at_addr, &al.addr.addr6, AU_IPv6);
		}

		return (0);
	}

	/* Now try getaddrinfo */
	while ((tries-- > 0) &&
	    ((eai_err = getaddrinfo(hostname, NULL, NULL, &ai)) != 0)) {
		/*
		 * getaddrinfo returns its own set of errors.
		 * Log them here, so any subsequent syslogs will
		 * have a context.  adt_get_hostIP callers can only
		 * return errno, so subsequent syslogs may be lacking
		 * that getaddrinfo failed.
		 */
		(void) snprintf(msg, sizeof (msg), "getaddrinfo(%s) "
		    "failed[%s]", hostname, gai_strerror(eai_err));
		adt_write_syslog(msg, 0);

		if (eai_err != EAI_AGAIN) {

			break;
		}
		/* see if resolution becomes available */
		(void) sleep(1);
	}
	if (ai != NULL) {
		if (ai->ai_family == AF_INET) {
			p_term->at_type = AU_IPv4;
			(void) memcpy(p_term->at_addr,
			    /* LINTED */
			    &((struct sockaddr_in *)ai->ai_addr)->sin_addr,
			    AU_IPv4);
		} else {
			p_term->at_type = AU_IPv6;
			(void) memcpy(p_term->at_addr,
			    /* LINTED */
			    &((struct sockaddr_in6 *)ai->ai_addr)->sin6_addr,
			    AU_IPv6);
		}
		freeaddrinfo(ai);
		return (0);
	}

	if (auditstate & (AUC_AUDITING | AUC_NOSPACE)) {
		auditinfo_addr_t  audit_info;

		/*
		 * auditd is running so there should be a
		 * kernel audit context
		 */
		if (auditon(A_GETKAUDIT, (caddr_t)&audit_info,
		    sizeof (audit_info)) >= 0) {
			adt_write_syslog("setting Audit IP address to kernel",
			    0);
			*p_term = audit_info.ai_termid;
			return (0);
		}
		adt_write_syslog("unable to get kernel audit context", errno);
	}

	/* No mapping, default to loopback. */
	errno = ENETDOWN;
	adt_write_syslog("adt_get_local_address failed, no Audit IP address "
	    "available, faking loopback and error", errno);
	IN_SET_LOOPBACK_ADDR((struct sockaddr_in *)&(al.addr.addr));
	(void) memcpy(p_term->at_addr, &al.addr.addr, AU_IPv4);
	p_term->at_type = AU_IPv4;
	return (-1);
}

/*
 * adt_load_hostname() is called when the caller does not have a file
 * handle that gives access to the socket info or any other way to
 * pass in both port and ip address.  The hostname input is ignored if
 * the terminal id has already been set; instead it returns the
 * existing terminal id.
 *
 * If c2audit is excluded, success is returned.
 * If the hostname lookup fails, the loopback address is assumed,
 * errno is set to ENETDOWN, this allows the caller to interpret
 * whether failure is fatal, and if not to have a address for the
 * hostname.
 * Otherwise the caller would need to be aware of the audit state.
 *
 * Other errors are ignored if not auditing.
 */

int
adt_load_hostname(const char *hostname, adt_termid_t **termid)
{
	char		localhost[MAXHOSTNAMELEN + 1];
	au_tid_addr_t	*p_term;

	if (adt_audit_state(AUC_DISABLED)) {
		/* c2audit excluded */
		*termid = NULL;
		return (0);
	}

	if ((p_term = calloc(1, sizeof (au_tid_addr_t))) == NULL) {
		goto return_err;
	}

	if (adt_have_termid(p_term)) {
		*termid = (adt_termid_t *)p_term;
		return (0);
	}
	p_term->at_port = 0;

	if (hostname == NULL || *hostname == '\0') {
		(void) sysinfo(SI_HOSTNAME, localhost, MAXHOSTNAMELEN);
		hostname = localhost;
	}
	if (adt_get_hostIP(hostname, p_term) == 0) {
		*termid = (adt_termid_t *)p_term;
		return (0);
	} else {
		*termid = (adt_termid_t *)p_term;
		return (-1);
	}

return_err:
	*termid = NULL;
	if (auditstate & AUC_NOAUDIT) {
		return (0);
	}

	return (-1);
}

/*
 * adt_load_ttyname() is called when the caller does not have a file
 * handle that gives access to the local terminal or any other way
 * of determining the device id.  The ttyname input is ignored if
 * the terminal id has already been set; instead it returns the
 * existing terminal id.
 *
 * If c2audit is excluded, success is returned.
 * The local hostname is used for the local IP address.
 * If that hostname lookup fails, the loopback address is assumed,
 * errno is set to ENETDOWN, this allows the caller to interpret
 * whether failure is fatal, and if not to have a address for the
 * hostname.
 * Otherwise the caller would need to be aware of the audit state.
 *
 * Other errors are ignored if not auditing.
 */

int
adt_load_ttyname(const char *ttyname, adt_termid_t **termid)
{
	char		localhost[MAXHOSTNAMELEN + 1];
	au_tid_addr_t	*p_term;
	struct stat	stat_buf;

	if (adt_audit_state(AUC_DISABLED)) {
		/* c2audit excluded */
		*termid = NULL;
		return (0);
	}

	if ((p_term = calloc(1, sizeof (au_tid_addr_t))) == NULL) {
		goto return_err;
	}

	if (adt_have_termid(p_term)) {
		*termid = (adt_termid_t *)p_term;
		return (0);
	}

	p_term->at_port = 0;

	if (sysinfo(SI_HOSTNAME, localhost, MAXHOSTNAMELEN) < 0) {
		goto return_err_free; /* errno from sysinfo */
	}

	if (ttyname != NULL && *ttyname != '\0') {
		if (stat(ttyname, &stat_buf) < 0) {
			goto return_err_free;
		}

		p_term->at_port = stat_buf.st_rdev;
	}

	if (adt_get_hostIP(localhost, p_term) == 0) {
		*termid = (adt_termid_t *)p_term;
		return (0);
	} else {
		*termid = (adt_termid_t *)p_term;
		return (-1);
	}

return_err_free:
	free(p_term);

return_err:
	*termid = NULL;
	if (auditstate & AUC_NOAUDIT) {
		return (0);
	}

	return (-1);
}

/*
 * adt_get_session_id returns a stringified representation of
 * the audit session id.  See also adt_get_asid() for how to
 * get the unexpurgated version.  No guarantees as to how long
 * the returned string will be or its general form; hex for now.
 *
 * An empty string is returned if auditing is off; length = 1
 * and the pointer is valid.
 *
 * returns strlen + 1 if buffer is valid; else 0 and errno.
 */

size_t
adt_get_session_id(const adt_session_data_t *session_data, char **buff)
{
	au_asid_t	session_id;
	size_t		length;
	/*
	 * output is 0x followed by
	 * two characters per byte
	 * plus terminator,
	 * except leading 0's are suppressed, so a few bytes may
	 * be unused.
	 */
	length = 2 + (2 * sizeof (session_id)) + 1;
	*buff = malloc(length);

	if (*buff == NULL) {
		return (0);
	}
	if (session_data == NULL) { /* NULL is not an error */
		**buff = '\0';
		return (1);
	}
	adt_get_asid(session_data, &session_id);

	length = snprintf(*buff, length, "0x%X", (int)session_id);

	/* length < 1 is a bug: the session data type may have changed */
	assert(length > 0);

	return (length);
}

/*
 * adt_end_session -- close handle, clear context
 *
 * if as_check is invalid, no harm, no foul, EXCEPT that this could
 * be an attempt to free data already free'd, so output to syslog
 * to help explain why the process cored dumped.
 */

int
adt_end_session(adt_session_data_t *session_data)
{
	adt_internal_state_t	*state;

	if (session_data != NULL) {
		state = (adt_internal_state_t *)session_data;
		if (state->as_check != ADT_VALID) {
			adt_write_syslog("freeing invalid data", EINVAL);
		} else {
			state->as_check = 0;
			m_label_free(state->as_label);
			free(session_data);
		}
	}
	/* no errors yet defined */
	return (0);
}

/*
 * adt_dup_session -- copy the session data
 */

int
adt_dup_session(const adt_session_data_t *source, adt_session_data_t **dest)
{
	adt_internal_state_t	*source_state;
	adt_internal_state_t	*dest_state = NULL;
	int			rc = 0;

	if (source != NULL) {
		source_state = (adt_internal_state_t *)source;
		assert(source_state->as_check == ADT_VALID);

		dest_state = malloc(sizeof (adt_internal_state_t));
		if (dest_state == NULL) {
			rc = -1;
			goto return_rc;
		}
		(void) memcpy(dest_state, source,
		    sizeof (struct adt_internal_state));

		if (source_state->as_label != NULL) {
			dest_state->as_label = NULL;
			if ((rc = m_label_dup(&dest_state->as_label,
			    source_state->as_label)) != 0) {
				free(dest_state);
				dest_state = NULL;
			}
		}
	}
return_rc:
	*dest = (adt_session_data_t *)dest_state;
	return (rc);
}

/*
 * from_export_format()
 * read from a network order buffer into struct adt_session_data
 */

static size_t
adt_from_export_format(adt_internal_state_t *internal,
    const adt_export_data_t *external)
{
	struct export_header	head;
	struct export_link	link;
	adr_t			context;
	int32_t 		offset;
	int32_t 		length;
	int32_t 		version;
	size_t			label_len;
	char			*p = (char *)external;

	adrm_start(&context, (char *)external);
	adrm_int32(&context, (int *)&head, 4);

	if ((internal->as_check = head.ax_check) != ADT_VALID) {
		errno = EINVAL;
		return (0);
	}
	offset = head.ax_link.ax_offset;
	version = head.ax_link.ax_version;
	length = head.ax_buffer_length;

	/*
	 * Skip newer versions.
	 */
	while (version > PROTOCOL_VERSION_2) {
		if (offset < 1) {
			return (0);	/* failed to match version */
		}
		p += offset;		/* point to next version # */

		if (p > (char *)external + length) {
			return (0);
		}
		adrm_start(&context, p);
		adrm_int32(&context, (int *)&link, 2);
		offset = link.ax_offset;
		version = link.ax_version;
		assert(version != 0);
	}
	/*
	 * Adjust buffer pointer to the first data item (euid).
	 */
	if (p == (char *)external) {
		adrm_start(&context, (char *)(p + sizeof (head)));
	} else {
		adrm_start(&context, (char *)(p + sizeof (link)));
	}
	/*
	 * if down rev version, neither pid nor label are included
	 * in v1 ax_size_of_tsol_data intentionally ignored
	 */
	if (version == PROTOCOL_VERSION_1) {
		adrm_int32(&context, (int *)&(internal->as_euid), 1);
		adrm_int32(&context, (int *)&(internal->as_ruid), 1);
		adrm_int32(&context, (int *)&(internal->as_egid), 1);
		adrm_int32(&context, (int *)&(internal->as_rgid), 1);
		adrm_int32(&context, (int *)&(internal->as_info.ai_auid), 1);
		adrm_int32(&context,
		    (int *)&(internal->as_info.ai_mask.am_success), 2);
		adrm_int32(&context,
		    (int *)&(internal->as_info.ai_termid.at_port), 1);
		adrm_int32(&context,
		    (int *)&(internal->as_info.ai_termid.at_type), 1);
		adrm_int32(&context,
		    (int *)&(internal->as_info.ai_termid.at_addr[0]), 4);
		adrm_int32(&context, (int *)&(internal->as_info.ai_asid), 1);
		adrm_int32(&context, (int *)&(internal->as_audit_state), 1);
		internal->as_pid = (pid_t)-1;
		internal->as_label = NULL;
	} else if (version == PROTOCOL_VERSION_2) {
		adrm_int32(&context, (int *)&(internal->as_euid), 1);
		adrm_int32(&context, (int *)&(internal->as_ruid), 1);
		adrm_int32(&context, (int *)&(internal->as_egid), 1);
		adrm_int32(&context, (int *)&(internal->as_rgid), 1);
		adrm_int32(&context, (int *)&(internal->as_info.ai_auid), 1);
		adrm_int32(&context,
		    (int *)&(internal->as_info.ai_mask.am_success), 2);
		adrm_int32(&context,
		    (int *)&(internal->as_info.ai_termid.at_port), 1);
		adrm_int32(&context,
		    (int *)&(internal->as_info.ai_termid.at_type), 1);
		adrm_int32(&context,
		    (int *)&(internal->as_info.ai_termid.at_addr[0]), 4);
		adrm_int32(&context, (int *)&(internal->as_info.ai_asid), 1);
		adrm_int32(&context, (int *)&(internal->as_audit_state), 1);
		adrm_int32(&context, (int *)&(internal->as_pid), 1);
		adrm_int32(&context, (int *)&label_len, 1);
		if (label_len > 0) {
			/* read in and deal with different sized labels. */
			size32_t my_label_len = blabel_size();

			if ((internal->as_label =
			    m_label_alloc(MAC_LABEL)) == NULL) {
				return (0);
			}
			if (label_len > my_label_len) {
				errno = EINVAL;
				m_label_free(internal->as_label);
				return (0);
			}
			(void) memset(internal->as_label, 0, my_label_len);
			adrm_int32(&context, (int *)(internal->as_label),
			    label_len / sizeof (int32_t));
		} else {
			internal->as_label = NULL;
		}
	}

	return (length);
}

/*
 * adt_to_export_format
 * read from struct adt_session_data into a network order buffer.
 *
 * (network order 'cause this data may be shared with a remote host.)
 */

static size_t
adt_to_export_format(adt_export_data_t *external,
    adt_internal_state_t *internal)
{
	struct export_header	head;
	struct export_link	tail;
	adr_t			context;
	size32_t		label_len = 0;

	adrm_start(&context, (char *)external);

	if (internal->as_label != NULL) {
		label_len = blabel_size();
	}

	head.ax_check = ADT_VALID;
	head.ax_buffer_length = sizeof (struct adt_export_data) + label_len;

	/* version 2 first */

	head.ax_link.ax_version = PROTOCOL_VERSION_2;
	head.ax_link.ax_offset = sizeof (struct export_header) +
	    sizeof (struct adt_export_v2) + label_len;

	adrm_putint32(&context, (int *)&head, 4);

	adrm_putint32(&context, (int *)&(internal->as_euid), 1);
	adrm_putint32(&context, (int *)&(internal->as_ruid), 1);
	adrm_putint32(&context, (int *)&(internal->as_egid), 1);
	adrm_putint32(&context, (int *)&(internal->as_rgid), 1);
	adrm_putint32(&context, (int *)&(internal->as_info.ai_auid), 1);
	adrm_putint32(&context,
	    (int *)&(internal->as_info.ai_mask.am_success), 2);
	adrm_putint32(&context,
	    (int *)&(internal->as_info.ai_termid.at_port), 1);
	adrm_putint32(&context,
	    (int *)&(internal->as_info.ai_termid.at_type), 1);
	adrm_putint32(&context,
	    (int *)&(internal->as_info.ai_termid.at_addr[0]), 4);
	adrm_putint32(&context, (int *)&(internal->as_info.ai_asid), 1);
	adrm_putint32(&context, (int *)&(internal->as_audit_state), 1);
	adrm_putint32(&context, (int *)&(internal->as_pid), 1);
	adrm_putint32(&context, (int *)&label_len, 1);
	if (internal->as_label != NULL) {
		/* serialize the label */
		adrm_putint32(&context, (int *)(internal->as_label),
		    (label_len / sizeof (int32_t)));
	}

	/* now version 1 */

	tail.ax_version = PROTOCOL_VERSION_1;
	tail.ax_offset = 0;

	adrm_putint32(&context, (int *)&tail, 2);

	adrm_putint32(&context, (int *)&(internal->as_euid), 1);
	adrm_putint32(&context, (int *)&(internal->as_ruid), 1);
	adrm_putint32(&context, (int *)&(internal->as_egid), 1);
	adrm_putint32(&context, (int *)&(internal->as_rgid), 1);
	adrm_putint32(&context, (int *)&(internal->as_info.ai_auid), 1);
	adrm_putint32(&context,
	    (int *)&(internal->as_info.ai_mask.am_success), 2);
	adrm_putint32(&context,
	    (int *)&(internal->as_info.ai_termid.at_port), 1);
	adrm_putint32(&context,
	    (int *)&(internal->as_info.ai_termid.at_type), 1);
	adrm_putint32(&context,
	    (int *)&(internal->as_info.ai_termid.at_addr[0]), 4);
	adrm_putint32(&context, (int *)&(internal->as_info.ai_asid), 1);
	adrm_putint32(&context, (int *)&(internal->as_audit_state), 1);
	/* ignored in v1 */
	adrm_putint32(&context, (int *)&label_len, 1);

	/* finally terminator */

	tail.ax_version = 0; /* invalid version number */
	tail.ax_offset = 0;

	adrm_putint32(&context, (int *)&tail, 2);

	return (head.ax_buffer_length);
}

/*
 * adt_ucred_label() -- if label is available, duplicate it.
 */

static m_label_t *
adt_ucred_label(ucred_t *uc)
{
	m_label_t	*ul = NULL;

	if (ucred_getlabel(uc) != NULL) {
		(void) m_label_dup(&ul, ucred_getlabel(uc));
	}

	return (ul);
}

/*
 * adt_import() -- convert from network order to machine-specific order
 */

static int
adt_import(adt_internal_state_t *internal, const adt_export_data_t *external)
{
	au_mask_t mask;

	/* save local audit state */
	int	local_audit_state = internal->as_audit_state;

	if (adt_from_export_format(internal, external) < 1)
		return (-1); /* errno from adt_from_export_format */

	/*
	 * If audit isn't enabled on the remote, they were unable
	 * to generate the audit mask, so generate it based on
	 * local configuration.  If the user id has changed, the
	 * resulting mask may miss some subtleties that occurred
	 * on the remote system.
	 *
	 * If the remote failed to generate a terminal id, it is not
	 * recoverable.
	 */

	if (!(internal->as_audit_state & AUC_DISABLED)) {
		if (adt_get_mask_from_user(internal->as_info.ai_auid,
		    &(internal->as_info.ai_mask)))
			return (-1);
		if (internal->as_info.ai_auid != internal->as_ruid) {
			if (adt_get_mask_from_user(internal->as_info.ai_auid,
			    &mask))
				return (-1);
			internal->as_info.ai_mask.am_success |=
			    mask.am_success;
			internal->as_info.ai_mask.am_failure |=
			    mask.am_failure;
		}
	}
	internal->as_audit_state = local_audit_state;

	DPRINTF(("(%lld)imported asid = %X %u\n", (long long) getpid(),
	    internal->as_info.ai_asid,
	    internal->as_info.ai_asid));

	internal->as_have_user_data = ADT_HAVE_ALL;

	return (0);
}

/*
 * adt_export_session_data()
 * copies a adt_session_data struct into a network order buffer
 *
 * In a misconfigured network, the local host may have auditing
 * off while the destination may have auditing on, so if there
 * is sufficient memory, a buffer will be returned even in the
 * audit off case.
 */

size_t
adt_export_session_data(const adt_session_data_t *internal,
    adt_export_data_t **external)
{
	size32_t		length = 0;

	if ((internal != NULL) &&
	    ((adt_internal_state_t *)internal)->as_label != NULL) {
		length = blabel_size();
	}

	*external = malloc(sizeof (adt_export_data_t) + length);

	if (*external == NULL)
		return (0);

	if (internal == NULL) {
		adt_internal_state_t	*dummy;

		dummy = malloc(sizeof (adt_internal_state_t));
		if (dummy == NULL)
			goto return_length_free;

		if (adt_init(dummy, 0)) { /* 0 == don't copy from proc */
			free(dummy);
			goto return_length_free;
		}
		length = adt_to_export_format(*external, dummy);
		free(dummy);
	} else {
		length = adt_to_export_format(*external,
		    (adt_internal_state_t *)internal);
	}
	return (length);

return_length_free:
	free(*external);
	*external = NULL;
	return (0);
}

static void
adt_setto_unaudited(adt_internal_state_t *state)
{
	if (state->as_audit_state & AUC_DISABLED) {
		state->as_ruid = AU_NOAUDITID;
		state->as_euid = AU_NOAUDITID;
		state->as_rgid = AU_NOAUDITID;
		state->as_egid = AU_NOAUDITID;
		state->as_pid = (pid_t)-1;
		state->as_label = NULL;
	} else {
		state->as_info.ai_asid = 0;
		state->as_info.ai_auid = AU_NOAUDITID;

		(void) memset((void *)&(state->as_info.ai_termid), 0,
		    sizeof (au_tid_addr_t));
		state->as_info.ai_termid.at_type = AU_IPv4;

		(void) memset((void *)&(state->as_info.ai_mask), 0,
		    sizeof (au_mask_t));
		state->as_have_user_data = 0;
	}
}

/*
 * adt_init -- set session context by copying the audit characteristics
 * from the proc and picking up current uid/tid information.
 *
 * By default, an audit session is based on the process; the default
 * is overriden by adt_set_user()
 */

static int
adt_init(adt_internal_state_t *state, int use_proc_data)
{
	/* ensure auditstate is set */

	(void) adt_audit_state(0);
	state->as_audit_state = auditstate;

	if (use_proc_data) {
		state->as_ruid = getuid();
		state->as_euid = geteuid();
		state->as_rgid = getgid();
		state->as_egid = getegid();
		state->as_pid = getpid();

		if (!(state->as_audit_state & AUC_DISABLED)) {
			const au_tid64_addr_t	*tid;
			const au_mask_t		*mask;
			ucred_t			*ucred = ucred_get(P_MYID);

			/*
			 * Even if the ucred is NULL, the underlying
			 * credential may have a valid terminal id; if the
			 * terminal id is set, then that's good enough.  An
			 * example of where this matters is failed login,
			 * where rlogin/telnet sets the terminal id before
			 * calling login; login does not load the credential
			 * since auth failed.
			 */
			if (ucred == NULL) {
				if (!adt_have_termid(
				    &(state->as_info.ai_termid)))
					return (-1);
			} else {
				mask = ucred_getamask(ucred);
				if (mask != NULL) {
					state->as_info.ai_mask = *mask;
				} else {
					ucred_free(ucred);
					return (-1);
				}
				tid = ucred_getatid(ucred);
				if (tid != NULL) {
					adt_cpy_tid(&(state->as_info.ai_termid),
					    tid);
				} else {
					ucred_free(ucred);
					return (-1);
				}
				state->as_info.ai_asid = ucred_getasid(ucred);
				state->as_info.ai_auid = ucred_getauid(ucred);
				state->as_label = adt_ucred_label(ucred);
				ucred_free(ucred);
			}
			state->as_have_user_data = ADT_HAVE_ALL;
		}
	} else {
		adt_setto_unaudited(state);
	}
	state->as_session_model = ADT_SESSION_MODEL;	/* default */

	if ((state->as_audit_state & (AUC_AUDITING | AUC_NOSPACE)) &&
	    auditon(A_GETPOLICY, (caddr_t)&(state->as_kernel_audit_policy),
	    sizeof (state->as_kernel_audit_policy))) {
		return (-1);  /* errno set by auditon */
	}
	state->as_check = ADT_VALID;
	adt_load_table((adt_session_data_t *)state, &adt_xlate_table[0],
	    &adt_preload);
	return (0);
}

/*
 * adt_set_proc
 *
 * Copy the current session state to the process.  If this function
 * is called, the model becomes a process model rather than a
 * session model.
 *
 * In the current implementation, the value state->as_have_user_data
 * must contain all of: ADT_HAVE_{AUID,MASK,TID,ASID}.  These are all set
 * by adt_set_user() when the ADT_SETTID or ADT_NEW flag is passed in.
 *
 */

int
adt_set_proc(const adt_session_data_t *session_data)
{
	adt_internal_state_t	*state;

	if (session_data == NULL) {
		return (0);
	}

	state = (adt_internal_state_t *)session_data;

	assert(state->as_check == ADT_VALID);

	if ((state->as_have_user_data & (ADT_HAVE_ALL & ~ADT_HAVE_IDS)) !=
	    (ADT_HAVE_ALL & ~ADT_HAVE_IDS)) {
		errno = EINVAL;
		goto return_err;
	}

	if (setaudit_addr((auditinfo_addr_t *)&(state->as_info),
	    sizeof (auditinfo_addr_t)) < 0) {
		goto return_err;	/* errno set by setaudit_addr() */
	}

	state->as_session_model = ADT_PROCESS_MODEL;

	return (0);

return_err:
	adt_write_syslog("failed to set process audit characteristics", errno);
	return (-1);
}

static int
adt_newuser(adt_internal_state_t *state, uid_t ruid, au_tid_addr_t *termid)
{
	au_tid_addr_t	no_tid = {0, AU_IPv4, 0, 0, 0, 0};
	au_mask_t	no_mask = {0, 0};

	if (ruid == ADT_NO_AUDIT) {
		state->as_info.ai_auid = AU_NOAUDITID;
		state->as_info.ai_asid = 0;
		state->as_info.ai_termid = no_tid;
		state->as_info.ai_mask = no_mask;
		return (0);
	}
	state->as_info.ai_auid = ruid;
	state->as_info.ai_asid = adt_get_unique_id(ruid);
	if (termid != NULL)
		state->as_info.ai_termid = *termid;

	if (adt_get_mask_from_user(ruid, &(state->as_info.ai_mask)))
		return (-1);

	/* Assume intending to audit as this process */

	if (state->as_pid == (pid_t)-1)
		state->as_pid = getpid();

	if (is_system_labeled() && state->as_label == NULL) {
		ucred_t	*ucred = ucred_get(P_MYID);

		state->as_label = adt_ucred_label(ucred);
		ucred_free(ucred);
	}

	return (0);
}

static int
adt_changeuser(adt_internal_state_t *state, uid_t ruid)
{
	au_mask_t		mask;

	if (!(state->as_have_user_data & ADT_HAVE_AUID))
		state->as_info.ai_auid = ruid;
	if (!(state->as_have_user_data & ADT_HAVE_ASID))
		state->as_info.ai_asid = adt_get_unique_id(ruid);

	if (ruid <= MAXEPHUID) {
		if (adt_get_mask_from_user(ruid, &mask))
			return (-1);

		state->as_info.ai_mask.am_success |= mask.am_success;
		state->as_info.ai_mask.am_failure |= mask.am_failure;
	}
	DPRINTF(("changed mask to %08X/%08X for ruid=%d\n",
	    state->as_info.ai_mask.am_success,
	    state->as_info.ai_mask.am_failure,
	    ruid));
	return (0);
}

/*
 * adt_set_user -- see also adt_set_from_ucred()
 *
 * ADT_NO_ATTRIB is a valid uid/gid meaning "not known" or
 * "unattributed."  If ruid, change the model to session.
 *
 * ADT_NO_CHANGE is a valid uid/gid meaning "do not change this value"
 * only valid with ADT_UPDATE.
 *
 * ADT_NO_AUDIT is the external equivalent to AU_NOAUDITID -- there
 * isn't a good reason to call adt_set_user() with it unless you don't
 * have a good value yet and intend to replace it later; auid will be
 * AU_NOAUDITID.
 *
 * adt_set_user should be called even if auditing is not enabled
 * so that adt_export_session_data() will have useful stuff to
 * work with.
 *
 * See the note preceding adt_set_proc() about the use of ADT_HAVE_TID
 * and ADT_HAVE_ALL.
 */

int
adt_set_user(const adt_session_data_t *session_data, uid_t euid, gid_t egid,
    uid_t ruid, gid_t rgid, const adt_termid_t *termid,
    enum adt_user_context user_context)
{
	adt_internal_state_t	*state;
	int			rc;

	if (session_data == NULL) /* no session exists to audit */
		return (0);

	state = (adt_internal_state_t *)session_data;
	assert(state->as_check == ADT_VALID);

	switch (user_context) {
	case ADT_NEW:
		if (ruid == ADT_NO_CHANGE || euid == ADT_NO_CHANGE ||
		    rgid == ADT_NO_CHANGE || egid == ADT_NO_CHANGE) {
			errno = EINVAL;
			return (-1);
		}
		if ((rc = adt_newuser(state, ruid,
		    (au_tid_addr_t *)termid)) != 0)
			return (rc);

		state->as_have_user_data = ADT_HAVE_ALL;
		break;
	case ADT_UPDATE:
		if (state->as_have_user_data != ADT_HAVE_ALL) {
			errno = EINVAL;
			return (-1);
		}

		if (ruid != ADT_NO_CHANGE)
			if ((rc = adt_changeuser(state, ruid)) != 0)
				return (rc);
		break;
	case ADT_USER:
		if (state->as_have_user_data != ADT_HAVE_ALL) {
			errno = EINVAL;
			return (-1);
		}
		break;
	case ADT_SETTID:
		assert(termid != NULL);
		state->as_info.ai_termid = *((au_tid_addr_t *)termid);
		/* avoid fooling pam_setcred()... */
		state->as_info.ai_auid = AU_NOAUDITID;
		state->as_info.ai_asid = 0;
		state->as_info.ai_mask.am_failure = 0;
		state->as_info.ai_mask.am_success = 0;
		state->as_have_user_data = ADT_HAVE_TID |
		    ADT_HAVE_AUID | ADT_HAVE_ASID | ADT_HAVE_MASK;
		return (0);
	default:
		errno = EINVAL;
		return (-1);
	}

	if (ruid == ADT_NO_AUDIT) {
		state->as_ruid = AU_NOAUDITID;
		state->as_euid = AU_NOAUDITID;
		state->as_rgid = AU_NOAUDITID;
		state->as_egid = AU_NOAUDITID;
	} else {
		if (ruid != ADT_NO_CHANGE)
			state->as_ruid = ruid;
		if (euid != ADT_NO_CHANGE)
			state->as_euid = euid;
		if (rgid != ADT_NO_CHANGE)
			state->as_rgid = rgid;
		if (egid != ADT_NO_CHANGE)
			state->as_egid = egid;
	}

	if (ruid == ADT_NO_ATTRIB) {
		state->as_session_model = ADT_SESSION_MODEL;
	}

	return (0);
}

/*
 * adt_set_from_ucred()
 *
 * an alternate to adt_set_user that fills the same role but uses
 * a pointer to a ucred rather than a list of id's.  If the ucred
 * pointer is NULL, use the credential from the this process.
 *
 * A key difference is that for ADT_NEW, adt_set_from_ucred() does
 * not overwrite the asid and auid unless auid has not been set.
 * ADT_NEW differs from ADT_UPDATE in that it does not OR together
 * the incoming audit mask with the one that already exists.
 *
 * adt_set_from_ucred should be called even if auditing is not enabled
 * so that adt_export_session_data() will have useful stuff to
 * work with.
 */

int
adt_set_from_ucred(const adt_session_data_t *session_data, const ucred_t *uc,
    enum adt_user_context user_context)
{
	adt_internal_state_t	*state;
	int			rc = -1;
	const au_tid64_addr_t		*tid64;
	au_tid_addr_t		termid, *tid;
	ucred_t	*ucred = (ucred_t *)uc;
	boolean_t	local_uc = B_FALSE;

	if (session_data == NULL) /* no session exists to audit */
		return (0);

	state = (adt_internal_state_t *)session_data;
	assert(state->as_check == ADT_VALID);

	if (ucred == NULL) {
		ucred = ucred_get(P_MYID);

		if (ucred == NULL)
			goto return_rc;
		local_uc = B_TRUE;
	}

	switch (user_context) {
	case ADT_NEW:
		tid64 = ucred_getatid(ucred);
		if (tid64 != NULL) {
			adt_cpy_tid(&termid, tid64);
			tid = &termid;
		} else {
			tid = NULL;
		}
		if (ucred_getauid(ucred) == AU_NOAUDITID) {
			adt_setto_unaudited(state);
			state->as_have_user_data = ADT_HAVE_ALL;
			rc = 0;
			goto return_rc;
		} else {
			state->as_info.ai_auid = ucred_getauid(ucred);
			state->as_info.ai_asid = ucred_getasid(ucred);
			state->as_info.ai_mask = *ucred_getamask(ucred);
			state->as_info.ai_termid = *tid;
		}
		state->as_have_user_data = ADT_HAVE_ALL;
		break;
	case ADT_UPDATE:
		if (state->as_have_user_data != ADT_HAVE_ALL) {
			errno = EINVAL;
			goto return_rc;
		}

		if ((rc = adt_changeuser(state, ucred_getruid(ucred))) != 0)
			goto return_rc;
		break;
	case ADT_USER:
		if (state->as_have_user_data != ADT_HAVE_ALL) {
			errno = EINVAL;
			goto return_rc;
		}
		break;
	default:
		errno = EINVAL;
		goto return_rc;
	}
	rc = 0;

	state->as_ruid = ucred_getruid(ucred);
	state->as_euid = ucred_geteuid(ucred);
	state->as_rgid = ucred_getrgid(ucred);
	state->as_egid = ucred_getegid(ucred);
	state->as_pid = ucred_getpid(ucred);
	state->as_label = adt_ucred_label(ucred);

return_rc:
	if (local_uc) {
		ucred_free(ucred);
	}
	return (rc);
}

/*
 * adt_alloc_event() returns a pointer to allocated memory
 *
 */

adt_event_data_t
*adt_alloc_event(const adt_session_data_t *session_data, au_event_t event_id)
{
	struct adt_event_state	*event_state;
	adt_internal_state_t	*session_state;
	adt_event_data_t	*return_event = NULL;
	/*
	 * need to return a valid event pointer even if audit is
	 * off, else the caller will end up either (1) keeping its
	 * own flags for on/off or (2) writing to a NULL pointer.
	 * If auditing is on, the session data must be valid; otherwise
	 * we don't care.
	 */
	if (session_data != NULL) {
		session_state = (adt_internal_state_t *)session_data;
		assert(session_state->as_check == ADT_VALID);
	}
	event_state = calloc(1, sizeof (struct adt_event_state));
	if (event_state == NULL)
		goto return_ptr;

	event_state->ae_check = ADT_VALID;

	event_state->ae_event_id = event_id;
	event_state->ae_session = (struct adt_internal_state *)session_data;

	return_event = (adt_event_data_t *)&(event_state->ae_event_data);

	/*
	 * preload data so the adt_au_*() functions can detect un-supplied
	 * values (0 and NULL are free via calloc()).
	 */
	if (session_data != NULL) {
		session_state->as_preload(event_id, return_event);
	}

return_ptr:
	return (return_event);
}

/*
 * adt_getXlateTable -- look up translation table address for event id
 */

static adt_translation_t *
adt_getXlateTable(adt_translation_t **xlate, au_event_t event_id)
{
	/* xlate_table is global in adt_xlate.c */
	adt_translation_t	**p_xlate = xlate;
	adt_translation_t	*p_event;

	while (*p_xlate != NULL) {
		p_event = *p_xlate;
		if (event_id == p_event->tx_external_event)
			return (p_event);
		p_xlate++;
	}
	return (NULL);
}

/*
 * adt_calcOffsets
 *
 * the call to this function is surrounded by a mutex.
 *
 * i walks down the table picking up next_token.  j walks again to
 * calculate the offset to the input data.  k points to the next
 * token's row.  Finally, l, is used to sum the values in the
 * datadef array.
 *
 * What's going on?  The entry array is in the order of the input
 * fields but the processing of array entries is in the order of
 * the output (see next_token).  Calculating the offset to the
 * "next" input can't be done in the outer loop (i) since i doesn't
 * point to the current entry and it can't be done with the k index
 * because it doesn't represent the order of input fields.
 *
 * While the resulting algorithm is n**2, it is only done once per
 * event type.
 */

/*
 * adt_calcOffsets is only called once per event type, but it uses
 * the address alignment of memory allocated for that event as if it
 * were the same for all subsequently allocated memory.  This is
 * guaranteed by calloc/malloc.  Arrays take special handling since
 * what matters for figuring out the correct alignment is the size
 * of the array element.
 */

static void
adt_calcOffsets(struct entry *p_entry, int tablesize, void *p_data)
{
	int		i, j;
	size_t		this_size, prev_size;
	void		*struct_start = p_data;

	for (i = 0; i < tablesize; i++) {
		if (p_entry[i].en_type_def == NULL) {
			p_entry[i].en_offset = 0;
			continue;
		}
		prev_size = 0;
		p_entry[i].en_offset = (char *)p_data - (char *)struct_start;

		for (j = 0; j < p_entry[i].en_count_types; j++) {
			if (p_entry[i].en_type_def[j].dd_datatype == ADT_MSG)
				this_size = sizeof (enum adt_generic);
			else
				this_size =
				    p_entry[i].en_type_def[j].dd_input_size;

			/* adj for first entry */
			if (prev_size == 0)
				prev_size = this_size;

			if (p_entry[i].en_type_def[j].dd_datatype ==
			    ADT_UINT32ARRAY) {
				p_data = (char *)adt_adjust_address(p_data,
				    prev_size, sizeof (uint32_t)) +
				    this_size - sizeof (uint32_t);

				prev_size = sizeof (uint32_t);
			} else {
				p_data = adt_adjust_address(p_data, prev_size,
				    this_size);
				prev_size = this_size;
			}
		}
	}
}

/*
 * adt_generate_event
 * generate event record from external struct.  The order is based on
 * the output tokens, allowing for the possibility that the input data
 * is in a different order.
 *
 */

static int
adt_generate_event(const adt_event_data_t *p_extdata,
    struct adt_event_state *p_event,
    adt_translation_t *p_xlate)
{
	struct entry		*p_entry;
	static mutex_t	lock = DEFAULTMUTEX;

	p_entry = p_xlate->tx_first_entry;
	assert(p_entry != NULL);

	p_event->ae_internal_id = p_xlate->tx_internal_event;
	adt_token_open(p_event);

	/*
	 * offsets are not pre-calculated; the initial offsets are all
	 * 0; valid offsets are >= 0.  Offsets for no-input tokens such
	 * as subject are set to -1 by adt_calcOffset()
	 */
	if (p_xlate->tx_offsetsCalculated == 0) {
		(void) mutex_lock(&lock);
		p_xlate->tx_offsetsCalculated = 1;

		adt_calcOffsets(p_xlate->tx_top_entry, p_xlate->tx_entries,
		    (void *)p_extdata);
		(void) mutex_unlock(&lock);
	}
	while (p_entry != NULL) {
		adt_generate_token(p_entry, (char *)p_extdata, p_event);

		p_entry = p_entry->en_next_token;
	}
	return (adt_token_close(p_event));
}

/*
 * adt_put_event -- main event generation function.
 * The input "event" is the address of the struct containing
 * event-specific data.
 *
 * However if auditing is off or the session handle
 * is NULL, no attempt to write a record is made.
 */

int
adt_put_event(const adt_event_data_t *event, int status, int return_val)
{
	struct adt_event_state	*event_state;
	adt_translation_t	*xlate;

	if (event == NULL) {
		errno = EINVAL;
		return (-1);
	}
	event_state = (struct adt_event_state *)event;

	/* if this is a broken session or not auditing, exit */
	if ((event_state->ae_session == NULL) ||
	    !(event_state->ae_session->as_audit_state &
	    (AUC_AUDITING | AUC_NOSPACE))) {
		return (0);
	}

	assert(event_state->ae_check == ADT_VALID);

	event_state->ae_rc = status;
	event_state->ae_type = return_val;

	/* look up the event */

	xlate = adt_getXlateTable(event_state->ae_session->as_xlate,
	    event_state->ae_event_id);

	if (xlate == NULL) {
		errno = EINVAL;
		return (-1);
	}
	DPRINTF(("got event %d\n", xlate->tx_internal_event));

	if (adt_selected(event_state, xlate->tx_internal_event, status)) {
		return (adt_generate_event(event, event_state, xlate));
	}

	return (0);
}

/*
 * adt_free_event -- invalidate and free
 */

void
adt_free_event(adt_event_data_t *event)
{
	struct adt_event_state	*event_state;

	if (event == NULL)
		return;

	event_state = (struct adt_event_state *)event;

	assert(event_state->ae_check == ADT_VALID);

	event_state->ae_check = 0;

	free(event_state);
}

/*
 * adt_is_selected -- helper to adt_selected(), below.
 *
 * "sorf" is "success or fail" status; au_preselect compares
 * that with success, fail, or both.
 */

static int
adt_is_selected(au_event_t e, au_mask_t *m, int sorf)
{
	int prs_sorf;

	if (sorf == 0)
		prs_sorf = AU_PRS_SUCCESS;
	else
		prs_sorf = AU_PRS_FAILURE;

	return (au_preselect(e, m, prs_sorf, AU_PRS_REREAD));
}

/*
 * selected -- see if this event is preselected.
 *
 * if errors are encountered trying to check a preselection mask
 * or look up a user name, the event is selected.  Otherwise, the
 * preselection mask is used for the job.
 */

static int
adt_selected(struct adt_event_state *event, au_event_t actual_id, int status)
{
	adt_internal_state_t *sp;
	au_mask_t	namask;

	sp = event->ae_session;

	if ((sp->as_have_user_data & ADT_HAVE_IDS) == 0) {
		adt_write_syslog("No user data available", EINVAL);
		return (1);	/* default is "selected" */
	}

	/* non-attributable? */
	if ((sp->as_info.ai_auid == AU_NOAUDITID) ||
	    (sp->as_info.ai_auid == ADT_NO_AUDIT)) {
		if (auditon(A_GETKMASK, (caddr_t)&namask,
		    sizeof (namask)) != 0) {
			adt_write_syslog("auditon failure", errno);
			return (1);
		}
		return (adt_is_selected(actual_id, &namask, status));
	} else {
		return (adt_is_selected(actual_id, &(sp->as_info.ai_mask),
		    status));
	}
}

/*
 * Before trying to map the host name to an IP address in
 * adt_get_hostIP, get something off an interface
 * to act as the hosts IP address for auditing.
 */

static int
adt_get_local_address(int family, struct ifaddrlist *al)
{
	struct ifaddrlist	*ifal;
	char	errbuf[ERRBUFSIZE] = "empty list";
	char	msg[ERRBUFSIZE + 512];
	int	ifal_count;
	int	i;

	if ((ifal_count = ifaddrlist(&ifal, family, 0, errbuf)) < 0) {
		int serrno = errno;

		(void) snprintf(msg, sizeof (msg), "adt_get_local_address "
		    "couldn't get %d addrlist %s", family, errbuf);
		adt_write_syslog(msg, serrno);
		errno = serrno;
		return (-1);
	}

	for (i = 0; i < ifal_count; i++) {
		/*
		 * loopback always defined,
		 * even if there is no real address
		 */
		if ((ifal[i].flags & (IFF_UP | IFF_LOOPBACK)) == IFF_UP) {
			break;
		}
	}
	if (i >= ifal_count) {
		free(ifal);
		/*
		 * Callers of adt_get_hostIP() can only return
		 * errno to their callers and eventually the application.
		 * Picked one that seemed least worse for saying no
		 * usable address for Audit terminal ID.
		 */
		errno = ENETDOWN;
		return (-1);
	}

	*al = ifal[i];
	free(ifal);
	return (0);
}<|MERGE_RESOLUTION|>--- conflicted
+++ resolved
@@ -21,11 +21,8 @@
 
 /*
  * Copyright (c) 2001, 2010, Oracle and/or its affiliates. All rights reserved.
-<<<<<<< HEAD
  * Copyright 2013, Joyent, Inc. All rights reserved.
-=======
  * Copyright 2017 OmniOS Community Edition (OmniOSce) Association.
->>>>>>> 739415d1
  */
 
 #include <bsm/adt.h>
