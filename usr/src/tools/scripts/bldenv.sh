--- conflicted
+++ resolved
@@ -273,16 +273,11 @@
 	export PATH="${SUNWSPRO}/bin:$PATH" 
 fi 
 
-<<<<<<< HEAD
-if [[ -n "${MAKE}" ]]; then
-	export PATH="$(dirname ${MAKE}):$PATH"
-=======
 if [[ -x "${MAKE}" ]]; then
 	export PATH="$(dirname -- "${MAKE}"):$PATH"
 else
 	print "\$MAKE points to garbage"
 	exit 1	
->>>>>>> e119f243
 fi
 
 TOOLS="${SRC}/tools"
