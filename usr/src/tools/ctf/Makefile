--- conflicted
+++ resolved
@@ -26,11 +26,7 @@
 
 include ../Makefile.tools
 
-<<<<<<< HEAD
-SUBDIRS = cvt stabs scripts ctfstrip libctf ctfdiff ctfmerge ctfdump
-=======
-SUBDIRS = cvt dump stabs ctfstrip
->>>>>>> be3e2ab9
+SUBDIRS = cvt dump stabs scripts ctfstrip libctf ctfdiff ctfmerge ctfdump
 
 .PARALLEL: $(SUBDIRS)
 
