--- conflicted
+++ resolved
@@ -22,12 +22,8 @@
 /*
  * Copyright 2012 Nexenta Systems, Inc.  All rights reserved.
  * Copyright (c) 1989, 2010, Oracle and/or its affiliates. All rights reserved.
-<<<<<<< HEAD
- * Copyright (c) 2013 by Delphix. All rights reserved.
+ * Copyright (c) 2012, 2014 by Delphix. All rights reserved.
  * Copyright 2015 Joyent, Inc.
-=======
- * Copyright (c) 2012, 2014 by Delphix. All rights reserved.
->>>>>>> d2058105
  */
 
 /*	Copyright (c) 1984, 1986, 1987, 1988, 1989 AT&T	*/
