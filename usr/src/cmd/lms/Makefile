--- conflicted
+++ resolved
@@ -50,11 +50,7 @@
 CPPFLAGS=	-DBSD_COMP -D_REMOTE_SUPPORT \
 		-I. -I$(SYNCLIB_HDRDIR) -I$(HECI_DIR) -I$(TOOLS_DIR)
 CCFLAGS +=	-compat=5 -features=zla
-<<<<<<< HEAD
-$(__SUNC)CCNEEDED=	-lCrun -lCstd
-=======
 $(__SUNC)CCNEEDED=	$(CCEXTNEEDED)
->>>>>>> 5ada8a07
 LDFLAGS += $(ZIGNORE) -norunpath
 LDLIBS += -lsocket -lnsl
 
