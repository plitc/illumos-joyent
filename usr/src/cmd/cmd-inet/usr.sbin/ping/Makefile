--- conflicted
+++ resolved
@@ -42,22 +42,15 @@
 CPPFLAGS += -D_XOPEN_SOURCE=600 -D__EXTENSIONS__
 
 C99MODE=	-xc99=%all
-<<<<<<< HEAD
 C99LMODE=	-Xc99=%all
-=======
->>>>>>> 39fd84a8
 
 # Setting the above defines to use the UNIX98 ancillary data feature
 # causes lint to output warnings about lint library declarations conflicting
 # with those in the header files. Since we need these features the best
 # course of action is to switch the types of the resulting warnings off
 # when running lint.
-<<<<<<< HEAD
-LINTFLAGS += -erroff=E_INCONS_VAL_TYPE_DECL2 -erroff=E_INCONS_ARG_DECL2 
-=======
 LINTFLAGS += -erroff=E_INCONS_VAL_TYPE_DECL2 -erroff=E_INCONS_ARG_DECL2 \
 		-erroff=E_NAME_USED_NOT_DEF2
->>>>>>> 39fd84a8
 
 .KEEP_STATE:
 .PARALLEL:
