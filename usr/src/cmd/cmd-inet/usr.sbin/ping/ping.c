--- conflicted
+++ resolved
@@ -176,11 +176,7 @@
 static volatile boolean_t timer_done = _B_FALSE; /* timer finished? */
 static struct itimerspec interval = { { 0, 0 }, { 1, 0 } }; /* Interval for */
 					/* -I. The default interval is 1s. */
-<<<<<<< HEAD
-static hrtime_t mintime = 500000000;	/* minimum time between pings */
-=======
 static hrtime_t mintime = NSEC2MSEC(500);	/* minimum time between pings */
->>>>>>> 39fd84a8
 
 /*
  * Globals for our name services warning. See ns_warning_thr() for more on why
@@ -729,25 +725,12 @@
 	}
 
 	/*
-<<<<<<< HEAD
-	 * Finally start up the name services warning thread. Note, we don't
-	 * consider failures of this to be fatal. Importantly, if we're out of
-	 * memory, than we'd really rather let ping keep working, because the
-	 * administrator is probably having a bad day -- let's not make it
-	 * worse.
-	 */
-	if (thr_create(NULL, 0, ns_warning_thr, NULL,
-	    THR_DETACHED | THR_DAEMON, NULL) != 0) {
-		Fprintf(stderr, "%s: %s\n",
-		    progname, strerror(errno));
-=======
 	 * Finally start up the name services warning thread.
 	 */
 	if (thr_create(NULL, 0, ns_warning_thr, NULL,
 	    THR_DETACHED | THR_DAEMON, NULL) != 0) {
 		Fprintf(stderr, "%s: failed to create name services "
 		    "thread: %s\n", progname, strerror(errno));
->>>>>>> 39fd84a8
 		exit(EXIT_FAILURE);
 	}
 
