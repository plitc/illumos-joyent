/*
 * CDDL HEADER START
 *
 * The contents of this file are subject to the terms of the
 * Common Development and Distribution License (the "License").
 * You may not use this file except in compliance with the License.
 *
 * You can obtain a copy of the license at usr/src/OPENSOLARIS.LICENSE
 * or http://www.opensolaris.org/os/licensing.
 * See the License for the specific language governing permissions
 * and limitations under the License.
 *
 * When distributing Covered Code, include this CDDL HEADER in each
 * file and include the License file at usr/src/OPENSOLARIS.LICENSE.
 * If applicable, add the following below this CDDL HEADER, with the
 * fields enclosed by brackets "[]" replaced with your own identifying
 * information: Portions Copyright [yyyy] [name of copyright owner]
 *
 * CDDL HEADER END
 */
/*
 * Copyright (c) 2013 Gary Mills
 *
 * Copyright 2009 Sun Microsystems, Inc.  All rights reserved.
 * Use is subject to license terms.
 *
 * Portions Copyright 2009 Chad Mynhier
 * Copyright 2012 Joyent, Inc.  All rights reserved.
 */

#include <sys/types.h>
#include <sys/param.h>
#include <sys/resource.h>
#include <sys/priocntl.h>
#include <sys/rtpriocntl.h>
#include <sys/tspriocntl.h>
#include <zone.h>

#include <libintl.h>
#include <limits.h>
#include <wchar.h>
#include <unistd.h>
#include <string.h>
#include <stdlib.h>
#include <stdarg.h>
#include <stdio.h>
#include <stdio_ext.h>
#include <errno.h>
#include <ctype.h>
#include <poll.h>
#include <project.h>

#include "prfile.h"
#include "prstat.h"
#include "prutil.h"

static char PRG_FMT[] = "%s: ";
static char ERR_FMT[] = ": %s\n";
static char *progname;
static char projbuf[PROJECT_BUFSZ];

#define	RLIMIT_NOFILE_MAX	32767

/*PRINTFLIKE1*/
void
Warn(char *format, ...)
{
	int err = errno;
	va_list alist;

	if (progname != NULL)
		(void) fprintf(stderr, PRG_FMT, progname);
	va_start(alist, format);
	(void) vfprintf(stderr, format, alist);
	va_end(alist);
	if (strchr(format, '\n') == NULL)
		(void) fprintf(stderr, gettext(ERR_FMT), strerror(err));
}

/*PRINTFLIKE1*/
void
Die(char *format, ...)
{
	int err = errno;
	va_list alist;

	if (progname != NULL)
		(void) fprintf(stderr, PRG_FMT, progname);
	va_start(alist, format);
	(void) vfprintf(stderr, format, alist);
	va_end(alist);
	if (strchr(format, '\n') == NULL)
		(void) fprintf(stderr, gettext(ERR_FMT), strerror(err));
	exit(1);
}

void
Progname(char *arg0)
{
	char *p = strrchr(arg0, '/');
	if (p == NULL)
		p = arg0;
	else
		p++;
	progname = p;
}

void
Usage()
{
	(void) fprintf(stderr, gettext(
<<<<<<< HEAD
	    "Usage:\tprstat [-acHJLmrRtTvVZ] [-u euidlist] [-U uidlist]\n"
=======
	    "Usage:\tprstat [-acHJLmrRtTvWZ] [-u euidlist] [-U uidlist]\n"
>>>>>>> 746f551d
	    "\t[-p pidlist] [-P cpulist] [-C psrsetlist] [-h lgrouplist]\n"
	    "\t[-j projidlist] [-k taskidlist] [-z zoneidlist]\n"
	    "\t[-s key | -S key] [-n nprocs[,nusers]] [-d d|u]\n"
	    "\t[interval [counter]]\n"));
	exit(1);
}

int
Atoi(char *p)
{
	int i;
	char *q;
	errno = 0;
	i = (int)strtol(p, &q, 10);
	if (errno != 0 || q == p || i < 0 || *q != '\0')
		Die(gettext("illegal argument -- %s\n"), p);
		/*NOTREACHED*/
	else
		return (i);
	return (0);	/* keep gcc happy */
}

void
Format_size(char *str, size_t size, int length)
{
	char tag = 'K';
	if (size >= 10000) {
		size = (size + 512) / 1024;
		tag = 'M';
		if (size >= 10000) {
			size = (size + 512) / 1024;
			tag = 'G';
		}
	}
	(void) snprintf(str, length, "%4d%c", (int)size, tag);
}

void
Format_time(char *str, ulong_t time, int length)
{
	(void) snprintf(str, length, gettext("%3d:%2.2d:%2.2d"), /* hr:mm:ss */
	    (int)time/3600, (int)(time % 3600)/60, (int)time % 60);
}

void
Format_pct(char *str, float val, int length)
{
	if (val > (float)100)
		val = 100;
	if (val < 0)
		val = 0;

	if (val < (float)9.95)
		(void) snprintf(str, length, "%1.1f", val);
	else
		(void) snprintf(str, length, "%.0f", val);
}

void
Format_num(char *str, int num, int length)
{
	if (num >= 100000) {
		(void) snprintf(str, length, ".%1dM", num/100000);
	} else {
		if (num >= 1000)
			(void) snprintf(str, length, "%2dK", num/1000);
		else
			(void) snprintf(str, length, "%3d", num);
	}
}

void
Format_state(char *str, char state, processorid_t pr_id, int length)
{
	switch (state) {
	case 'S':
		(void) strncpy(str, "sleep", length);
		break;
	case 'R':
		(void) strncpy(str, "run", length);
		break;
	case 'Z':
		(void) strncpy(str, "zombie", length);
		break;
	case 'T':
		(void) strncpy(str, "stop", length);
		break;
	case 'I':
		(void) strncpy(str, "idle", length);
		break;
	case 'W':
		(void) strncpy(str, "wait", length);
		break;
	case 'O':
		(void) snprintf(str, length, "cpu%-3d", (int)pr_id);
		break;
	default:
		(void) strncpy(str, "?", length);
		break;
	}
}

void *
Realloc(void *ptr, size_t size)
{
	int	cnt = 0;
	void	*sav = ptr;

eagain:	if ((ptr = realloc(ptr, size)))
		return (ptr);

	if ((++cnt <= 3) && (errno == EAGAIN)) {
		Warn(gettext("realloc() failed, attempt %d"), cnt);
		(void) poll(NULL, 0, 5000); /* wait for 5 seconds */
		ptr = sav;
		goto eagain;
	}
	ptr = sav;
	Die(gettext("not enough memory"));
	/*NOTREACHED*/
	return (NULL);	/* keep gcc happy */
}

void *
Malloc(size_t size)
{
	return (Realloc(NULL, size));
}

void *
Zalloc(size_t size)
{
	return (memset(Realloc(NULL, size), 0, size));
}

int
Setrlimit()
{
	struct rlimit rlim;
	int fd_limit;
	if (getrlimit(RLIMIT_NOFILE, &rlim) == -1)
		Die(gettext("getrlimit failed"));
	fd_limit = rlim.rlim_cur;
	rlim.rlim_max = MIN(rlim.rlim_max, RLIMIT_NOFILE_MAX);
	rlim.rlim_cur = rlim.rlim_max;
	(void) enable_extended_FILE_stdio(-1, -1);
	if (setrlimit(RLIMIT_NOFILE, &rlim) == -1)
		return (fd_limit);
	else
		return (rlim.rlim_cur);
}

void
Priocntl(char *class)
{
	pcinfo_t pcinfo;
	pcparms_t pcparms;
	(void) strcpy(pcinfo.pc_clname, class);
	if (priocntl(0, 0, PC_GETCID, (caddr_t)&pcinfo) == -1) {
		Warn(gettext("cannot get real time class parameters"));
		return;
	}
	pcparms.pc_cid = pcinfo.pc_cid;
	((rtparms_t *)pcparms.pc_clparms)->rt_pri = 0;
	((rtparms_t *)pcparms.pc_clparms)->rt_tqsecs = 0;
	((rtparms_t *)pcparms.pc_clparms)->rt_tqnsecs = RT_NOCHANGE;
	if (priocntl(P_PID, getpid(), PC_SETPARMS, (caddr_t)&pcparms) == -1)
		Warn(gettext("cannot enter the real time class"));
}

void
getprojname(projid_t projid, char *str, size_t len, int noresolve,
    int trunc, size_t width)
{
	struct project proj;
	size_t n;

	if (noresolve || getprojbyid(projid, &proj, projbuf, PROJECT_BUFSZ) ==
	    NULL) {
		(void) snprintf(str, len, "%-6d", (int)projid);
	} else {
		n = mbstowcs(NULL, proj.pj_name, 0);
		if (n == (size_t)-1)
			(void) snprintf(str, len, "%-28s", "ERROR");
		else if (trunc && n > width)
			(void) snprintf(str, len, "%.*s%c", width - 1,
			    proj.pj_name, '*');
		else
			(void) snprintf(str, len, "%-28s", proj.pj_name);
	}
}

void
getzonename(zoneid_t zoneid, char *str, size_t len, int trunc, size_t width)
{
	char zone_name[ZONENAME_MAX];
	size_t n;

	if (getzonenamebyid(zoneid, zone_name, sizeof (zone_name)) < 0) {
		(void) snprintf(str, len, "%-6d", (int)zoneid);
	} else {
		n = mbstowcs(NULL, zone_name, 0);
		if (n == (size_t)-1)
			(void) snprintf(str, len, "%-28s", "ERROR");
		else if (trunc && n > width)
			(void) snprintf(str, len, "%.*s%c", width - 1,
			    zone_name, '*');
		else
			(void) snprintf(str, len, "%-28s", zone_name);
	}
}

/*
 * Remove all unprintable characters from process name
 */
void
stripfname(char *buf)
{
	int bytesleft = PRFNSZ;
	wchar_t wchar;
	int length;
	char *cp;

	buf[bytesleft - 1] = '\0';

	for (cp = buf; *cp != '\0'; cp += length) {
		length = mbtowc(&wchar, cp, MB_LEN_MAX);
		if (length <= 0) {
			*cp = '\0';
			break;
		}
		if (!iswprint(wchar)) {
			if (bytesleft <= length) {
				*cp = '\0';
				break;
			}
			(void) memmove(cp, cp + length, bytesleft - length);
			length = 0;
		}
		bytesleft -= length;
	}
}<|MERGE_RESOLUTION|>--- conflicted
+++ resolved
@@ -109,11 +109,7 @@
 Usage()
 {
 	(void) fprintf(stderr, gettext(
-<<<<<<< HEAD
-	    "Usage:\tprstat [-acHJLmrRtTvVZ] [-u euidlist] [-U uidlist]\n"
-=======
-	    "Usage:\tprstat [-acHJLmrRtTvWZ] [-u euidlist] [-U uidlist]\n"
->>>>>>> 746f551d
+	    "Usage:\tprstat [-acHJLmrRtTvVWZ] [-u euidlist] [-U uidlist]\n"
 	    "\t[-p pidlist] [-P cpulist] [-C psrsetlist] [-h lgrouplist]\n"
 	    "\t[-j projidlist] [-k taskidlist] [-z zoneidlist]\n"
 	    "\t[-s key | -S key] [-n nprocs[,nusers]] [-d d|u]\n"
