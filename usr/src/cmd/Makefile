--- conflicted
+++ resolved
@@ -21,12 +21,8 @@
 
 # Copyright (c) 1989, 2010, Oracle and/or its affiliates. All rights reserved.
 # Copyright 2010 Nexenta Systems, Inc.  All rights reserved.
-<<<<<<< HEAD
 # Copyright (c) 2012 Joyent, Inc.  All rights reserved.
-=======
-# Copyright 2011 Joyent, Inc.  All rights reserved.
 # Copyright (c) 2012 by Delphix. All rights reserved.
->>>>>>> 5ada8a07
 
 include ../Makefile.master
 
